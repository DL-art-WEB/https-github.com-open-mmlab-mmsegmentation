--- conflicted
+++ resolved
@@ -2,12 +2,8 @@
 import torch
 from torch import nn
 
-<<<<<<< HEAD
 from mmseg.models.decode_heads import (ASPPHead, CCHead, FCNHead, GCHead,
-                                       NLHead, PSAHead, PSPHead)
-=======
-from mmseg.models.decode_heads import ASPPHead, FCNHead, PSPHead, UPerHead
->>>>>>> 5084e565
+                                       NLHead, PSAHead, PSPHead, UPerHead)
 from mmseg.models.decode_heads.decode_head import DecodeHead
 from mmseg.ops import ConvModule
 
@@ -187,7 +183,6 @@
     assert outputs.shape == (1, head.num_classes, 40, 40)
 
 
-<<<<<<< HEAD
 def test_psa_head():
 
     with pytest.raises(AssertionError):
@@ -234,7 +229,8 @@
     # inputs = [torch.randn(1, 32, 40, 40)]
     # outputs = head(inputs)
     # assert outputs.shape == (1, head.num_classes, 40, 40)
-=======
+
+
 def test_uper_head():
 
     with pytest.raises(AssertionError):
@@ -253,5 +249,4 @@
     inputs = [torch.randn(1, 32, 40, 40), torch.randn(1, 16, 20, 20)]
     head = UPerHead(fpn_in_channels=[32, 16], channels=16)
     outputs = head(inputs)
-    assert outputs.shape == (1, head.num_classes, 40, 40)
->>>>>>> 5084e565
+    assert outputs.shape == (1, head.num_classes, 40, 40)