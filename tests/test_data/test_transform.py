import copy
import os.path as osp

import mmcv
import numpy as np
import pytest
from mmcv.utils import build_from_cfg
from PIL import Image

from mmseg.datasets.builder import PIPELINES


def test_resize():
    # test assertion if img_scale is a list
    with pytest.raises(AssertionError):
        transform = dict(type='Resize', img_scale=[1333, 800], keep_ratio=True)
        build_from_cfg(transform, PIPELINES)

    # test assertion if len(img_scale) while ratio_range is not None
    with pytest.raises(AssertionError):
        transform = dict(
            type='Resize',
            img_scale=[(1333, 800), (1333, 600)],
            ratio_range=(0.9, 1.1),
            keep_ratio=True)
        build_from_cfg(transform, PIPELINES)

    # test assertion for invalid multiscale_mode
    with pytest.raises(AssertionError):
        transform = dict(
            type='Resize',
            img_scale=[(1333, 800), (1333, 600)],
            keep_ratio=True,
            multiscale_mode='2333')
        build_from_cfg(transform, PIPELINES)

    transform = dict(type='Resize', img_scale=(1333, 800), keep_ratio=True)
    resize_module = build_from_cfg(transform, PIPELINES)

    results = dict()
    img = mmcv.imread(
        osp.join(osp.dirname(__file__), '../data/color.jpg'), 'color')
    results['img'] = img
    results['img_shape'] = img.shape
    results['ori_shape'] = img.shape
    # Set initial values for default meta_keys
    results['pad_shape'] = img.shape
    results['scale_factor'] = 1.0

    resized_results = resize_module(results.copy())
    assert resized_results['img_shape'] == (750, 1333, 3)

    # test keep_ratio=False
    transform = dict(
        type='Resize',
        img_scale=(1280, 800),
        multiscale_mode='value',
        keep_ratio=False)
    resize_module = build_from_cfg(transform, PIPELINES)
    resized_results = resize_module(results.copy())
    assert resized_results['img_shape'] == (800, 1280, 3)

    # test multiscale_mode='range'
    transform = dict(
        type='Resize',
        img_scale=[(1333, 400), (1333, 1200)],
        multiscale_mode='range',
        keep_ratio=True)
    resize_module = build_from_cfg(transform, PIPELINES)
    resized_results = resize_module(results.copy())
    assert max(resized_results['img_shape'][:2]) <= 1333
    assert min(resized_results['img_shape'][:2]) >= 400
    assert min(resized_results['img_shape'][:2]) <= 1200

    # test multiscale_mode='value'
    transform = dict(
        type='Resize',
        img_scale=[(1333, 800), (1333, 400)],
        multiscale_mode='value',
        keep_ratio=True)
    resize_module = build_from_cfg(transform, PIPELINES)
    resized_results = resize_module(results.copy())
    assert resized_results['img_shape'] in [(750, 1333, 3), (400, 711, 3)]

    # test multiscale_mode='range'
    transform = dict(
        type='Resize',
        img_scale=(1333, 800),
        ratio_range=(0.9, 1.1),
        keep_ratio=True)
    resize_module = build_from_cfg(transform, PIPELINES)
    resized_results = resize_module(results.copy())
    assert max(resized_results['img_shape'][:2]) <= 1333 * 1.1


def test_flip():
    # test assertion for invalid prob
    with pytest.raises(AssertionError):
        transform = dict(type='RandomFlip', prob=1.5)
        build_from_cfg(transform, PIPELINES)

    # test assertion for invalid direction
    with pytest.raises(AssertionError):
        transform = dict(type='RandomFlip', prob=1, direction='horizonta')
        build_from_cfg(transform, PIPELINES)

    transform = dict(type='RandomFlip', prob=1)
    flip_module = build_from_cfg(transform, PIPELINES)

    results = dict()
    img = mmcv.imread(
        osp.join(osp.dirname(__file__), '../data/color.jpg'), 'color')
    original_img = copy.deepcopy(img)
    seg = np.array(
        Image.open(osp.join(osp.dirname(__file__), '../data/seg.png')))
    original_seg = copy.deepcopy(seg)
    results['img'] = img
    results['gt_semantic_seg'] = seg
    results['seg_fields'] = ['gt_semantic_seg']
    results['img_shape'] = img.shape
    results['ori_shape'] = img.shape
    # Set initial values for default meta_keys
    results['pad_shape'] = img.shape
    results['scale_factor'] = 1.0

    results = flip_module(results)

    flip_module = build_from_cfg(transform, PIPELINES)
    results = flip_module(results)
    assert np.equal(original_img, results['img']).all()
    assert np.equal(original_seg, results['gt_semantic_seg']).all()


def test_random_crop():
    # test assertion for invalid random crop
    with pytest.raises(AssertionError):
        transform = dict(type='RandomCrop', crop_size=(-1, 0))
        build_from_cfg(transform, PIPELINES)

    results = dict()
    img = mmcv.imread(
        osp.join(osp.dirname(__file__), '../data/color.jpg'), 'color')
    seg = np.array(
        Image.open(osp.join(osp.dirname(__file__), '../data/seg.png')))
    results['img'] = img
    results['gt_semantic_seg'] = seg
    results['seg_fields'] = ['gt_semantic_seg']
    results['img_shape'] = img.shape
    results['ori_shape'] = img.shape
    # Set initial values for default meta_keys
    results['pad_shape'] = img.shape
    results['scale_factor'] = 1.0

    h, w, _ = img.shape
    transform = dict(type='RandomCrop', crop_size=(h - 20, w - 20))
    crop_module = build_from_cfg(transform, PIPELINES)
    results = crop_module(results)
    assert results['img'].shape[:2] == (h - 20, w - 20)
    assert results['img_shape'][:2] == (h - 20, w - 20)
    assert results['gt_semantic_seg'].shape[:2] == (h - 20, w - 20)


def test_pad():
    # test assertion if both size_divisor and size is None
    with pytest.raises(AssertionError):
        transform = dict(type='Pad')
        build_from_cfg(transform, PIPELINES)

    transform = dict(type='Pad', size_divisor=32)
    transform = build_from_cfg(transform, PIPELINES)
    results = dict()
    img = mmcv.imread(
        osp.join(osp.dirname(__file__), '../data/color.jpg'), 'color')
    original_img = copy.deepcopy(img)
    results['img'] = img
    results['img_shape'] = img.shape
    results['ori_shape'] = img.shape
    # Set initial values for default meta_keys
    results['pad_shape'] = img.shape
    results['scale_factor'] = 1.0

    results = transform(results)
    # original img already divisible by 32
    assert np.equal(results['img'], original_img).all()
    img_shape = results['img'].shape
    assert img_shape[0] % 32 == 0
    assert img_shape[1] % 32 == 0

    resize_transform = dict(
        type='Resize', img_scale=(1333, 800), keep_ratio=True)
    resize_module = build_from_cfg(resize_transform, PIPELINES)
    results = resize_module(results)
    results = transform(results)
    img_shape = results['img'].shape
    assert img_shape[0] % 32 == 0
    assert img_shape[1] % 32 == 0


def test_rotate():
    # test assertion degree should be tuple[float] or float
    with pytest.raises(AssertionError):
        transform = dict(type='RandomRotate', prob=0.5, degree=-10)
        build_from_cfg(transform, PIPELINES)
    # test assertion degree should be tuple[float] or float
    with pytest.raises(AssertionError):
        transform = dict(type='RandomRotate', prob=0.5, degree=(10., 20., 30.))
        build_from_cfg(transform, PIPELINES)

    transform = dict(type='RandomRotate', degree=10., prob=1.)
    transform = build_from_cfg(transform, PIPELINES)

    assert str(transform) == f'RandomRotate(' \
                             f'prob={1.}, ' \
                             f'degree=({-10.}, {10.}), ' \
                             f'pad_val={0}, ' \
                             f'seg_pad_val={255}, ' \
                             f'center={None}, ' \
                             f'auto_bound={False})'

    results = dict()
    img = mmcv.imread(
        osp.join(osp.dirname(__file__), '../data/color.jpg'), 'color')
    h, w, _ = img.shape
    seg = np.array(
        Image.open(osp.join(osp.dirname(__file__), '../data/seg.png')))
    results['img'] = img
    results['gt_semantic_seg'] = seg
    results['seg_fields'] = ['gt_semantic_seg']
    results['img_shape'] = img.shape
    results['ori_shape'] = img.shape
    # Set initial values for default meta_keys
    results['pad_shape'] = img.shape
    results['scale_factor'] = 1.0

    results = transform(results)
    assert results['img'].shape[:2] == (h, w)
    assert results['gt_semantic_seg'].shape[:2] == (h, w)


def test_normalize():
    img_norm_cfg = dict(
        mean=[123.675, 116.28, 103.53],
        std=[58.395, 57.12, 57.375],
        to_rgb=True)
    transform = dict(type='Normalize', **img_norm_cfg)
    transform = build_from_cfg(transform, PIPELINES)
    results = dict()
    img = mmcv.imread(
        osp.join(osp.dirname(__file__), '../data/color.jpg'), 'color')
    original_img = copy.deepcopy(img)
    results['img'] = img
    results['img_shape'] = img.shape
    results['ori_shape'] = img.shape
    # Set initial values for default meta_keys
    results['pad_shape'] = img.shape
    results['scale_factor'] = 1.0

    results = transform(results)

    mean = np.array(img_norm_cfg['mean'])
    std = np.array(img_norm_cfg['std'])
    converted_img = (original_img[..., ::-1] - mean) / std
    assert np.allclose(results['img'], converted_img)


<<<<<<< HEAD
def test_rerange():
    # test assertion if min_value or max_value is illegal
    with pytest.raises(AssertionError):
        transform = dict(type='Rerange', min_value=[0], max_value=[255])
        build_from_cfg(transform, PIPELINES)

    # test assertion if min_value >= max_value
    with pytest.raises(AssertionError):
        transform = dict(type='Rerange', min_value=1, max_value=1)
        build_from_cfg(transform, PIPELINES)

    # test assertion if img_min_value == img_max_value
    with pytest.raises(AssertionError):
        transform = dict(type='Rerange', min_value=0, max_value=1)
        transform = build_from_cfg(transform, PIPELINES)
        results = dict()
        results['img'] = np.array([[1, 1], [1, 1]])
        transform(results)

    img_rerange_cfg = dict()
    transform = dict(type='Rerange', **img_rerange_cfg)
    transform = build_from_cfg(transform, PIPELINES)
    results = dict()
    img = mmcv.imread(
        osp.join(osp.dirname(__file__), '../data/color.jpg'), 'color')
    original_img = copy.deepcopy(img)
    results['img'] = img
=======
def test_rgb2gray():
    # test assertion out_channels should be greater than 0
    with pytest.raises(AssertionError):
        transform = dict(type='RGB2Gray', out_channels=-1)
        build_from_cfg(transform, PIPELINES)
    # test assertion weights should be tuple[float]
    with pytest.raises(AssertionError):
        transform = dict(type='RGB2Gray', out_channels=1, weights=1.1)
        build_from_cfg(transform, PIPELINES)

    # test out_channels is None
    transform = dict(type='RGB2Gray')
    transform = build_from_cfg(transform, PIPELINES)

    assert str(transform) == f'RGB2Gray(' \
                             f'out_channels={None}, ' \
                             f'weights={(0.299, 0.587, 0.114)})'

    results = dict()
    img = mmcv.imread(
        osp.join(osp.dirname(__file__), '../data/color.jpg'), 'color')
    h, w, c = img.shape
    seg = np.array(
        Image.open(osp.join(osp.dirname(__file__), '../data/seg.png')))
    results['img'] = img
    results['gt_semantic_seg'] = seg
    results['seg_fields'] = ['gt_semantic_seg']
>>>>>>> 7c68bca5
    results['img_shape'] = img.shape
    results['ori_shape'] = img.shape
    # Set initial values for default meta_keys
    results['pad_shape'] = img.shape
    results['scale_factor'] = 1.0

    results = transform(results)
<<<<<<< HEAD

    min_value = np.min(original_img)
    max_value = np.max(original_img)
    converted_img = (original_img - min_value) / (max_value - min_value) * 255

    assert np.allclose(results['img'], converted_img)
    assert str(transform) == f'Rerange(min_value={0}, max_value={255})'
=======
    assert results['img'].shape == (h, w, c)
    assert results['img_shape'] == (h, w, c)
    assert results['ori_shape'] == (h, w, c)

    # test out_channels = 2
    transform = dict(type='RGB2Gray', out_channels=2)
    transform = build_from_cfg(transform, PIPELINES)

    assert str(transform) == f'RGB2Gray(' \
                             f'out_channels={2}, ' \
                             f'weights={(0.299, 0.587, 0.114)})'

    results = dict()
    img = mmcv.imread(
        osp.join(osp.dirname(__file__), '../data/color.jpg'), 'color')
    h, w, c = img.shape
    seg = np.array(
        Image.open(osp.join(osp.dirname(__file__), '../data/seg.png')))
    results['img'] = img
    results['gt_semantic_seg'] = seg
    results['seg_fields'] = ['gt_semantic_seg']
    results['img_shape'] = img.shape
    results['ori_shape'] = img.shape
    # Set initial values for default meta_keys
    results['pad_shape'] = img.shape
    results['scale_factor'] = 1.0

    results = transform(results)
    assert results['img'].shape == (h, w, 2)
    assert results['img_shape'] == (h, w, 2)
    assert results['ori_shape'] == (h, w, c)
>>>>>>> 7c68bca5


def test_seg_rescale():
    results = dict()
    seg = np.array(
        Image.open(osp.join(osp.dirname(__file__), '../data/seg.png')))
    results['gt_semantic_seg'] = seg
    results['seg_fields'] = ['gt_semantic_seg']
    h, w = seg.shape

    transform = dict(type='SegRescale', scale_factor=1. / 2)
    rescale_module = build_from_cfg(transform, PIPELINES)
    rescale_results = rescale_module(results.copy())
    assert rescale_results['gt_semantic_seg'].shape == (h // 2, w // 2)

    transform = dict(type='SegRescale', scale_factor=1)
    rescale_module = build_from_cfg(transform, PIPELINES)
    rescale_results = rescale_module(results.copy())
    assert rescale_results['gt_semantic_seg'].shape == (h, w)<|MERGE_RESOLUTION|>--- conflicted
+++ resolved
@@ -263,7 +263,73 @@
     assert np.allclose(results['img'], converted_img)
 
 
-<<<<<<< HEAD
+def test_rgb2gray():
+    # test assertion out_channels should be greater than 0
+    with pytest.raises(AssertionError):
+        transform = dict(type='RGB2Gray', out_channels=-1)
+        build_from_cfg(transform, PIPELINES)
+    # test assertion weights should be tuple[float]
+    with pytest.raises(AssertionError):
+        transform = dict(type='RGB2Gray', out_channels=1, weights=1.1)
+        build_from_cfg(transform, PIPELINES)
+
+    # test out_channels is None
+    transform = dict(type='RGB2Gray')
+    transform = build_from_cfg(transform, PIPELINES)
+
+    assert str(transform) == f'RGB2Gray(' \
+                             f'out_channels={None}, ' \
+                             f'weights={(0.299, 0.587, 0.114)})'
+
+    results = dict()
+    img = mmcv.imread(
+        osp.join(osp.dirname(__file__), '../data/color.jpg'), 'color')
+    h, w, c = img.shape
+    seg = np.array(
+        Image.open(osp.join(osp.dirname(__file__), '../data/seg.png')))
+    results['img'] = img
+    results['gt_semantic_seg'] = seg
+    results['seg_fields'] = ['gt_semantic_seg']
+    results['img_shape'] = img.shape
+    results['ori_shape'] = img.shape
+    # Set initial values for default meta_keys
+    results['pad_shape'] = img.shape
+    results['scale_factor'] = 1.0
+
+    results = transform(results)
+    assert results['img'].shape == (h, w, c)
+    assert results['img_shape'] == (h, w, c)
+    assert results['ori_shape'] == (h, w, c)
+
+    # test out_channels = 2
+    transform = dict(type='RGB2Gray', out_channels=2)
+    transform = build_from_cfg(transform, PIPELINES)
+
+    assert str(transform) == f'RGB2Gray(' \
+                             f'out_channels={2}, ' \
+                             f'weights={(0.299, 0.587, 0.114)})'
+
+    results = dict()
+    img = mmcv.imread(
+        osp.join(osp.dirname(__file__), '../data/color.jpg'), 'color')
+    h, w, c = img.shape
+    seg = np.array(
+        Image.open(osp.join(osp.dirname(__file__), '../data/seg.png')))
+    results['img'] = img
+    results['gt_semantic_seg'] = seg
+    results['seg_fields'] = ['gt_semantic_seg']
+    results['img_shape'] = img.shape
+    results['ori_shape'] = img.shape
+    # Set initial values for default meta_keys
+    results['pad_shape'] = img.shape
+    results['scale_factor'] = 1.0
+
+    results = transform(results)
+    assert results['img'].shape == (h, w, 2)
+    assert results['img_shape'] == (h, w, 2)
+    assert results['ori_shape'] == (h, w, c)
+
+
 def test_rerange():
     # test assertion if min_value or max_value is illegal
     with pytest.raises(AssertionError):
@@ -291,43 +357,13 @@
         osp.join(osp.dirname(__file__), '../data/color.jpg'), 'color')
     original_img = copy.deepcopy(img)
     results['img'] = img
-=======
-def test_rgb2gray():
-    # test assertion out_channels should be greater than 0
-    with pytest.raises(AssertionError):
-        transform = dict(type='RGB2Gray', out_channels=-1)
-        build_from_cfg(transform, PIPELINES)
-    # test assertion weights should be tuple[float]
-    with pytest.raises(AssertionError):
-        transform = dict(type='RGB2Gray', out_channels=1, weights=1.1)
-        build_from_cfg(transform, PIPELINES)
-
-    # test out_channels is None
-    transform = dict(type='RGB2Gray')
-    transform = build_from_cfg(transform, PIPELINES)
-
-    assert str(transform) == f'RGB2Gray(' \
-                             f'out_channels={None}, ' \
-                             f'weights={(0.299, 0.587, 0.114)})'
-
-    results = dict()
-    img = mmcv.imread(
-        osp.join(osp.dirname(__file__), '../data/color.jpg'), 'color')
-    h, w, c = img.shape
-    seg = np.array(
-        Image.open(osp.join(osp.dirname(__file__), '../data/seg.png')))
-    results['img'] = img
-    results['gt_semantic_seg'] = seg
-    results['seg_fields'] = ['gt_semantic_seg']
->>>>>>> 7c68bca5
-    results['img_shape'] = img.shape
-    results['ori_shape'] = img.shape
-    # Set initial values for default meta_keys
-    results['pad_shape'] = img.shape
-    results['scale_factor'] = 1.0
-
-    results = transform(results)
-<<<<<<< HEAD
+    results['img_shape'] = img.shape
+    results['ori_shape'] = img.shape
+    # Set initial values for default meta_keys
+    results['pad_shape'] = img.shape
+    results['scale_factor'] = 1.0
+
+    results = transform(results)
 
     min_value = np.min(original_img)
     max_value = np.max(original_img)
@@ -335,39 +371,6 @@
 
     assert np.allclose(results['img'], converted_img)
     assert str(transform) == f'Rerange(min_value={0}, max_value={255})'
-=======
-    assert results['img'].shape == (h, w, c)
-    assert results['img_shape'] == (h, w, c)
-    assert results['ori_shape'] == (h, w, c)
-
-    # test out_channels = 2
-    transform = dict(type='RGB2Gray', out_channels=2)
-    transform = build_from_cfg(transform, PIPELINES)
-
-    assert str(transform) == f'RGB2Gray(' \
-                             f'out_channels={2}, ' \
-                             f'weights={(0.299, 0.587, 0.114)})'
-
-    results = dict()
-    img = mmcv.imread(
-        osp.join(osp.dirname(__file__), '../data/color.jpg'), 'color')
-    h, w, c = img.shape
-    seg = np.array(
-        Image.open(osp.join(osp.dirname(__file__), '../data/seg.png')))
-    results['img'] = img
-    results['gt_semantic_seg'] = seg
-    results['seg_fields'] = ['gt_semantic_seg']
-    results['img_shape'] = img.shape
-    results['ori_shape'] = img.shape
-    # Set initial values for default meta_keys
-    results['pad_shape'] = img.shape
-    results['scale_factor'] = 1.0
-
-    results = transform(results)
-    assert results['img'].shape == (h, w, 2)
-    assert results['img_shape'] == (h, w, 2)
-    assert results['ori_shape'] == (h, w, c)
->>>>>>> 7c68bca5
 
 
 def test_seg_rescale():
