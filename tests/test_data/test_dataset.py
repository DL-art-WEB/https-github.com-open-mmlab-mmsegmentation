# Copyright (c) OpenMMLab. All rights reserved.
import os
import os.path as osp
import shutil
import tempfile
from typing import Generator
from unittest.mock import MagicMock, patch

import numpy as np
import pytest
import torch
from PIL import Image

from mmseg.core.evaluation import get_classes, get_palette
from mmseg.datasets import (DATASETS, ADE20KDataset, CityscapesDataset,
                            ConcatDataset, CustomDataset, LoveDADataset,
<<<<<<< HEAD
                            PascalVOCDataset, PotsdamDataset, RepeatDataset,
                            build_dataset)
=======
                            MultiImageMixDataset, PascalVOCDataset,
                            RepeatDataset, build_dataset)
>>>>>>> 6c3e63e4


def test_classes():
    assert list(CityscapesDataset.CLASSES) == get_classes('cityscapes')
    assert list(PascalVOCDataset.CLASSES) == get_classes('voc') == get_classes(
        'pascal_voc')
    assert list(
        ADE20KDataset.CLASSES) == get_classes('ade') == get_classes('ade20k')
    assert list(LoveDADataset.CLASSES) == get_classes('loveda')
    assert list(PotsdamDataset.CLASSES) == get_classes('potsdam')

    with pytest.raises(ValueError):
        get_classes('unsupported')


def test_classes_file_path():
    tmp_file = tempfile.NamedTemporaryFile()
    classes_path = f'{tmp_file.name}.txt'
    train_pipeline = [dict(type='LoadImageFromFile')]
    kwargs = dict(pipeline=train_pipeline, img_dir='./', classes=classes_path)

    # classes.txt with full categories
    categories = get_classes('cityscapes')
    with open(classes_path, 'w') as f:
        f.write('\n'.join(categories))
    assert list(CityscapesDataset(**kwargs).CLASSES) == categories

    # classes.txt with sub categories
    categories = ['road', 'sidewalk', 'building']
    with open(classes_path, 'w') as f:
        f.write('\n'.join(categories))
    assert list(CityscapesDataset(**kwargs).CLASSES) == categories

    # classes.txt with unknown categories
    categories = ['road', 'sidewalk', 'unknown']
    with open(classes_path, 'w') as f:
        f.write('\n'.join(categories))

    with pytest.raises(ValueError):
        CityscapesDataset(**kwargs)

    tmp_file.close()
    os.remove(classes_path)
    assert not osp.exists(classes_path)


def test_palette():
    assert CityscapesDataset.PALETTE == get_palette('cityscapes')
    assert PascalVOCDataset.PALETTE == get_palette('voc') == get_palette(
        'pascal_voc')
    assert ADE20KDataset.PALETTE == get_palette('ade') == get_palette('ade20k')
    assert LoveDADataset.PALETTE == get_palette('loveda')
    assert PotsdamDataset.PALETTE == get_palette('potsdam')

    with pytest.raises(ValueError):
        get_palette('unsupported')


@patch('mmseg.datasets.CustomDataset.load_annotations', MagicMock)
@patch('mmseg.datasets.CustomDataset.__getitem__',
       MagicMock(side_effect=lambda idx: idx))
def test_dataset_wrapper():
    # CustomDataset.load_annotations = MagicMock()
    # CustomDataset.__getitem__ = MagicMock(side_effect=lambda idx: idx)
    dataset_a = CustomDataset(img_dir=MagicMock(), pipeline=[])
    len_a = 10
    dataset_a.img_infos = MagicMock()
    dataset_a.img_infos.__len__.return_value = len_a
    dataset_b = CustomDataset(img_dir=MagicMock(), pipeline=[])
    len_b = 20
    dataset_b.img_infos = MagicMock()
    dataset_b.img_infos.__len__.return_value = len_b

    concat_dataset = ConcatDataset([dataset_a, dataset_b])
    assert concat_dataset[5] == 5
    assert concat_dataset[25] == 15
    assert len(concat_dataset) == len(dataset_a) + len(dataset_b)

    repeat_dataset = RepeatDataset(dataset_a, 10)
    assert repeat_dataset[5] == 5
    assert repeat_dataset[15] == 5
    assert repeat_dataset[27] == 7
    assert len(repeat_dataset) == 10 * len(dataset_a)

    img_scale = (60, 60)
    pipeline = [
        # dict(type='Mosaic', img_scale=img_scale, pad_val=255),
        # need to merge mosaic
        dict(type='RandomFlip', prob=0.5),
        dict(type='Resize', img_scale=img_scale, keep_ratio=False),
    ]

    CustomDataset.load_annotations = MagicMock()
    results = []
    for _ in range(2):
        height = np.random.randint(10, 30)
        weight = np.random.randint(10, 30)
        img = np.ones((height, weight, 3))
        gt_semantic_seg = np.random.randint(5, size=(height, weight))
        results.append(dict(gt_semantic_seg=gt_semantic_seg, img=img))

    classes = ['0', '1', '2', '3', '4']
    palette = [(0, 0, 0), (1, 1, 1), (2, 2, 2), (3, 3, 3), (4, 4, 4)]
    CustomDataset.__getitem__ = MagicMock(side_effect=lambda idx: results[idx])
    dataset_a = CustomDataset(
        img_dir=MagicMock(),
        pipeline=[],
        test_mode=True,
        classes=classes,
        palette=palette)
    len_a = 2
    cat_ids_list_a = [
        np.random.randint(0, 80, num).tolist()
        for num in np.random.randint(1, 20, len_a)
    ]
    dataset_a.data_infos = MagicMock()
    dataset_a.data_infos.__len__.return_value = len_a
    dataset_a.get_cat_ids = MagicMock(
        side_effect=lambda idx: cat_ids_list_a[idx])

    multi_image_mix_dataset = MultiImageMixDataset(dataset_a, pipeline)
    assert len(multi_image_mix_dataset) == len(dataset_a)

    for idx in range(len_a):
        results_ = multi_image_mix_dataset[idx]

    # test skip_type_keys
    multi_image_mix_dataset = MultiImageMixDataset(
        dataset_a, pipeline, skip_type_keys=('RandomFlip'))
    for idx in range(len_a):
        results_ = multi_image_mix_dataset[idx]
        assert results_['img'].shape == (img_scale[0], img_scale[1], 3)

    skip_type_keys = ('RandomFlip', 'Resize')
    multi_image_mix_dataset.update_skip_type_keys(skip_type_keys)
    for idx in range(len_a):
        results_ = multi_image_mix_dataset[idx]
        assert results_['img'].shape[:2] != img_scale

    # test pipeline
    with pytest.raises(TypeError):
        pipeline = [['Resize']]
        multi_image_mix_dataset = MultiImageMixDataset(dataset_a, pipeline)


def test_custom_dataset():
    img_norm_cfg = dict(
        mean=[123.675, 116.28, 103.53],
        std=[58.395, 57.12, 57.375],
        to_rgb=True)
    crop_size = (512, 1024)
    train_pipeline = [
        dict(type='LoadImageFromFile'),
        dict(type='LoadAnnotations'),
        dict(type='Resize', img_scale=(128, 256), ratio_range=(0.5, 2.0)),
        dict(type='RandomCrop', crop_size=crop_size, cat_max_ratio=0.75),
        dict(type='RandomFlip', prob=0.5),
        dict(type='PhotoMetricDistortion'),
        dict(type='Normalize', **img_norm_cfg),
        dict(type='Pad', size=crop_size, pad_val=0, seg_pad_val=255),
        dict(type='DefaultFormatBundle'),
        dict(type='Collect', keys=['img', 'gt_semantic_seg']),
    ]
    test_pipeline = [
        dict(type='LoadImageFromFile'),
        dict(
            type='MultiScaleFlipAug',
            img_scale=(128, 256),
            # img_ratios=[0.5, 0.75, 1.0, 1.25, 1.5, 1.75],
            flip=False,
            transforms=[
                dict(type='Resize', keep_ratio=True),
                dict(type='RandomFlip'),
                dict(type='Normalize', **img_norm_cfg),
                dict(type='ImageToTensor', keys=['img']),
                dict(type='Collect', keys=['img']),
            ])
    ]

    # with img_dir and ann_dir
    train_dataset = CustomDataset(
        train_pipeline,
        data_root=osp.join(osp.dirname(__file__), '../data/pseudo_dataset'),
        img_dir='imgs/',
        ann_dir='gts/',
        img_suffix='img.jpg',
        seg_map_suffix='gt.png')
    assert len(train_dataset) == 5

    # with img_dir, ann_dir, split
    train_dataset = CustomDataset(
        train_pipeline,
        data_root=osp.join(osp.dirname(__file__), '../data/pseudo_dataset'),
        img_dir='imgs/',
        ann_dir='gts/',
        img_suffix='img.jpg',
        seg_map_suffix='gt.png',
        split='splits/train.txt')
    assert len(train_dataset) == 4

    # no data_root
    train_dataset = CustomDataset(
        train_pipeline,
        img_dir=osp.join(osp.dirname(__file__), '../data/pseudo_dataset/imgs'),
        ann_dir=osp.join(osp.dirname(__file__), '../data/pseudo_dataset/gts'),
        img_suffix='img.jpg',
        seg_map_suffix='gt.png')
    assert len(train_dataset) == 5

    # with data_root but img_dir/ann_dir are abs path
    train_dataset = CustomDataset(
        train_pipeline,
        data_root=osp.join(osp.dirname(__file__), '../data/pseudo_dataset'),
        img_dir=osp.abspath(
            osp.join(osp.dirname(__file__), '../data/pseudo_dataset/imgs')),
        ann_dir=osp.abspath(
            osp.join(osp.dirname(__file__), '../data/pseudo_dataset/gts')),
        img_suffix='img.jpg',
        seg_map_suffix='gt.png')
    assert len(train_dataset) == 5

    # test_mode=True
    test_dataset = CustomDataset(
        test_pipeline,
        img_dir=osp.join(osp.dirname(__file__), '../data/pseudo_dataset/imgs'),
        img_suffix='img.jpg',
        test_mode=True,
        classes=('pseudo_class', ))
    assert len(test_dataset) == 5

    # training data get
    train_data = train_dataset[0]
    assert isinstance(train_data, dict)

    # test data get
    test_data = test_dataset[0]
    assert isinstance(test_data, dict)

    # get gt seg map
    gt_seg_maps = train_dataset.get_gt_seg_maps(efficient_test=True)
    assert isinstance(gt_seg_maps, Generator)
    gt_seg_maps = list(gt_seg_maps)
    assert len(gt_seg_maps) == 5

    # format_results not implemented
    with pytest.raises(NotImplementedError):
        test_dataset.format_results([], '')

    pseudo_results = []
    for gt_seg_map in gt_seg_maps:
        h, w = gt_seg_map.shape
        pseudo_results.append(np.random.randint(low=0, high=7, size=(h, w)))

    # test past evaluation without CLASSES
    with pytest.raises(TypeError):
        eval_results = train_dataset.evaluate(pseudo_results, metric=['mIoU'])

    with pytest.raises(TypeError):
        eval_results = train_dataset.evaluate(pseudo_results, metric='mDice')

    with pytest.raises(TypeError):
        eval_results = train_dataset.evaluate(
            pseudo_results, metric=['mDice', 'mIoU'])

    # test past evaluation with CLASSES
    train_dataset.CLASSES = tuple(['a'] * 7)
    eval_results = train_dataset.evaluate(pseudo_results, metric='mIoU')
    assert isinstance(eval_results, dict)
    assert 'mIoU' in eval_results
    assert 'mAcc' in eval_results
    assert 'aAcc' in eval_results

    eval_results = train_dataset.evaluate(pseudo_results, metric='mDice')
    assert isinstance(eval_results, dict)
    assert 'mDice' in eval_results
    assert 'mAcc' in eval_results
    assert 'aAcc' in eval_results

    eval_results = train_dataset.evaluate(pseudo_results, metric='mFscore')
    assert isinstance(eval_results, dict)
    assert 'mRecall' in eval_results
    assert 'mPrecision' in eval_results
    assert 'mFscore' in eval_results
    assert 'aAcc' in eval_results

    eval_results = train_dataset.evaluate(
        pseudo_results, metric=['mIoU', 'mDice', 'mFscore'])
    assert isinstance(eval_results, dict)
    assert 'mIoU' in eval_results
    assert 'mDice' in eval_results
    assert 'mAcc' in eval_results
    assert 'aAcc' in eval_results
    assert 'mFscore' in eval_results
    assert 'mPrecision' in eval_results
    assert 'mRecall' in eval_results

    assert not np.isnan(eval_results['mIoU'])
    assert not np.isnan(eval_results['mDice'])
    assert not np.isnan(eval_results['mAcc'])
    assert not np.isnan(eval_results['aAcc'])
    assert not np.isnan(eval_results['mFscore'])
    assert not np.isnan(eval_results['mPrecision'])
    assert not np.isnan(eval_results['mRecall'])

    # test evaluation with pre-eval and the dataset.CLASSES is necessary
    train_dataset.CLASSES = tuple(['a'] * 7)
    pseudo_results = []
    for idx in range(len(train_dataset)):
        h, w = gt_seg_maps[idx].shape
        pseudo_result = np.random.randint(low=0, high=7, size=(h, w))
        pseudo_results.extend(train_dataset.pre_eval(pseudo_result, idx))
    eval_results = train_dataset.evaluate(pseudo_results, metric=['mIoU'])
    assert isinstance(eval_results, dict)
    assert 'mIoU' in eval_results
    assert 'mAcc' in eval_results
    assert 'aAcc' in eval_results

    eval_results = train_dataset.evaluate(pseudo_results, metric='mDice')
    assert isinstance(eval_results, dict)
    assert 'mDice' in eval_results
    assert 'mAcc' in eval_results
    assert 'aAcc' in eval_results

    eval_results = train_dataset.evaluate(pseudo_results, metric='mFscore')
    assert isinstance(eval_results, dict)
    assert 'mRecall' in eval_results
    assert 'mPrecision' in eval_results
    assert 'mFscore' in eval_results
    assert 'aAcc' in eval_results

    eval_results = train_dataset.evaluate(
        pseudo_results, metric=['mIoU', 'mDice', 'mFscore'])
    assert isinstance(eval_results, dict)
    assert 'mIoU' in eval_results
    assert 'mDice' in eval_results
    assert 'mAcc' in eval_results
    assert 'aAcc' in eval_results
    assert 'mFscore' in eval_results
    assert 'mPrecision' in eval_results
    assert 'mRecall' in eval_results

    assert not np.isnan(eval_results['mIoU'])
    assert not np.isnan(eval_results['mDice'])
    assert not np.isnan(eval_results['mAcc'])
    assert not np.isnan(eval_results['aAcc'])
    assert not np.isnan(eval_results['mFscore'])
    assert not np.isnan(eval_results['mPrecision'])
    assert not np.isnan(eval_results['mRecall'])


@pytest.mark.parametrize('separate_eval', [True, False])
def test_eval_concat_custom_dataset(separate_eval):
    img_norm_cfg = dict(
        mean=[123.675, 116.28, 103.53],
        std=[58.395, 57.12, 57.375],
        to_rgb=True)
    test_pipeline = [
        dict(type='LoadImageFromFile'),
        dict(
            type='MultiScaleFlipAug',
            img_scale=(128, 256),
            # img_ratios=[0.5, 0.75, 1.0, 1.25, 1.5, 1.75],
            flip=False,
            transforms=[
                dict(type='Resize', keep_ratio=True),
                dict(type='RandomFlip'),
                dict(type='Normalize', **img_norm_cfg),
                dict(type='ImageToTensor', keys=['img']),
                dict(type='Collect', keys=['img']),
            ])
    ]
    data_root = osp.join(osp.dirname(__file__), '../data/pseudo_dataset')
    img_dir = 'imgs/'
    ann_dir = 'gts/'

    cfg1 = dict(
        type='CustomDataset',
        pipeline=test_pipeline,
        data_root=data_root,
        img_dir=img_dir,
        ann_dir=ann_dir,
        img_suffix='img.jpg',
        seg_map_suffix='gt.png',
        classes=tuple(['a'] * 7))
    dataset1 = build_dataset(cfg1)
    assert len(dataset1) == 5
    # get gt seg map
    gt_seg_maps = dataset1.get_gt_seg_maps(efficient_test=True)
    assert isinstance(gt_seg_maps, Generator)
    gt_seg_maps = list(gt_seg_maps)
    assert len(gt_seg_maps) == 5

    # test past evaluation
    pseudo_results = []
    for gt_seg_map in gt_seg_maps:
        h, w = gt_seg_map.shape
        pseudo_results.append(np.random.randint(low=0, high=7, size=(h, w)))
    eval_results1 = dataset1.evaluate(
        pseudo_results, metric=['mIoU', 'mDice', 'mFscore'])

    # We use same dir twice for simplicity
    # with ann_dir
    cfg2 = dict(
        type='CustomDataset',
        pipeline=test_pipeline,
        data_root=data_root,
        img_dir=[img_dir, img_dir],
        ann_dir=[ann_dir, ann_dir],
        img_suffix='img.jpg',
        seg_map_suffix='gt.png',
        classes=tuple(['a'] * 7),
        separate_eval=separate_eval)
    dataset2 = build_dataset(cfg2)
    assert isinstance(dataset2, ConcatDataset)
    assert len(dataset2) == 10

    eval_results2 = dataset2.evaluate(
        pseudo_results * 2, metric=['mIoU', 'mDice', 'mFscore'])

    if separate_eval:
        assert eval_results1['mIoU'] == eval_results2[
            '0_mIoU'] == eval_results2['1_mIoU']
        assert eval_results1['mDice'] == eval_results2[
            '0_mDice'] == eval_results2['1_mDice']
        assert eval_results1['mAcc'] == eval_results2[
            '0_mAcc'] == eval_results2['1_mAcc']
        assert eval_results1['aAcc'] == eval_results2[
            '0_aAcc'] == eval_results2['1_aAcc']
        assert eval_results1['mFscore'] == eval_results2[
            '0_mFscore'] == eval_results2['1_mFscore']
        assert eval_results1['mPrecision'] == eval_results2[
            '0_mPrecision'] == eval_results2['1_mPrecision']
        assert eval_results1['mRecall'] == eval_results2[
            '0_mRecall'] == eval_results2['1_mRecall']
    else:
        assert eval_results1['mIoU'] == eval_results2['mIoU']
        assert eval_results1['mDice'] == eval_results2['mDice']
        assert eval_results1['mAcc'] == eval_results2['mAcc']
        assert eval_results1['aAcc'] == eval_results2['aAcc']
        assert eval_results1['mFscore'] == eval_results2['mFscore']
        assert eval_results1['mPrecision'] == eval_results2['mPrecision']
        assert eval_results1['mRecall'] == eval_results2['mRecall']

    # test get dataset_idx and sample_idx from ConcateDataset
    dataset_idx, sample_idx = dataset2.get_dataset_idx_and_sample_idx(3)
    assert dataset_idx == 0
    assert sample_idx == 3

    dataset_idx, sample_idx = dataset2.get_dataset_idx_and_sample_idx(7)
    assert dataset_idx == 1
    assert sample_idx == 2

    dataset_idx, sample_idx = dataset2.get_dataset_idx_and_sample_idx(-7)
    assert dataset_idx == 0
    assert sample_idx == 3

    # test negative indice exceed length of dataset
    with pytest.raises(ValueError):
        dataset_idx, sample_idx = dataset2.get_dataset_idx_and_sample_idx(-11)

    # test negative indice value
    indice = -6
    dataset_idx1, sample_idx1 = dataset2.get_dataset_idx_and_sample_idx(indice)
    dataset_idx2, sample_idx2 = dataset2.get_dataset_idx_and_sample_idx(
        len(dataset2) + indice)
    assert dataset_idx1 == dataset_idx2
    assert sample_idx1 == sample_idx2

    # test evaluation with pre-eval and the dataset.CLASSES is necessary
    pseudo_results = []
    eval_results1 = []
    for idx in range(len(dataset1)):
        h, w = gt_seg_maps[idx].shape
        pseudo_result = np.random.randint(low=0, high=7, size=(h, w))
        pseudo_results.append(pseudo_result)
        eval_results1.extend(dataset1.pre_eval(pseudo_result, idx))

    assert len(eval_results1) == len(dataset1)
    assert isinstance(eval_results1[0], tuple)
    assert len(eval_results1[0]) == 4
    assert isinstance(eval_results1[0][0], torch.Tensor)

    eval_results1 = dataset1.evaluate(
        eval_results1, metric=['mIoU', 'mDice', 'mFscore'])

    pseudo_results = pseudo_results * 2
    eval_results2 = []
    for idx in range(len(dataset2)):
        eval_results2.extend(dataset2.pre_eval(pseudo_results[idx], idx))

    assert len(eval_results2) == len(dataset2)
    assert isinstance(eval_results2[0], tuple)
    assert len(eval_results2[0]) == 4
    assert isinstance(eval_results2[0][0], torch.Tensor)

    eval_results2 = dataset2.evaluate(
        eval_results2, metric=['mIoU', 'mDice', 'mFscore'])

    if separate_eval:
        assert eval_results1['mIoU'] == eval_results2[
            '0_mIoU'] == eval_results2['1_mIoU']
        assert eval_results1['mDice'] == eval_results2[
            '0_mDice'] == eval_results2['1_mDice']
        assert eval_results1['mAcc'] == eval_results2[
            '0_mAcc'] == eval_results2['1_mAcc']
        assert eval_results1['aAcc'] == eval_results2[
            '0_aAcc'] == eval_results2['1_aAcc']
        assert eval_results1['mFscore'] == eval_results2[
            '0_mFscore'] == eval_results2['1_mFscore']
        assert eval_results1['mPrecision'] == eval_results2[
            '0_mPrecision'] == eval_results2['1_mPrecision']
        assert eval_results1['mRecall'] == eval_results2[
            '0_mRecall'] == eval_results2['1_mRecall']
    else:
        assert eval_results1['mIoU'] == eval_results2['mIoU']
        assert eval_results1['mDice'] == eval_results2['mDice']
        assert eval_results1['mAcc'] == eval_results2['mAcc']
        assert eval_results1['aAcc'] == eval_results2['aAcc']
        assert eval_results1['mFscore'] == eval_results2['mFscore']
        assert eval_results1['mPrecision'] == eval_results2['mPrecision']
        assert eval_results1['mRecall'] == eval_results2['mRecall']

    # test batch_indices for pre eval
    eval_results2 = dataset2.pre_eval(pseudo_results,
                                      list(range(len(pseudo_results))))

    assert len(eval_results2) == len(dataset2)
    assert isinstance(eval_results2[0], tuple)
    assert len(eval_results2[0]) == 4
    assert isinstance(eval_results2[0][0], torch.Tensor)

    eval_results2 = dataset2.evaluate(
        eval_results2, metric=['mIoU', 'mDice', 'mFscore'])

    if separate_eval:
        assert eval_results1['mIoU'] == eval_results2[
            '0_mIoU'] == eval_results2['1_mIoU']
        assert eval_results1['mDice'] == eval_results2[
            '0_mDice'] == eval_results2['1_mDice']
        assert eval_results1['mAcc'] == eval_results2[
            '0_mAcc'] == eval_results2['1_mAcc']
        assert eval_results1['aAcc'] == eval_results2[
            '0_aAcc'] == eval_results2['1_aAcc']
        assert eval_results1['mFscore'] == eval_results2[
            '0_mFscore'] == eval_results2['1_mFscore']
        assert eval_results1['mPrecision'] == eval_results2[
            '0_mPrecision'] == eval_results2['1_mPrecision']
        assert eval_results1['mRecall'] == eval_results2[
            '0_mRecall'] == eval_results2['1_mRecall']
    else:
        assert eval_results1['mIoU'] == eval_results2['mIoU']
        assert eval_results1['mDice'] == eval_results2['mDice']
        assert eval_results1['mAcc'] == eval_results2['mAcc']
        assert eval_results1['aAcc'] == eval_results2['aAcc']
        assert eval_results1['mFscore'] == eval_results2['mFscore']
        assert eval_results1['mPrecision'] == eval_results2['mPrecision']
        assert eval_results1['mRecall'] == eval_results2['mRecall']


def test_ade():
    test_dataset = ADE20KDataset(
        pipeline=[],
        img_dir=osp.join(osp.dirname(__file__), '../data/pseudo_dataset/imgs'))
    assert len(test_dataset) == 5

    # Test format_results
    pseudo_results = []
    for _ in range(len(test_dataset)):
        h, w = (2, 2)
        pseudo_results.append(np.random.randint(low=0, high=7, size=(h, w)))

    file_paths = test_dataset.format_results(pseudo_results, '.format_ade')
    assert len(file_paths) == len(test_dataset)
    temp = np.array(Image.open(file_paths[0]))
    assert np.allclose(temp, pseudo_results[0] + 1)

    shutil.rmtree('.format_ade')


@pytest.mark.parametrize('separate_eval', [True, False])
def test_concat_ade(separate_eval):
    test_dataset = ADE20KDataset(
        pipeline=[],
        img_dir=osp.join(osp.dirname(__file__), '../data/pseudo_dataset/imgs'))
    assert len(test_dataset) == 5

    concat_dataset = ConcatDataset([test_dataset, test_dataset],
                                   separate_eval=separate_eval)
    assert len(concat_dataset) == 10
    # Test format_results
    pseudo_results = []
    for _ in range(len(concat_dataset)):
        h, w = (2, 2)
        pseudo_results.append(np.random.randint(low=0, high=7, size=(h, w)))

    # test format per image
    file_paths = []
    for i in range(len(pseudo_results)):
        file_paths.extend(
            concat_dataset.format_results([pseudo_results[i]],
                                          '.format_ade',
                                          indices=[i]))
    assert len(file_paths) == len(concat_dataset)
    temp = np.array(Image.open(file_paths[0]))
    assert np.allclose(temp, pseudo_results[0] + 1)

    shutil.rmtree('.format_ade')

    # test default argument
    file_paths = concat_dataset.format_results(pseudo_results, '.format_ade')
    assert len(file_paths) == len(concat_dataset)
    temp = np.array(Image.open(file_paths[0]))
    assert np.allclose(temp, pseudo_results[0] + 1)

    shutil.rmtree('.format_ade')


def test_cityscapes():
    test_dataset = CityscapesDataset(
        pipeline=[],
        img_dir=osp.join(
            osp.dirname(__file__),
            '../data/pseudo_cityscapes_dataset/leftImg8bit'),
        ann_dir=osp.join(
            osp.dirname(__file__), '../data/pseudo_cityscapes_dataset/gtFine'))
    assert len(test_dataset) == 1

    gt_seg_maps = list(test_dataset.get_gt_seg_maps())

    # Test format_results
    pseudo_results = []
    for idx in range(len(test_dataset)):
        h, w = gt_seg_maps[idx].shape
        pseudo_results.append(np.random.randint(low=0, high=19, size=(h, w)))

    file_paths = test_dataset.format_results(pseudo_results, '.format_city')
    assert len(file_paths) == len(test_dataset)
    temp = np.array(Image.open(file_paths[0]))
    assert np.allclose(temp,
                       test_dataset._convert_to_label_id(pseudo_results[0]))

    # Test cityscapes evaluate

    test_dataset.evaluate(
        pseudo_results, metric='cityscapes', imgfile_prefix='.format_city')

    shutil.rmtree('.format_city')


@pytest.mark.parametrize('separate_eval', [True, False])
def test_concat_cityscapes(separate_eval):
    cityscape_dataset = CityscapesDataset(
        pipeline=[],
        img_dir=osp.join(
            osp.dirname(__file__),
            '../data/pseudo_cityscapes_dataset/leftImg8bit'),
        ann_dir=osp.join(
            osp.dirname(__file__), '../data/pseudo_cityscapes_dataset/gtFine'))
    assert len(cityscape_dataset) == 1
    with pytest.raises(NotImplementedError):
        _ = ConcatDataset([cityscape_dataset, cityscape_dataset],
                          separate_eval=separate_eval)
    ade_dataset = ADE20KDataset(
        pipeline=[],
        img_dir=osp.join(osp.dirname(__file__), '../data/pseudo_dataset/imgs'))
    assert len(ade_dataset) == 5
    with pytest.raises(NotImplementedError):
        _ = ConcatDataset([cityscape_dataset, ade_dataset],
                          separate_eval=separate_eval)


def test_loveda():
    test_dataset = LoveDADataset(
        pipeline=[],
        img_dir=osp.join(
            osp.dirname(__file__), '../data/pseudo_loveda_dataset/img_dir'),
        ann_dir=osp.join(
            osp.dirname(__file__), '../data/pseudo_loveda_dataset/ann_dir'))
    assert len(test_dataset) == 3

    gt_seg_maps = list(test_dataset.get_gt_seg_maps())

    # Test format_results
    pseudo_results = []
    for idx in range(len(test_dataset)):
        h, w = gt_seg_maps[idx].shape
        pseudo_results.append(np.random.randint(low=0, high=7, size=(h, w)))
    file_paths = test_dataset.format_results(pseudo_results, '.format_loveda')
    assert len(file_paths) == len(test_dataset)
    # Test loveda evaluate

    test_dataset.evaluate(
        pseudo_results, metric='mIoU', imgfile_prefix='.format_loveda')

    shutil.rmtree('.format_loveda')


def test_potsdam():
    test_dataset = PotsdamDataset(
        pipeline=[],
        img_dir=osp.join(
            osp.dirname(__file__), '../data/pseudo_potsdam_dataset/img_dir'),
        ann_dir=osp.join(
            osp.dirname(__file__), '../data/pseudo_potsdam_dataset/ann_dir'))
    assert len(test_dataset) == 1


@patch('mmseg.datasets.CustomDataset.load_annotations', MagicMock)
@patch('mmseg.datasets.CustomDataset.__getitem__',
       MagicMock(side_effect=lambda idx: idx))
@pytest.mark.parametrize('dataset, classes', [
    ('ADE20KDataset', ('wall', 'building')),
    ('CityscapesDataset', ('road', 'sidewalk')),
    ('CustomDataset', ('bus', 'car')),
    ('PascalVOCDataset', ('aeroplane', 'bicycle')),
])
def test_custom_classes_override_default(dataset, classes):

    dataset_class = DATASETS.get(dataset)

    original_classes = dataset_class.CLASSES

    # Test setting classes as a tuple
    custom_dataset = dataset_class(
        pipeline=[],
        img_dir=MagicMock(),
        split=MagicMock(),
        classes=classes,
        test_mode=True)

    assert custom_dataset.CLASSES != original_classes
    assert custom_dataset.CLASSES == classes

    # Test setting classes as a list
    custom_dataset = dataset_class(
        pipeline=[],
        img_dir=MagicMock(),
        split=MagicMock(),
        classes=list(classes),
        test_mode=True)

    assert custom_dataset.CLASSES != original_classes
    assert custom_dataset.CLASSES == list(classes)

    # Test overriding not a subset
    custom_dataset = dataset_class(
        pipeline=[],
        img_dir=MagicMock(),
        split=MagicMock(),
        classes=[classes[0]],
        test_mode=True)

    assert custom_dataset.CLASSES != original_classes
    assert custom_dataset.CLASSES == [classes[0]]

    # Test default behavior
    if dataset_class is CustomDataset:
        with pytest.raises(AssertionError):
            custom_dataset = dataset_class(
                pipeline=[],
                img_dir=MagicMock(),
                split=MagicMock(),
                classes=None,
                test_mode=True)
    else:
        custom_dataset = dataset_class(
            pipeline=[],
            img_dir=MagicMock(),
            split=MagicMock(),
            classes=None,
            test_mode=True)

        assert custom_dataset.CLASSES == original_classes


@patch('mmseg.datasets.CustomDataset.load_annotations', MagicMock)
@patch('mmseg.datasets.CustomDataset.__getitem__',
       MagicMock(side_effect=lambda idx: idx))
def test_custom_dataset_random_palette_is_generated():
    dataset = CustomDataset(
        pipeline=[],
        img_dir=MagicMock(),
        split=MagicMock(),
        classes=('bus', 'car'),
        test_mode=True)
    assert len(dataset.PALETTE) == 2
    for class_color in dataset.PALETTE:
        assert len(class_color) == 3
        assert all(x >= 0 and x <= 255 for x in class_color)


@patch('mmseg.datasets.CustomDataset.load_annotations', MagicMock)
@patch('mmseg.datasets.CustomDataset.__getitem__',
       MagicMock(side_effect=lambda idx: idx))
def test_custom_dataset_custom_palette():
    dataset = CustomDataset(
        pipeline=[],
        img_dir=MagicMock(),
        split=MagicMock(),
        classes=('bus', 'car'),
        palette=[[100, 100, 100], [200, 200, 200]],
        test_mode=True)
    assert tuple(dataset.PALETTE) == tuple([[100, 100, 100], [200, 200, 200]])<|MERGE_RESOLUTION|>--- conflicted
+++ resolved
@@ -14,13 +14,8 @@
 from mmseg.core.evaluation import get_classes, get_palette
 from mmseg.datasets import (DATASETS, ADE20KDataset, CityscapesDataset,
                             ConcatDataset, CustomDataset, LoveDADataset,
-<<<<<<< HEAD
-                            PascalVOCDataset, PotsdamDataset, RepeatDataset,
-                            build_dataset)
-=======
                             MultiImageMixDataset, PascalVOCDataset,
-                            RepeatDataset, build_dataset)
->>>>>>> 6c3e63e4
+                            PotsdamDataset, RepeatDataset, build_dataset)
 
 
 def test_classes():
