# Copyright (c) OpenMMLab. All rights reserved.
import os
import os.path as osp
import shutil
import tempfile
from typing import Generator
from unittest.mock import MagicMock, patch

import numpy as np
import pytest
import torch
from PIL import Image

from mmseg.core.evaluation import get_classes, get_palette
from mmseg.datasets import (DATASETS, ADE20KDataset, CityscapesDataset,
<<<<<<< HEAD
                            ConcatDataset, CustomDataset, ISAIDDataset,
                            LoveDADataset, MultiImageMixDataset,
                            PascalVOCDataset, RepeatDataset, build_dataset)
=======
                            COCOStuffDataset, ConcatDataset, CustomDataset,
                            ISPRSDataset, LoveDADataset, MultiImageMixDataset,
                            PascalVOCDataset, PotsdamDataset, RepeatDataset,
                            build_dataset)
>>>>>>> 80a48c84


def test_classes():
    assert list(CityscapesDataset.CLASSES) == get_classes('cityscapes')
    assert list(PascalVOCDataset.CLASSES) == get_classes('voc') == get_classes(
        'pascal_voc')
    assert list(
        ADE20KDataset.CLASSES) == get_classes('ade') == get_classes('ade20k')
<<<<<<< HEAD
    assert list(ISAIDDataset.CLASSES) == get_classes('isaid')
=======
    assert list(LoveDADataset.CLASSES) == get_classes('loveda')
    assert list(PotsdamDataset.CLASSES) == get_classes('potsdam')
    assert list(ISPRSDataset.CLASSES) == get_classes('vaihingen')
    assert list(COCOStuffDataset.CLASSES) == get_classes('cocostuff')
>>>>>>> 80a48c84

    with pytest.raises(ValueError):
        get_classes('unsupported')


def test_classes_file_path():
    tmp_file = tempfile.NamedTemporaryFile()
    classes_path = f'{tmp_file.name}.txt'
    train_pipeline = [dict(type='LoadImageFromFile')]
    kwargs = dict(pipeline=train_pipeline, img_dir='./', classes=classes_path)

    # classes.txt with full categories
    categories = get_classes('cityscapes')
    with open(classes_path, 'w') as f:
        f.write('\n'.join(categories))
    assert list(CityscapesDataset(**kwargs).CLASSES) == categories

    # classes.txt with sub categories
    categories = ['road', 'sidewalk', 'building']
    with open(classes_path, 'w') as f:
        f.write('\n'.join(categories))
    assert list(CityscapesDataset(**kwargs).CLASSES) == categories

    # classes.txt with unknown categories
    categories = ['road', 'sidewalk', 'unknown']
    with open(classes_path, 'w') as f:
        f.write('\n'.join(categories))

    with pytest.raises(ValueError):
        CityscapesDataset(**kwargs)

    tmp_file.close()
    os.remove(classes_path)
    assert not osp.exists(classes_path)


def test_palette():
    assert CityscapesDataset.PALETTE == get_palette('cityscapes')
    assert PascalVOCDataset.PALETTE == get_palette('voc') == get_palette(
        'pascal_voc')
    assert ADE20KDataset.PALETTE == get_palette('ade') == get_palette('ade20k')
    assert LoveDADataset.PALETTE == get_palette('loveda')
    assert PotsdamDataset.PALETTE == get_palette('potsdam')
    assert COCOStuffDataset.PALETTE == get_palette('cocostuff')

    with pytest.raises(ValueError):
        get_palette('unsupported')


@patch('mmseg.datasets.CustomDataset.load_annotations', MagicMock)
@patch('mmseg.datasets.CustomDataset.__getitem__',
       MagicMock(side_effect=lambda idx: idx))
def test_dataset_wrapper():
    # CustomDataset.load_annotations = MagicMock()
    # CustomDataset.__getitem__ = MagicMock(side_effect=lambda idx: idx)
    dataset_a = CustomDataset(img_dir=MagicMock(), pipeline=[])
    len_a = 10
    dataset_a.img_infos = MagicMock()
    dataset_a.img_infos.__len__.return_value = len_a
    dataset_b = CustomDataset(img_dir=MagicMock(), pipeline=[])
    len_b = 20
    dataset_b.img_infos = MagicMock()
    dataset_b.img_infos.__len__.return_value = len_b

    concat_dataset = ConcatDataset([dataset_a, dataset_b])
    assert concat_dataset[5] == 5
    assert concat_dataset[25] == 15
    assert len(concat_dataset) == len(dataset_a) + len(dataset_b)

    repeat_dataset = RepeatDataset(dataset_a, 10)
    assert repeat_dataset[5] == 5
    assert repeat_dataset[15] == 5
    assert repeat_dataset[27] == 7
    assert len(repeat_dataset) == 10 * len(dataset_a)

    img_scale = (60, 60)
    pipeline = [
        dict(type='RandomMosaic', prob=1, img_scale=img_scale),
        dict(type='RandomFlip', prob=0.5),
        dict(type='Resize', img_scale=img_scale, keep_ratio=False),
    ]

    CustomDataset.load_annotations = MagicMock()
    results = []
    for _ in range(2):
        height = np.random.randint(10, 30)
        weight = np.random.randint(10, 30)
        img = np.ones((height, weight, 3))
        gt_semantic_seg = np.random.randint(5, size=(height, weight))
        results.append(dict(gt_semantic_seg=gt_semantic_seg, img=img))

    classes = ['0', '1', '2', '3', '4']
    palette = [(0, 0, 0), (1, 1, 1), (2, 2, 2), (3, 3, 3), (4, 4, 4)]
    CustomDataset.__getitem__ = MagicMock(side_effect=lambda idx: results[idx])
    dataset_a = CustomDataset(
        img_dir=MagicMock(),
        pipeline=[],
        test_mode=True,
        classes=classes,
        palette=palette)
    len_a = 2
    dataset_a.img_infos = MagicMock()
    dataset_a.img_infos.__len__.return_value = len_a

    multi_image_mix_dataset = MultiImageMixDataset(dataset_a, pipeline)
    assert len(multi_image_mix_dataset) == len(dataset_a)

    for idx in range(len_a):
        results_ = multi_image_mix_dataset[idx]

    # test skip_type_keys
    multi_image_mix_dataset = MultiImageMixDataset(
        dataset_a, pipeline, skip_type_keys=('RandomFlip'))
    for idx in range(len_a):
        results_ = multi_image_mix_dataset[idx]
        assert results_['img'].shape == (img_scale[0], img_scale[1], 3)

    skip_type_keys = ('RandomFlip', 'Resize')
    multi_image_mix_dataset.update_skip_type_keys(skip_type_keys)
    for idx in range(len_a):
        results_ = multi_image_mix_dataset[idx]
        assert results_['img'].shape[:2] != img_scale

    # test pipeline
    with pytest.raises(TypeError):
        pipeline = [['Resize']]
        multi_image_mix_dataset = MultiImageMixDataset(dataset_a, pipeline)


def test_custom_dataset():
    img_norm_cfg = dict(
        mean=[123.675, 116.28, 103.53],
        std=[58.395, 57.12, 57.375],
        to_rgb=True)
    crop_size = (512, 1024)
    train_pipeline = [
        dict(type='LoadImageFromFile'),
        dict(type='LoadAnnotations'),
        dict(type='Resize', img_scale=(128, 256), ratio_range=(0.5, 2.0)),
        dict(type='RandomCrop', crop_size=crop_size, cat_max_ratio=0.75),
        dict(type='RandomFlip', prob=0.5),
        dict(type='PhotoMetricDistortion'),
        dict(type='Normalize', **img_norm_cfg),
        dict(type='Pad', size=crop_size, pad_val=0, seg_pad_val=255),
        dict(type='DefaultFormatBundle'),
        dict(type='Collect', keys=['img', 'gt_semantic_seg']),
    ]
    test_pipeline = [
        dict(type='LoadImageFromFile'),
        dict(
            type='MultiScaleFlipAug',
            img_scale=(128, 256),
            # img_ratios=[0.5, 0.75, 1.0, 1.25, 1.5, 1.75],
            flip=False,
            transforms=[
                dict(type='Resize', keep_ratio=True),
                dict(type='RandomFlip'),
                dict(type='Normalize', **img_norm_cfg),
                dict(type='ImageToTensor', keys=['img']),
                dict(type='Collect', keys=['img']),
            ])
    ]

    # with img_dir and ann_dir
    train_dataset = CustomDataset(
        train_pipeline,
        data_root=osp.join(osp.dirname(__file__), '../data/pseudo_dataset'),
        img_dir='imgs/',
        ann_dir='gts/',
        img_suffix='img.jpg',
        seg_map_suffix='gt.png')
    assert len(train_dataset) == 5

    # with img_dir, ann_dir, split
    train_dataset = CustomDataset(
        train_pipeline,
        data_root=osp.join(osp.dirname(__file__), '../data/pseudo_dataset'),
        img_dir='imgs/',
        ann_dir='gts/',
        img_suffix='img.jpg',
        seg_map_suffix='gt.png',
        split='splits/train.txt')
    assert len(train_dataset) == 4

    # no data_root
    train_dataset = CustomDataset(
        train_pipeline,
        img_dir=osp.join(osp.dirname(__file__), '../data/pseudo_dataset/imgs'),
        ann_dir=osp.join(osp.dirname(__file__), '../data/pseudo_dataset/gts'),
        img_suffix='img.jpg',
        seg_map_suffix='gt.png')
    assert len(train_dataset) == 5

    # with data_root but img_dir/ann_dir are abs path
    train_dataset = CustomDataset(
        train_pipeline,
        data_root=osp.join(osp.dirname(__file__), '../data/pseudo_dataset'),
        img_dir=osp.abspath(
            osp.join(osp.dirname(__file__), '../data/pseudo_dataset/imgs')),
        ann_dir=osp.abspath(
            osp.join(osp.dirname(__file__), '../data/pseudo_dataset/gts')),
        img_suffix='img.jpg',
        seg_map_suffix='gt.png')
    assert len(train_dataset) == 5

    # test_mode=True
    test_dataset = CustomDataset(
        test_pipeline,
        img_dir=osp.join(osp.dirname(__file__), '../data/pseudo_dataset/imgs'),
        img_suffix='img.jpg',
        test_mode=True,
        classes=('pseudo_class', ))
    assert len(test_dataset) == 5

    # training data get
    train_data = train_dataset[0]
    assert isinstance(train_data, dict)

    # test data get
    test_data = test_dataset[0]
    assert isinstance(test_data, dict)

    # get gt seg map
    gt_seg_maps = train_dataset.get_gt_seg_maps(efficient_test=True)
    assert isinstance(gt_seg_maps, Generator)
    gt_seg_maps = list(gt_seg_maps)
    assert len(gt_seg_maps) == 5

    # format_results not implemented
    with pytest.raises(NotImplementedError):
        test_dataset.format_results([], '')

    pseudo_results = []
    for gt_seg_map in gt_seg_maps:
        h, w = gt_seg_map.shape
        pseudo_results.append(np.random.randint(low=0, high=7, size=(h, w)))

    # test past evaluation without CLASSES
    with pytest.raises(TypeError):
        eval_results = train_dataset.evaluate(pseudo_results, metric=['mIoU'])

    with pytest.raises(TypeError):
        eval_results = train_dataset.evaluate(pseudo_results, metric='mDice')

    with pytest.raises(TypeError):
        eval_results = train_dataset.evaluate(
            pseudo_results, metric=['mDice', 'mIoU'])

    # test past evaluation with CLASSES
    train_dataset.CLASSES = tuple(['a'] * 7)
    eval_results = train_dataset.evaluate(pseudo_results, metric='mIoU')
    assert isinstance(eval_results, dict)
    assert 'mIoU' in eval_results
    assert 'mAcc' in eval_results
    assert 'aAcc' in eval_results

    eval_results = train_dataset.evaluate(pseudo_results, metric='mDice')
    assert isinstance(eval_results, dict)
    assert 'mDice' in eval_results
    assert 'mAcc' in eval_results
    assert 'aAcc' in eval_results

    eval_results = train_dataset.evaluate(pseudo_results, metric='mFscore')
    assert isinstance(eval_results, dict)
    assert 'mRecall' in eval_results
    assert 'mPrecision' in eval_results
    assert 'mFscore' in eval_results
    assert 'aAcc' in eval_results

    eval_results = train_dataset.evaluate(
        pseudo_results, metric=['mIoU', 'mDice', 'mFscore'])
    assert isinstance(eval_results, dict)
    assert 'mIoU' in eval_results
    assert 'mDice' in eval_results
    assert 'mAcc' in eval_results
    assert 'aAcc' in eval_results
    assert 'mFscore' in eval_results
    assert 'mPrecision' in eval_results
    assert 'mRecall' in eval_results

    assert not np.isnan(eval_results['mIoU'])
    assert not np.isnan(eval_results['mDice'])
    assert not np.isnan(eval_results['mAcc'])
    assert not np.isnan(eval_results['aAcc'])
    assert not np.isnan(eval_results['mFscore'])
    assert not np.isnan(eval_results['mPrecision'])
    assert not np.isnan(eval_results['mRecall'])

    # test evaluation with pre-eval and the dataset.CLASSES is necessary
    train_dataset.CLASSES = tuple(['a'] * 7)
    pseudo_results = []
    for idx in range(len(train_dataset)):
        h, w = gt_seg_maps[idx].shape
        pseudo_result = np.random.randint(low=0, high=7, size=(h, w))
        pseudo_results.extend(train_dataset.pre_eval(pseudo_result, idx))
    eval_results = train_dataset.evaluate(pseudo_results, metric=['mIoU'])
    assert isinstance(eval_results, dict)
    assert 'mIoU' in eval_results
    assert 'mAcc' in eval_results
    assert 'aAcc' in eval_results

    eval_results = train_dataset.evaluate(pseudo_results, metric='mDice')
    assert isinstance(eval_results, dict)
    assert 'mDice' in eval_results
    assert 'mAcc' in eval_results
    assert 'aAcc' in eval_results

    eval_results = train_dataset.evaluate(pseudo_results, metric='mFscore')
    assert isinstance(eval_results, dict)
    assert 'mRecall' in eval_results
    assert 'mPrecision' in eval_results
    assert 'mFscore' in eval_results
    assert 'aAcc' in eval_results

    eval_results = train_dataset.evaluate(
        pseudo_results, metric=['mIoU', 'mDice', 'mFscore'])
    assert isinstance(eval_results, dict)
    assert 'mIoU' in eval_results
    assert 'mDice' in eval_results
    assert 'mAcc' in eval_results
    assert 'aAcc' in eval_results
    assert 'mFscore' in eval_results
    assert 'mPrecision' in eval_results
    assert 'mRecall' in eval_results

    assert not np.isnan(eval_results['mIoU'])
    assert not np.isnan(eval_results['mDice'])
    assert not np.isnan(eval_results['mAcc'])
    assert not np.isnan(eval_results['aAcc'])
    assert not np.isnan(eval_results['mFscore'])
    assert not np.isnan(eval_results['mPrecision'])
    assert not np.isnan(eval_results['mRecall'])


@pytest.mark.parametrize('separate_eval', [True, False])
def test_eval_concat_custom_dataset(separate_eval):
    img_norm_cfg = dict(
        mean=[123.675, 116.28, 103.53],
        std=[58.395, 57.12, 57.375],
        to_rgb=True)
    test_pipeline = [
        dict(type='LoadImageFromFile'),
        dict(
            type='MultiScaleFlipAug',
            img_scale=(128, 256),
            # img_ratios=[0.5, 0.75, 1.0, 1.25, 1.5, 1.75],
            flip=False,
            transforms=[
                dict(type='Resize', keep_ratio=True),
                dict(type='RandomFlip'),
                dict(type='Normalize', **img_norm_cfg),
                dict(type='ImageToTensor', keys=['img']),
                dict(type='Collect', keys=['img']),
            ])
    ]
    data_root = osp.join(osp.dirname(__file__), '../data/pseudo_dataset')
    img_dir = 'imgs/'
    ann_dir = 'gts/'

    cfg1 = dict(
        type='CustomDataset',
        pipeline=test_pipeline,
        data_root=data_root,
        img_dir=img_dir,
        ann_dir=ann_dir,
        img_suffix='img.jpg',
        seg_map_suffix='gt.png',
        classes=tuple(['a'] * 7))
    dataset1 = build_dataset(cfg1)
    assert len(dataset1) == 5
    # get gt seg map
    gt_seg_maps = dataset1.get_gt_seg_maps(efficient_test=True)
    assert isinstance(gt_seg_maps, Generator)
    gt_seg_maps = list(gt_seg_maps)
    assert len(gt_seg_maps) == 5

    # test past evaluation
    pseudo_results = []
    for gt_seg_map in gt_seg_maps:
        h, w = gt_seg_map.shape
        pseudo_results.append(np.random.randint(low=0, high=7, size=(h, w)))
    eval_results1 = dataset1.evaluate(
        pseudo_results, metric=['mIoU', 'mDice', 'mFscore'])

    # We use same dir twice for simplicity
    # with ann_dir
    cfg2 = dict(
        type='CustomDataset',
        pipeline=test_pipeline,
        data_root=data_root,
        img_dir=[img_dir, img_dir],
        ann_dir=[ann_dir, ann_dir],
        img_suffix='img.jpg',
        seg_map_suffix='gt.png',
        classes=tuple(['a'] * 7),
        separate_eval=separate_eval)
    dataset2 = build_dataset(cfg2)
    assert isinstance(dataset2, ConcatDataset)
    assert len(dataset2) == 10

    eval_results2 = dataset2.evaluate(
        pseudo_results * 2, metric=['mIoU', 'mDice', 'mFscore'])

    if separate_eval:
        assert eval_results1['mIoU'] == eval_results2[
            '0_mIoU'] == eval_results2['1_mIoU']
        assert eval_results1['mDice'] == eval_results2[
            '0_mDice'] == eval_results2['1_mDice']
        assert eval_results1['mAcc'] == eval_results2[
            '0_mAcc'] == eval_results2['1_mAcc']
        assert eval_results1['aAcc'] == eval_results2[
            '0_aAcc'] == eval_results2['1_aAcc']
        assert eval_results1['mFscore'] == eval_results2[
            '0_mFscore'] == eval_results2['1_mFscore']
        assert eval_results1['mPrecision'] == eval_results2[
            '0_mPrecision'] == eval_results2['1_mPrecision']
        assert eval_results1['mRecall'] == eval_results2[
            '0_mRecall'] == eval_results2['1_mRecall']
    else:
        assert eval_results1['mIoU'] == eval_results2['mIoU']
        assert eval_results1['mDice'] == eval_results2['mDice']
        assert eval_results1['mAcc'] == eval_results2['mAcc']
        assert eval_results1['aAcc'] == eval_results2['aAcc']
        assert eval_results1['mFscore'] == eval_results2['mFscore']
        assert eval_results1['mPrecision'] == eval_results2['mPrecision']
        assert eval_results1['mRecall'] == eval_results2['mRecall']

    # test get dataset_idx and sample_idx from ConcateDataset
    dataset_idx, sample_idx = dataset2.get_dataset_idx_and_sample_idx(3)
    assert dataset_idx == 0
    assert sample_idx == 3

    dataset_idx, sample_idx = dataset2.get_dataset_idx_and_sample_idx(7)
    assert dataset_idx == 1
    assert sample_idx == 2

    dataset_idx, sample_idx = dataset2.get_dataset_idx_and_sample_idx(-7)
    assert dataset_idx == 0
    assert sample_idx == 3

    # test negative indice exceed length of dataset
    with pytest.raises(ValueError):
        dataset_idx, sample_idx = dataset2.get_dataset_idx_and_sample_idx(-11)

    # test negative indice value
    indice = -6
    dataset_idx1, sample_idx1 = dataset2.get_dataset_idx_and_sample_idx(indice)
    dataset_idx2, sample_idx2 = dataset2.get_dataset_idx_and_sample_idx(
        len(dataset2) + indice)
    assert dataset_idx1 == dataset_idx2
    assert sample_idx1 == sample_idx2

    # test evaluation with pre-eval and the dataset.CLASSES is necessary
    pseudo_results = []
    eval_results1 = []
    for idx in range(len(dataset1)):
        h, w = gt_seg_maps[idx].shape
        pseudo_result = np.random.randint(low=0, high=7, size=(h, w))
        pseudo_results.append(pseudo_result)
        eval_results1.extend(dataset1.pre_eval(pseudo_result, idx))

    assert len(eval_results1) == len(dataset1)
    assert isinstance(eval_results1[0], tuple)
    assert len(eval_results1[0]) == 4
    assert isinstance(eval_results1[0][0], torch.Tensor)

    eval_results1 = dataset1.evaluate(
        eval_results1, metric=['mIoU', 'mDice', 'mFscore'])

    pseudo_results = pseudo_results * 2
    eval_results2 = []
    for idx in range(len(dataset2)):
        eval_results2.extend(dataset2.pre_eval(pseudo_results[idx], idx))

    assert len(eval_results2) == len(dataset2)
    assert isinstance(eval_results2[0], tuple)
    assert len(eval_results2[0]) == 4
    assert isinstance(eval_results2[0][0], torch.Tensor)

    eval_results2 = dataset2.evaluate(
        eval_results2, metric=['mIoU', 'mDice', 'mFscore'])

    if separate_eval:
        assert eval_results1['mIoU'] == eval_results2[
            '0_mIoU'] == eval_results2['1_mIoU']
        assert eval_results1['mDice'] == eval_results2[
            '0_mDice'] == eval_results2['1_mDice']
        assert eval_results1['mAcc'] == eval_results2[
            '0_mAcc'] == eval_results2['1_mAcc']
        assert eval_results1['aAcc'] == eval_results2[
            '0_aAcc'] == eval_results2['1_aAcc']
        assert eval_results1['mFscore'] == eval_results2[
            '0_mFscore'] == eval_results2['1_mFscore']
        assert eval_results1['mPrecision'] == eval_results2[
            '0_mPrecision'] == eval_results2['1_mPrecision']
        assert eval_results1['mRecall'] == eval_results2[
            '0_mRecall'] == eval_results2['1_mRecall']
    else:
        assert eval_results1['mIoU'] == eval_results2['mIoU']
        assert eval_results1['mDice'] == eval_results2['mDice']
        assert eval_results1['mAcc'] == eval_results2['mAcc']
        assert eval_results1['aAcc'] == eval_results2['aAcc']
        assert eval_results1['mFscore'] == eval_results2['mFscore']
        assert eval_results1['mPrecision'] == eval_results2['mPrecision']
        assert eval_results1['mRecall'] == eval_results2['mRecall']

    # test batch_indices for pre eval
    eval_results2 = dataset2.pre_eval(pseudo_results,
                                      list(range(len(pseudo_results))))

    assert len(eval_results2) == len(dataset2)
    assert isinstance(eval_results2[0], tuple)
    assert len(eval_results2[0]) == 4
    assert isinstance(eval_results2[0][0], torch.Tensor)

    eval_results2 = dataset2.evaluate(
        eval_results2, metric=['mIoU', 'mDice', 'mFscore'])

    if separate_eval:
        assert eval_results1['mIoU'] == eval_results2[
            '0_mIoU'] == eval_results2['1_mIoU']
        assert eval_results1['mDice'] == eval_results2[
            '0_mDice'] == eval_results2['1_mDice']
        assert eval_results1['mAcc'] == eval_results2[
            '0_mAcc'] == eval_results2['1_mAcc']
        assert eval_results1['aAcc'] == eval_results2[
            '0_aAcc'] == eval_results2['1_aAcc']
        assert eval_results1['mFscore'] == eval_results2[
            '0_mFscore'] == eval_results2['1_mFscore']
        assert eval_results1['mPrecision'] == eval_results2[
            '0_mPrecision'] == eval_results2['1_mPrecision']
        assert eval_results1['mRecall'] == eval_results2[
            '0_mRecall'] == eval_results2['1_mRecall']
    else:
        assert eval_results1['mIoU'] == eval_results2['mIoU']
        assert eval_results1['mDice'] == eval_results2['mDice']
        assert eval_results1['mAcc'] == eval_results2['mAcc']
        assert eval_results1['aAcc'] == eval_results2['aAcc']
        assert eval_results1['mFscore'] == eval_results2['mFscore']
        assert eval_results1['mPrecision'] == eval_results2['mPrecision']
        assert eval_results1['mRecall'] == eval_results2['mRecall']


def test_ade():
    test_dataset = ADE20KDataset(
        pipeline=[],
        img_dir=osp.join(osp.dirname(__file__), '../data/pseudo_dataset/imgs'))
    assert len(test_dataset) == 5

    # Test format_results
    pseudo_results = []
    for _ in range(len(test_dataset)):
        h, w = (2, 2)
        pseudo_results.append(np.random.randint(low=0, high=7, size=(h, w)))

    file_paths = test_dataset.format_results(pseudo_results, '.format_ade')
    assert len(file_paths) == len(test_dataset)
    temp = np.array(Image.open(file_paths[0]))
    assert np.allclose(temp, pseudo_results[0] + 1)

    shutil.rmtree('.format_ade')


@pytest.mark.parametrize('separate_eval', [True, False])
def test_concat_ade(separate_eval):
    test_dataset = ADE20KDataset(
        pipeline=[],
        img_dir=osp.join(osp.dirname(__file__), '../data/pseudo_dataset/imgs'))
    assert len(test_dataset) == 5

    concat_dataset = ConcatDataset([test_dataset, test_dataset],
                                   separate_eval=separate_eval)
    assert len(concat_dataset) == 10
    # Test format_results
    pseudo_results = []
    for _ in range(len(concat_dataset)):
        h, w = (2, 2)
        pseudo_results.append(np.random.randint(low=0, high=7, size=(h, w)))

    # test format per image
    file_paths = []
    for i in range(len(pseudo_results)):
        file_paths.extend(
            concat_dataset.format_results([pseudo_results[i]],
                                          '.format_ade',
                                          indices=[i]))
    assert len(file_paths) == len(concat_dataset)
    temp = np.array(Image.open(file_paths[0]))
    assert np.allclose(temp, pseudo_results[0] + 1)

    shutil.rmtree('.format_ade')

    # test default argument
    file_paths = concat_dataset.format_results(pseudo_results, '.format_ade')
    assert len(file_paths) == len(concat_dataset)
    temp = np.array(Image.open(file_paths[0]))
    assert np.allclose(temp, pseudo_results[0] + 1)

    shutil.rmtree('.format_ade')


def test_cityscapes():
    test_dataset = CityscapesDataset(
        pipeline=[],
        img_dir=osp.join(
            osp.dirname(__file__),
            '../data/pseudo_cityscapes_dataset/leftImg8bit'),
        ann_dir=osp.join(
            osp.dirname(__file__), '../data/pseudo_cityscapes_dataset/gtFine'))
    assert len(test_dataset) == 1

    gt_seg_maps = list(test_dataset.get_gt_seg_maps())

    # Test format_results
    pseudo_results = []
    for idx in range(len(test_dataset)):
        h, w = gt_seg_maps[idx].shape
        pseudo_results.append(np.random.randint(low=0, high=19, size=(h, w)))

    file_paths = test_dataset.format_results(pseudo_results, '.format_city')
    assert len(file_paths) == len(test_dataset)
    temp = np.array(Image.open(file_paths[0]))
    assert np.allclose(temp,
                       test_dataset._convert_to_label_id(pseudo_results[0]))

    # Test cityscapes evaluate

    test_dataset.evaluate(
        pseudo_results, metric='cityscapes', imgfile_prefix='.format_city')

    shutil.rmtree('.format_city')


@pytest.mark.parametrize('separate_eval', [True, False])
def test_concat_cityscapes(separate_eval):
    cityscape_dataset = CityscapesDataset(
        pipeline=[],
        img_dir=osp.join(
            osp.dirname(__file__),
            '../data/pseudo_cityscapes_dataset/leftImg8bit'),
        ann_dir=osp.join(
            osp.dirname(__file__), '../data/pseudo_cityscapes_dataset/gtFine'))
    assert len(cityscape_dataset) == 1
    with pytest.raises(NotImplementedError):
        _ = ConcatDataset([cityscape_dataset, cityscape_dataset],
                          separate_eval=separate_eval)
    ade_dataset = ADE20KDataset(
        pipeline=[],
        img_dir=osp.join(osp.dirname(__file__), '../data/pseudo_dataset/imgs'))
    assert len(ade_dataset) == 5
    with pytest.raises(NotImplementedError):
        _ = ConcatDataset([cityscape_dataset, ade_dataset],
                          separate_eval=separate_eval)


def test_loveda():
    test_dataset = LoveDADataset(
        pipeline=[],
        img_dir=osp.join(
            osp.dirname(__file__), '../data/pseudo_loveda_dataset/img_dir'),
        ann_dir=osp.join(
            osp.dirname(__file__), '../data/pseudo_loveda_dataset/ann_dir'))
    assert len(test_dataset) == 3

    gt_seg_maps = list(test_dataset.get_gt_seg_maps())

    # Test format_results
    pseudo_results = []
    for idx in range(len(test_dataset)):
        h, w = gt_seg_maps[idx].shape
        pseudo_results.append(np.random.randint(low=0, high=7, size=(h, w)))
    file_paths = test_dataset.format_results(pseudo_results, '.format_loveda')
    assert len(file_paths) == len(test_dataset)
    # Test loveda evaluate

    test_dataset.evaluate(
        pseudo_results, metric='mIoU', imgfile_prefix='.format_loveda')

    shutil.rmtree('.format_loveda')


<<<<<<< HEAD
def test_isaid():
    test_dataset = ISAIDDataset(
        pipeline=[],
        img_dir=osp.join(
            osp.dirname(__file__), '../data/pseudo_isaid_dataset/img_dir'),
        ann_dir=osp.join(
            osp.dirname(__file__), '../data/pseudo_isaid_dataset/ann_dir'))
=======
def test_potsdam():
    test_dataset = PotsdamDataset(
        pipeline=[],
        img_dir=osp.join(
            osp.dirname(__file__), '../data/pseudo_potsdam_dataset/img_dir'),
        ann_dir=osp.join(
            osp.dirname(__file__), '../data/pseudo_potsdam_dataset/ann_dir'))
    assert len(test_dataset) == 1


def test_vaihingen():
    test_dataset = ISPRSDataset(
        pipeline=[],
        img_dir=osp.join(
            osp.dirname(__file__), '../data/pseudo_vaihingen_dataset/img_dir'),
        ann_dir=osp.join(
            osp.dirname(__file__), '../data/pseudo_vaihingen_dataset/ann_dir'))
>>>>>>> 80a48c84
    assert len(test_dataset) == 1


@patch('mmseg.datasets.CustomDataset.load_annotations', MagicMock)
@patch('mmseg.datasets.CustomDataset.__getitem__',
       MagicMock(side_effect=lambda idx: idx))
@pytest.mark.parametrize('dataset, classes', [
    ('ADE20KDataset', ('wall', 'building')),
    ('CityscapesDataset', ('road', 'sidewalk')),
    ('CustomDataset', ('bus', 'car')),
    ('PascalVOCDataset', ('aeroplane', 'bicycle')),
])
def test_custom_classes_override_default(dataset, classes):

    dataset_class = DATASETS.get(dataset)

    original_classes = dataset_class.CLASSES

    # Test setting classes as a tuple
    custom_dataset = dataset_class(
        pipeline=[],
        img_dir=MagicMock(),
        split=MagicMock(),
        classes=classes,
        test_mode=True)

    assert custom_dataset.CLASSES != original_classes
    assert custom_dataset.CLASSES == classes

    # Test setting classes as a list
    custom_dataset = dataset_class(
        pipeline=[],
        img_dir=MagicMock(),
        split=MagicMock(),
        classes=list(classes),
        test_mode=True)

    assert custom_dataset.CLASSES != original_classes
    assert custom_dataset.CLASSES == list(classes)

    # Test overriding not a subset
    custom_dataset = dataset_class(
        pipeline=[],
        img_dir=MagicMock(),
        split=MagicMock(),
        classes=[classes[0]],
        test_mode=True)

    assert custom_dataset.CLASSES != original_classes
    assert custom_dataset.CLASSES == [classes[0]]

    # Test default behavior
    if dataset_class is CustomDataset:
        with pytest.raises(AssertionError):
            custom_dataset = dataset_class(
                pipeline=[],
                img_dir=MagicMock(),
                split=MagicMock(),
                classes=None,
                test_mode=True)
    else:
        custom_dataset = dataset_class(
            pipeline=[],
            img_dir=MagicMock(),
            split=MagicMock(),
            classes=None,
            test_mode=True)

        assert custom_dataset.CLASSES == original_classes


@patch('mmseg.datasets.CustomDataset.load_annotations', MagicMock)
@patch('mmseg.datasets.CustomDataset.__getitem__',
       MagicMock(side_effect=lambda idx: idx))
def test_custom_dataset_random_palette_is_generated():
    dataset = CustomDataset(
        pipeline=[],
        img_dir=MagicMock(),
        split=MagicMock(),
        classes=('bus', 'car'),
        test_mode=True)
    assert len(dataset.PALETTE) == 2
    for class_color in dataset.PALETTE:
        assert len(class_color) == 3
        assert all(x >= 0 and x <= 255 for x in class_color)


@patch('mmseg.datasets.CustomDataset.load_annotations', MagicMock)
@patch('mmseg.datasets.CustomDataset.__getitem__',
       MagicMock(side_effect=lambda idx: idx))
def test_custom_dataset_custom_palette():
    dataset = CustomDataset(
        pipeline=[],
        img_dir=MagicMock(),
        split=MagicMock(),
        classes=('bus', 'car'),
        palette=[[100, 100, 100], [200, 200, 200]],
        test_mode=True)
    assert tuple(dataset.PALETTE) == tuple([[100, 100, 100], [200, 200, 200]])<|MERGE_RESOLUTION|>--- conflicted
+++ resolved
@@ -13,16 +13,10 @@
 
 from mmseg.core.evaluation import get_classes, get_palette
 from mmseg.datasets import (DATASETS, ADE20KDataset, CityscapesDataset,
-<<<<<<< HEAD
-                            ConcatDataset, CustomDataset, ISAIDDataset,
-                            LoveDADataset, MultiImageMixDataset,
-                            PascalVOCDataset, RepeatDataset, build_dataset)
-=======
                             COCOStuffDataset, ConcatDataset, CustomDataset,
-                            ISPRSDataset, LoveDADataset, MultiImageMixDataset,
-                            PascalVOCDataset, PotsdamDataset, RepeatDataset,
-                            build_dataset)
->>>>>>> 80a48c84
+                            ISAIDDataset, ISPRSDataset, LoveDADataset,
+                            MultiImageMixDataset, PascalVOCDataset,
+                            PotsdamDataset, RepeatDataset, build_dataset)
 
 
 def test_classes():
@@ -31,14 +25,11 @@
         'pascal_voc')
     assert list(
         ADE20KDataset.CLASSES) == get_classes('ade') == get_classes('ade20k')
-<<<<<<< HEAD
-    assert list(ISAIDDataset.CLASSES) == get_classes('isaid')
-=======
+    assert list(COCOStuffDataset.CLASSES) == get_classes('cocostuff')
     assert list(LoveDADataset.CLASSES) == get_classes('loveda')
     assert list(PotsdamDataset.CLASSES) == get_classes('potsdam')
     assert list(ISPRSDataset.CLASSES) == get_classes('vaihingen')
-    assert list(COCOStuffDataset.CLASSES) == get_classes('cocostuff')
->>>>>>> 80a48c84
+    assert list(ISAIDDataset.CLASSES) == get_classes('isaid')
 
     with pytest.raises(ValueError):
         get_classes('unsupported')
@@ -720,15 +711,6 @@
     shutil.rmtree('.format_loveda')
 
 
-<<<<<<< HEAD
-def test_isaid():
-    test_dataset = ISAIDDataset(
-        pipeline=[],
-        img_dir=osp.join(
-            osp.dirname(__file__), '../data/pseudo_isaid_dataset/img_dir'),
-        ann_dir=osp.join(
-            osp.dirname(__file__), '../data/pseudo_isaid_dataset/ann_dir'))
-=======
 def test_potsdam():
     test_dataset = PotsdamDataset(
         pipeline=[],
@@ -746,7 +728,16 @@
             osp.dirname(__file__), '../data/pseudo_vaihingen_dataset/img_dir'),
         ann_dir=osp.join(
             osp.dirname(__file__), '../data/pseudo_vaihingen_dataset/ann_dir'))
->>>>>>> 80a48c84
+    assert len(test_dataset) == 1
+
+
+def test_isaid():
+    test_dataset = ISAIDDataset(
+        pipeline=[],
+        img_dir=osp.join(
+            osp.dirname(__file__), '../data/pseudo_isaid_dataset/img_dir'),
+        ann_dir=osp.join(
+            osp.dirname(__file__), '../data/pseudo_isaid_dataset/ann_dir'))
     assert len(test_dataset) == 1
 
 
