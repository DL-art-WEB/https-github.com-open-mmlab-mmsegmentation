# Copyright (c) OpenMMLab. All rights reserved.
import pytest
import torch

<<<<<<< HEAD
from mmseg.core import OHEMPixelSampler
from mmseg.models.decode_heads import FCNHead
=======
from mmseg.models.decode_heads import FCNHead
from mmseg.structures import OHEMPixelSampler
>>>>>>> 7ac0888d


def _context_for_ohem():
    return FCNHead(in_channels=32, channels=16, num_classes=19)


def _context_for_ohem_multiple_loss():
    return FCNHead(
        in_channels=32,
        channels=16,
        num_classes=19,
        loss_decode=[
            dict(type='CrossEntropyLoss', loss_name='loss_1'),
            dict(type='CrossEntropyLoss', loss_name='loss_2')
        ])


def test_ohem_sampler():

    with pytest.raises(AssertionError):
        # seg_logit and seg_label must be of the same size
        sampler = OHEMPixelSampler(context=_context_for_ohem())
        seg_logit = torch.randn(1, 19, 45, 45)
        seg_label = torch.randint(0, 19, size=(1, 1, 89, 89))
        sampler.sample(seg_logit, seg_label)

    # test with thresh
    sampler = OHEMPixelSampler(
        context=_context_for_ohem(), thresh=0.7, min_kept=200)
    seg_logit = torch.randn(1, 19, 45, 45)
    seg_label = torch.randint(0, 19, size=(1, 1, 45, 45))
    seg_weight = sampler.sample(seg_logit, seg_label)
    assert seg_weight.shape[0] == seg_logit.shape[0]
    assert seg_weight.shape[1:] == seg_logit.shape[2:]
    assert seg_weight.sum() > 200

    # test w.o thresh
    sampler = OHEMPixelSampler(context=_context_for_ohem(), min_kept=200)
    seg_logit = torch.randn(1, 19, 45, 45)
    seg_label = torch.randint(0, 19, size=(1, 1, 45, 45))
    seg_weight = sampler.sample(seg_logit, seg_label)
    assert seg_weight.shape[0] == seg_logit.shape[0]
    assert seg_weight.shape[1:] == seg_logit.shape[2:]
    assert seg_weight.sum() == 200

    # test multiple losses case
    with pytest.raises(AssertionError):
        # seg_logit and seg_label must be of the same size
        sampler = OHEMPixelSampler(context=_context_for_ohem_multiple_loss())
        seg_logit = torch.randn(1, 19, 45, 45)
        seg_label = torch.randint(0, 19, size=(1, 1, 89, 89))
        sampler.sample(seg_logit, seg_label)

    # test with thresh in multiple losses case
    sampler = OHEMPixelSampler(
        context=_context_for_ohem_multiple_loss(), thresh=0.7, min_kept=200)
    seg_logit = torch.randn(1, 19, 45, 45)
    seg_label = torch.randint(0, 19, size=(1, 1, 45, 45))
    seg_weight = sampler.sample(seg_logit, seg_label)
    assert seg_weight.shape[0] == seg_logit.shape[0]
    assert seg_weight.shape[1:] == seg_logit.shape[2:]
    assert seg_weight.sum() > 200

    # test w.o thresh in multiple losses case
    sampler = OHEMPixelSampler(
        context=_context_for_ohem_multiple_loss(), min_kept=200)
    seg_logit = torch.randn(1, 19, 45, 45)
    seg_label = torch.randint(0, 19, size=(1, 1, 45, 45))
    seg_weight = sampler.sample(seg_logit, seg_label)
    assert seg_weight.shape[0] == seg_logit.shape[0]
    assert seg_weight.shape[1:] == seg_logit.shape[2:]
    assert seg_weight.sum() == 200<|MERGE_RESOLUTION|>--- conflicted
+++ resolved
@@ -2,13 +2,8 @@
 import pytest
 import torch
 
-<<<<<<< HEAD
-from mmseg.core import OHEMPixelSampler
-from mmseg.models.decode_heads import FCNHead
-=======
 from mmseg.models.decode_heads import FCNHead
 from mmseg.structures import OHEMPixelSampler
->>>>>>> 7ac0888d
 
 
 def _context_for_ohem():
