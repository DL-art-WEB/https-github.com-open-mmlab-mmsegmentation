--- conflicted
+++ resolved
@@ -153,14 +153,13 @@
         'encnet/encnet_r50-d8_512x1024_40k_cityscapes.py')
 
 
-<<<<<<< HEAD
-def test_mobilenet_v2_forward():
-    _test_encoder_decoder_forward(
-        'mobilenet_v2/pspnet_m-v2-d8_512x1024_80k_cityscapes.py')
-=======
 def test_sem_fpn_forward():
     _test_encoder_decoder_forward('sem_fpn/fpn_r50_512x1024_80k_cityscapes.py')
->>>>>>> 0c04f52c
+
+
+def test_mobilenet_v2_forward():
+    _test_encoder_decoder_forward(
+        'mobilenet_v2/pspnet_m-v2-d8_512x1024_80k_cityscapes.py')
 
 
 def get_world_size(process_group):
