--- conflicted
+++ resolved
@@ -162,15 +162,14 @@
         'mobilenet_v2/pspnet_m-v2-d8_512x1024_80k_cityscapes.py')
 
 
-<<<<<<< HEAD
 def test_dnlnet_forward():
     _test_encoder_decoder_forward(
         'dnlnet/dnl_r50-d8_512x1024_40k_cityscapes.py')
-=======
+
+
 def test_emanet_forward():
     _test_encoder_decoder_forward(
         'emanet/emanet_r50-d8_512x1024_80k_cityscapes.py')
->>>>>>> dbca8b44
 
 
 def get_world_size(process_group):
