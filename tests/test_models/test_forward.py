--- conflicted
+++ resolved
@@ -8,14 +8,10 @@
 import pytest
 import torch
 import torch.nn as nn
-<<<<<<< HEAD
-from mmcv.cnn.utils import revert_sync_batchnorm
-=======
 from mmengine.model.utils import revert_sync_batchnorm
 from mmengine.structures import PixelData
 from mmengine.utils import is_list_of, is_tuple_of
 from torch import Tensor
->>>>>>> 7ac0888d
 
 from mmseg.structures import SegDataSample
 from mmseg.utils import register_all_modules
@@ -198,35 +194,6 @@
         'isanet/isanet_r50-d8_4xb2-40k_cityscapes-512x1024.py')
 
 
-def test_sem_fpn_forward():
-    _test_encoder_decoder_forward('sem_fpn/fpn_r50_512x1024_80k_cityscapes.py')
-
-
-def test_point_rend_forward():
-    _test_encoder_decoder_forward(
-        'point_rend/pointrend_r50_512x1024_80k_cityscapes.py')
-
-
-def test_mobilenet_v2_forward():
-    _test_encoder_decoder_forward(
-        'mobilenet_v2/pspnet_m-v2-d8_512x1024_80k_cityscapes.py')
-
-
-def test_dnlnet_forward():
-    _test_encoder_decoder_forward(
-        'dnlnet/dnl_r50-d8_512x1024_40k_cityscapes.py')
-
-
-def test_emanet_forward():
-    _test_encoder_decoder_forward(
-        'emanet/emanet_r50-d8_512x1024_80k_cityscapes.py')
-
-
-def test_isanet_forward():
-    _test_encoder_decoder_forward(
-        'isanet/isanet_r50-d8_512x1024_40k_cityscapes.py')
-
-
 def get_world_size(process_group):
 
     return 1
