--- conflicted
+++ resolved
@@ -7,17 +7,11 @@
 from mmcv.utils.parrots_wrapper import SyncBatchNorm
 
 from mmseg.models.decode_heads import (ANNHead, ASPPHead, CCHead, DAHead,
-<<<<<<< HEAD
                                        DepthwiseSeparableASPPHead,
-                                       DepthwiseSeparableFCNHead, EncHead,
-                                       FCNHead, GCHead, NLHead, OCRHead,
-                                       PointHead, PSAHead, PSPHead, UPerHead)
-=======
-                                       DepthwiseSeparableASPPHead, DNLHead,
+                                       DepthwiseSeparableFCNHead, DNLHead,
                                        EMAHead, EncHead, FCNHead, GCHead,
-                                       NLHead, OCRHead, PSAHead, PSPHead,
-                                       UPerHead)
->>>>>>> 8ff866d6
+                                       NLHead, OCRHead, PointHead, PSAHead,
+                                       PSPHead, UPerHead)
 from mmseg.models.decode_heads.decode_head import BaseDecodeHead
 
 
@@ -550,7 +544,6 @@
     assert outputs.shape == (1, head.num_classes, 45, 45)
 
 
-<<<<<<< HEAD
 def test_sep_fcn_head():
     # test sep_fcn_head with concat_input=False
     head = DepthwiseSeparableFCNHead(
@@ -585,6 +578,64 @@
     assert isinstance(head.convs[1], DepthwiseSeparableConvModule)
 
 
+def test_dnl_head():
+    # DNL with 'embedded_gaussian' mode
+    head = DNLHead(in_channels=32, channels=16, num_classes=19)
+    assert len(head.convs) == 2
+    assert hasattr(head, 'dnl_block')
+    assert head.dnl_block.temperature == 0.05
+    inputs = [torch.randn(1, 32, 45, 45)]
+    if torch.cuda.is_available():
+        head, inputs = to_cuda(head, inputs)
+    outputs = head(inputs)
+    assert outputs.shape == (1, head.num_classes, 45, 45)
+
+    # NonLocal2d with 'dot_product' mode
+    head = DNLHead(
+        in_channels=32, channels=16, num_classes=19, mode='dot_product')
+    inputs = [torch.randn(1, 32, 45, 45)]
+    if torch.cuda.is_available():
+        head, inputs = to_cuda(head, inputs)
+    outputs = head(inputs)
+    assert outputs.shape == (1, head.num_classes, 45, 45)
+
+    # NonLocal2d with 'gaussian' mode
+    head = DNLHead(
+        in_channels=32, channels=16, num_classes=19, mode='gaussian')
+    inputs = [torch.randn(1, 32, 45, 45)]
+    if torch.cuda.is_available():
+        head, inputs = to_cuda(head, inputs)
+    outputs = head(inputs)
+    assert outputs.shape == (1, head.num_classes, 45, 45)
+
+    # NonLocal2d with 'concatenation' mode
+    head = DNLHead(
+        in_channels=32, channels=16, num_classes=19, mode='concatenation')
+    inputs = [torch.randn(1, 32, 45, 45)]
+    if torch.cuda.is_available():
+        head, inputs = to_cuda(head, inputs)
+    outputs = head(inputs)
+    assert outputs.shape == (1, head.num_classes, 45, 45)
+
+
+def test_emanet_head():
+    head = EMAHead(
+        in_channels=32,
+        ema_channels=24,
+        channels=16,
+        num_stages=3,
+        num_bases=16,
+        num_classes=19)
+    for param in head.ema_mid_conv.parameters():
+        assert not param.requires_grad
+    assert hasattr(head, 'ema_module')
+    inputs = [torch.randn(1, 32, 45, 45)]
+    if torch.cuda.is_available():
+        head, inputs = to_cuda(head, inputs)
+    outputs = head(inputs)
+    assert outputs.shape == (1, head.num_classes, 45, 45)
+
+
 def test_point_head():
 
     inputs = [torch.randn(1, 32, 45, 45)]
@@ -599,62 +650,4 @@
     test_cfg = ConfigDict(
         subdivision_steps=2, subdivision_num_points=8196, scale_factor=2)
     output = point_head.forward_test(inputs, prev_output, None, test_cfg)
-    assert output.shape == (1, point_head.num_classes, 180, 180)
-=======
-def test_dnl_head():
-    # DNL with 'embedded_gaussian' mode
-    head = DNLHead(in_channels=32, channels=16, num_classes=19)
-    assert len(head.convs) == 2
-    assert hasattr(head, 'dnl_block')
-    assert head.dnl_block.temperature == 0.05
-    inputs = [torch.randn(1, 32, 45, 45)]
-    if torch.cuda.is_available():
-        head, inputs = to_cuda(head, inputs)
-    outputs = head(inputs)
-    assert outputs.shape == (1, head.num_classes, 45, 45)
-
-    # NonLocal2d with 'dot_product' mode
-    head = DNLHead(
-        in_channels=32, channels=16, num_classes=19, mode='dot_product')
-    inputs = [torch.randn(1, 32, 45, 45)]
-    if torch.cuda.is_available():
-        head, inputs = to_cuda(head, inputs)
-    outputs = head(inputs)
-    assert outputs.shape == (1, head.num_classes, 45, 45)
-
-    # NonLocal2d with 'gaussian' mode
-    head = DNLHead(
-        in_channels=32, channels=16, num_classes=19, mode='gaussian')
-    inputs = [torch.randn(1, 32, 45, 45)]
-    if torch.cuda.is_available():
-        head, inputs = to_cuda(head, inputs)
-    outputs = head(inputs)
-    assert outputs.shape == (1, head.num_classes, 45, 45)
-
-    # NonLocal2d with 'concatenation' mode
-    head = DNLHead(
-        in_channels=32, channels=16, num_classes=19, mode='concatenation')
-    inputs = [torch.randn(1, 32, 45, 45)]
-    if torch.cuda.is_available():
-        head, inputs = to_cuda(head, inputs)
-    outputs = head(inputs)
-    assert outputs.shape == (1, head.num_classes, 45, 45)
-
-
-def test_emanet_head():
-    head = EMAHead(
-        in_channels=32,
-        ema_channels=24,
-        channels=16,
-        num_stages=3,
-        num_bases=16,
-        num_classes=19)
-    for param in head.ema_mid_conv.parameters():
-        assert not param.requires_grad
-    assert hasattr(head, 'ema_module')
-    inputs = [torch.randn(1, 32, 45, 45)]
-    if torch.cuda.is_available():
-        head, inputs = to_cuda(head, inputs)
-    outputs = head(inputs)
-    assert outputs.shape == (1, head.num_classes, 45, 45)
->>>>>>> 8ff866d6
+    assert output.shape == (1, point_head.num_classes, 180, 180)