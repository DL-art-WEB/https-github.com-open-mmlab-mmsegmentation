--- conflicted
+++ resolved
@@ -6,20 +6,12 @@
 from mmcv.utils import ConfigDict
 from mmcv.utils.parrots_wrapper import SyncBatchNorm
 
-<<<<<<< HEAD
-from mmseg.models.decode_heads import (ANNHead, ASPPHead, CCHead, DAHead,
-                                       DepthwiseSeparableASPPHead,
-                                       DepthwiseSeparableFCNHead, DNLHead,
-                                       EMAHead, EncHead, FCNHead, GCHead,
-                                       LRASPPHead, NLHead, OCRHead, PointHead,
-=======
 from mmseg.models.decode_heads import (ANNHead, APCHead, ASPPHead, CCHead,
                                        DAHead, DepthwiseSeparableASPPHead,
                                        DepthwiseSeparableFCNHead, DMHead,
                                        DNLHead, EMAHead, EncHead, FCNHead,
-                                       GCHead, NLHead, OCRHead, PointHead,
->>>>>>> 5dacca3e
-                                       PSAHead, PSPHead, UPerHead)
+                                       GCHead, LRASPPHead, NLHead, OCRHead,
+                                       PointHead, PSAHead, PSPHead, UPerHead)
 from mmseg.models.decode_heads.decode_head import BaseDecodeHead
 
 
