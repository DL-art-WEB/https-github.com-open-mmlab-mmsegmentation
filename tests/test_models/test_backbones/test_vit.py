--- conflicted
+++ resolved
@@ -105,15 +105,6 @@
     feat = model(imgs)
     assert feat[-1].shape == (1, 768, 14, 14)
 
-<<<<<<< HEAD
-    # Test out_shape == 'NLC'
-    model = VisionTransformer(out_shape='NLC')
-    imgs = torch.randn(1, 3, 224, 224)
-    feat = model(imgs)
-    assert feat[-1].shape == (1, 197, 768)
-
-=======
->>>>>>> 4d345818
     # Test final norm
     model = VisionTransformer(final_norm=True)
     imgs = torch.randn(1, 3, 224, 224)
