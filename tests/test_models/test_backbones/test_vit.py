--- conflicted
+++ resolved
@@ -67,13 +67,8 @@
     feat = model(imgs)
     assert feat[-1].shape == (1, 768, 14, 14)
 
-<<<<<<< HEAD
-    # Test input_cls_token=False
-    model = VisionTransformer(input_cls_token=False)
-=======
     # Test with_cls_token=False
     model = VisionTransformer(with_cls_token=False)
->>>>>>> e16e0e30
     imgs = torch.randn(1, 3, 224, 224)
     feat = model(imgs)
     assert feat[-1].shape == (1, 768, 14, 14)