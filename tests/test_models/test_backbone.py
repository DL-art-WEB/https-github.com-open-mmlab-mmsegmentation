--- conflicted
+++ resolved
@@ -4,12 +4,9 @@
 from mmcv.utils.parrots_wrapper import _BatchNorm
 from torch.nn.modules import AvgPool2d, GroupNorm
 
-<<<<<<< HEAD
-from mmseg.models.backbones import FastSCNN, ResNet, ResNetV1d, ResNeXt
-=======
-from mmseg.models.backbones import ResNeSt, ResNet, ResNetV1d, ResNeXt
+from mmseg.models.backbones import (FastSCNN, ResNeSt, ResNet, ResNetV1d,
+                                    ResNeXt)
 from mmseg.models.backbones.resnest import Bottleneck as BottleneckS
->>>>>>> d9484068
 from mmseg.models.backbones.resnet import BasicBlock, Bottleneck
 from mmseg.models.backbones.resnext import Bottleneck as BottleneckX
 from mmseg.models.utils import ResLayer
@@ -669,7 +666,6 @@
     assert feat[3].shape == torch.Size([1, 2048, 7, 7])
 
 
-<<<<<<< HEAD
 def test_fastscnn_backbone():
     with pytest.raises(AssertionError):
         # Fast-SCNN channel constraints.
@@ -695,7 +691,8 @@
     assert feat[1].shape == torch.Size([batch_size, 128, 16, 32])
     # FFM output
     assert feat[2].shape == torch.Size([batch_size, 128, 64, 128])
-=======
+
+
 def test_resnest_bottleneck():
     with pytest.raises(AssertionError):
         # Style must be in ['pytorch', 'caffe']
@@ -731,5 +728,4 @@
     assert feat[0].shape == torch.Size([2, 256, 56, 56])
     assert feat[1].shape == torch.Size([2, 512, 28, 28])
     assert feat[2].shape == torch.Size([2, 1024, 14, 14])
-    assert feat[3].shape == torch.Size([2, 2048, 7, 7])
->>>>>>> d9484068
+    assert feat[3].shape == torch.Size([2, 2048, 7, 7])