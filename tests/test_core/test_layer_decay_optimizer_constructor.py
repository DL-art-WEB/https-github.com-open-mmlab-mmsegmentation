# Copyright (c) OpenMMLab. All rights reserved.
import pytest
import torch
import torch.nn as nn
from mmcv.cnn import ConvModule

from mmseg.core.optimizers.layer_decay_optimizer_constructor import (
    LayerDecayOptimizerConstructor, LearningRateDecayOptimizerConstructor)

base_lr = 1
decay_rate = 2
base_wd = 0.05
weight_decay = 0.05

stage_wise_gt_lr_wd_convnext = [{
    'weight_decay': 0.0,
    'lr_scale': 128
}, {
    'weight_decay': 0.0,
    'lr_scale': 1
}, {
    'weight_decay': 0.05,
    'lr_scale': 64
}, {
    'weight_decay': 0.0,
    'lr_scale': 64
}, {
    'weight_decay': 0.05,
    'lr_scale': 32
}, {
    'weight_decay': 0.0,
    'lr_scale': 32
}, {
    'weight_decay': 0.05,
    'lr_scale': 16
}, {
    'weight_decay': 0.0,
    'lr_scale': 16
}, {
    'weight_decay': 0.05,
    'lr_scale': 8
}, {
    'weight_decay': 0.0,
    'lr_scale': 8
}, {
    'weight_decay': 0.05,
    'lr_scale': 128
}, {
    'weight_decay': 0.05,
    'lr_scale': 1
}]

layer_wise_gt_lr_wd_convnext = [{
    'weight_decay': 0.0,
    'lr_scale': 128
}, {
    'weight_decay': 0.0,
    'lr_scale': 1
}, {
    'weight_decay': 0.05,
    'lr_scale': 64
}, {
    'weight_decay': 0.0,
    'lr_scale': 64
}, {
    'weight_decay': 0.05,
    'lr_scale': 32
}, {
    'weight_decay': 0.0,
    'lr_scale': 32
}, {
    'weight_decay': 0.05,
    'lr_scale': 16
}, {
    'weight_decay': 0.0,
    'lr_scale': 16
}, {
    'weight_decay': 0.05,
    'lr_scale': 2
}, {
    'weight_decay': 0.0,
    'lr_scale': 2
}, {
    'weight_decay': 0.05,
    'lr_scale': 128
}, {
    'weight_decay': 0.05,
    'lr_scale': 1
}]

# 1 layer (cls_token and patch_embed) + 3 layers * 2 (w, b) = 9 layers
layer_wise_gt_wd_lr_beit = [{
    'weight_decay': 0.0,
    'lr_scale': 16
}, {
    'weight_decay': 0.05,
    'lr_scale': 8
}, {
    'weight_decay': 0.0,
    'lr_scale': 8
}, {
    'weight_decay': 0.05,
    'lr_scale': 4
}, {
    'weight_decay': 0.0,
    'lr_scale': 4
}, {
    'weight_decay': 0.05,
    'lr_scale': 2
}, {
    'weight_decay': 0.0,
    'lr_scale': 2
}, {
    'weight_decay': 0.05,
    'lr_scale': 1
}, {
    'weight_decay': 0.0,
    'lr_scale': 1
}]


class ToyConvNeXt(nn.Module):

    def __init__(self):
        super().__init__()
        self.stages = nn.ModuleList()
        for i in range(4):
            stage = nn.Sequential(ConvModule(3, 4, kernel_size=1, bias=True))
            self.stages.append(stage)
        self.norm0 = nn.BatchNorm2d(2)

        # add some variables to meet unit test coverate rate
        self.cls_token = nn.Parameter(torch.ones(1))
        self.mask_token = nn.Parameter(torch.ones(1))
        self.pos_embed = nn.Parameter(torch.ones(1))
        self.stem_norm = nn.Parameter(torch.ones(1))
        self.downsample_norm0 = nn.BatchNorm2d(2)
        self.downsample_norm1 = nn.BatchNorm2d(2)
        self.downsample_norm2 = nn.BatchNorm2d(2)
        self.lin = nn.Parameter(torch.ones(1))
        self.lin.requires_grad = False
        self.downsample_layers = nn.ModuleList()
        for _ in range(4):
            stage = nn.Sequential(nn.Conv2d(3, 4, kernel_size=1, bias=True))
            self.downsample_layers.append(stage)


class ToyBEiT(nn.Module):

    def __init__(self):
        super().__init__()
        # add some variables to meet unit test coverate rate
        self.cls_token = nn.Parameter(torch.ones(1))
        self.patch_embed = nn.Parameter(torch.ones(1))
        self.layers = nn.ModuleList()
        for _ in range(3):
            layer = nn.Conv2d(3, 3, 1)
            self.layers.append(layer)


class ToySegmentor(nn.Module):

    def __init__(self, backbone):
        super().__init__()
        self.backbone = backbone
        self.decode_head = nn.Conv2d(2, 2, kernel_size=1, groups=2)


class PseudoDataParallel(nn.Module):

    def __init__(self, model):
        super().__init__()
        self.module = model


class ToyViT(nn.Module):

    def __init__(self):
        super().__init__()


def check_optimizer_lr_wd(optimizer, gt_lr_wd):
    assert isinstance(optimizer, torch.optim.AdamW)
    assert optimizer.defaults['lr'] == base_lr
    assert optimizer.defaults['weight_decay'] == base_wd
    param_groups = optimizer.param_groups
    print(param_groups)
    assert len(param_groups) == len(gt_lr_wd)
    for i, param_dict in enumerate(param_groups):
        assert param_dict['weight_decay'] == gt_lr_wd[i]['weight_decay']
        assert param_dict['lr_scale'] == gt_lr_wd[i]['lr_scale']
        assert param_dict['lr_scale'] == param_dict['lr']


<<<<<<< HEAD
@pytest.mark.parametrize('backbone', (ToyBEiT(), ))
def test_learning_rate_decay_optimizer_constructor(backbone):
=======
def check_beit_adamw_optimizer(optimizer, gt_lst):
    assert isinstance(optimizer, torch.optim.AdamW)
    assert optimizer.defaults['lr'] == 1
    assert optimizer.defaults['weight_decay'] == 0.05
    param_groups = optimizer.param_groups
    # 1 layer (cls_token and patch_embed) + 3 layers * 2 (w, b) = 7layers
    assert len(param_groups) == 7
    for i, param_dict in enumerate(param_groups):
        assert param_dict['weight_decay'] == gt_lst[i]['weight_decay']
        assert param_dict['lr_scale'] == gt_lst[i]['lr_scale']
        assert param_dict['lr_scale'] == param_dict['lr']


def test_learning_rate_decay_optimizer_constructor():
>>>>>>> f99eb9af

    # Test lr wd for ConvNeXT
    backbone = ToyConvNeXt()
    model = PseudoDataParallel(ToySegmentor(backbone))
    optimizer_cfg = dict(
        type='AdamW', lr=base_lr, betas=(0.9, 0.999), weight_decay=0.05)
    # stagewise decay
    stagewise_paramwise_cfg = dict(
        decay_rate=decay_rate, decay_type='stage_wise', num_layers=6)
    optim_constructor = LearningRateDecayOptimizerConstructor(
        optimizer_cfg, stagewise_paramwise_cfg)
    optimizer = optim_constructor(model)
    check_optimizer_lr_wd(optimizer, stage_wise_gt_lr_wd_convnext)
    # layerwise decay
    layerwise_paramwise_cfg = dict(
        decay_rate=decay_rate, decay_type='layer_wise', num_layers=6)
    optim_constructor = LearningRateDecayOptimizerConstructor(
        optimizer_cfg, layerwise_paramwise_cfg)
    optimizer = optim_constructor(model)
    check_optimizer_lr_wd(optimizer, layer_wise_gt_lr_wd_convnext)

    # Test lr wd for BEiT
    backbone = ToyBEiT()
    model = PseudoDataParallel(ToySegmentor(backbone))

    layerwise_paramwise_cfg = dict(
        decay_rate=decay_rate, decay_type='layer_wise', num_layers=3)
    optim_constructor = LearningRateDecayOptimizerConstructor(
        optimizer_cfg, layerwise_paramwise_cfg)
    optimizer = optim_constructor(model)
    check_optimizer_lr_wd(optimizer, layer_wise_gt_wd_lr_beit)

    # Test invalidation of lr wd for Vit
    backbone = ToyViT()
    model = PseudoDataParallel(ToySegmentor(backbone))
    with pytest.raises(NotImplementedError):
        optim_constructor = LearningRateDecayOptimizerConstructor(
            optimizer_cfg, layerwise_paramwise_cfg)
        optimizer = optim_constructor(model)
    with pytest.raises(NotImplementedError):
        optim_constructor = LearningRateDecayOptimizerConstructor(
            optimizer_cfg, stagewise_paramwise_cfg)
        optimizer = optim_constructor(model)


def test_beit_layer_decay_optimizer_constructor():

    # paramwise_cfg with BEiTExampleModel
    backbone = ToyBEiT()
    model = PseudoDataParallel(ToySegmentor(backbone))
    optimizer_cfg = dict(
        type='AdamW', lr=1, betas=(0.9, 0.999), weight_decay=0.05)
    paramwise_cfg = dict(layer_decay_rate=2, num_layers=3)
    optim_constructor = LayerDecayOptimizerConstructor(optimizer_cfg,
                                                       paramwise_cfg)
    optimizer = optim_constructor(model)
    check_optimizer_lr_wd(optimizer, layer_wise_gt_wd_lr_beit)<|MERGE_RESOLUTION|>--- conflicted
+++ resolved
@@ -88,7 +88,6 @@
     'lr_scale': 1
 }]
 
-# 1 layer (cls_token and patch_embed) + 3 layers * 2 (w, b) = 9 layers
 layer_wise_gt_wd_lr_beit = [{
     'weight_decay': 0.0,
     'lr_scale': 16
@@ -192,25 +191,8 @@
         assert param_dict['lr_scale'] == param_dict['lr']
 
 
-<<<<<<< HEAD
 @pytest.mark.parametrize('backbone', (ToyBEiT(), ))
 def test_learning_rate_decay_optimizer_constructor(backbone):
-=======
-def check_beit_adamw_optimizer(optimizer, gt_lst):
-    assert isinstance(optimizer, torch.optim.AdamW)
-    assert optimizer.defaults['lr'] == 1
-    assert optimizer.defaults['weight_decay'] == 0.05
-    param_groups = optimizer.param_groups
-    # 1 layer (cls_token and patch_embed) + 3 layers * 2 (w, b) = 7layers
-    assert len(param_groups) == 7
-    for i, param_dict in enumerate(param_groups):
-        assert param_dict['weight_decay'] == gt_lst[i]['weight_decay']
-        assert param_dict['lr_scale'] == gt_lst[i]['lr_scale']
-        assert param_dict['lr_scale'] == param_dict['lr']
-
-
-def test_learning_rate_decay_optimizer_constructor():
->>>>>>> f99eb9af
 
     # Test lr wd for ConvNeXT
     backbone = ToyConvNeXt()
