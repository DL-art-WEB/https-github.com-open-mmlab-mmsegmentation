"""
pytest tests/test_forward.py
"""
import copy
from os.path import dirname, exists, join
from unittest.mock import patch

import numpy as np
import torch
import torch.nn as nn


def _get_config_directory():
    """ Find the predefined segmentor config directory """
    try:
        # Assume we are running in the source mmsegmentation repo
        repo_dpath = dirname(dirname(__file__))
    except NameError:
        # For IPython development when this __file__ is not defined
        import mmseg
        repo_dpath = dirname(dirname(mmseg.__file__))
    config_dpath = join(repo_dpath, 'configs')
    if not exists(config_dpath):
        raise Exception('Cannot find config path')
    return config_dpath


def _get_config_module(fname):
    """
    Load a configuration as a python module
    """
    from mmcv import Config
    config_dpath = _get_config_directory()
    config_fpath = join(config_dpath, fname)
    config_mod = Config.fromfile(config_fpath)
    return config_mod


def _get_segmentor_cfg(fname):
    """
    Grab configs necessary to create a segmentor. These are deep copied to
    allow for safe modification of parameters without influencing other tests.

    """
    import mmcv
    config = _get_config_module(fname)
    model = copy.deepcopy(config.model)
    train_cfg = mmcv.Config(copy.deepcopy(config.train_cfg))
    test_cfg = mmcv.Config(copy.deepcopy(config.test_cfg))
    return model, train_cfg, test_cfg


def test_pspnet_forward():
    _test_encoder_decoder_forward(
        'pspnet/pspnet_r50-d8_512x1024_40k_cityscapes.py')


def test_fcn_forward():
    _test_encoder_decoder_forward('fcn/fcn_r50-d8_512x1024_40k_cityscapes.py')


def test_deeplabv3_forward():
    _test_encoder_decoder_forward(
        'deeplabv3/deeplabv3_r50-d8_512x1024_40k_cityscapes.py')


def test_deeplabv3plus_forward():
    _test_encoder_decoder_forward(
        'deeplabv3plus/deeplabv3plus_r50-d8_512x1024_40k_cityscapes.py')


def test_gcnet_forward():
    _test_encoder_decoder_forward(
        'gcnet/gcnet_r50-d8_512x1024_40k_cityscapes.py')


def test_ann_forward():
    _test_encoder_decoder_forward('ann/ann_r50-d8_512x1024_40k_cityscapes.py')


def test_ccnet_forward():
    if torch.cuda.is_available():
        _test_encoder_decoder_forward(
            'ccnet/ccnet_r50-d8_512x1024_40k_cityscapes.py')


def test_danet_forward():
    _test_encoder_decoder_forward(
        'danet/danet_r50-d8_512x1024_40k_cityscapes.py')


def test_nonlocal_net_forward():
    _test_encoder_decoder_forward(
        'nonlocal_net/nonlocal_r50-d8_512x1024_40k_cityscapes.py')


def test_upernet_forward():
    _test_encoder_decoder_forward(
        'upernet/upernet_r50_512x1024_40k_cityscapes.py')


def test_hrnet_forward():
    _test_encoder_decoder_forward('hrnet/fcn_hr18s_512x1024_40k_cityscapes.py')


def test_ocrnet_forward():
    _test_encoder_decoder_forward(
        'ocrnet/ocrnet_hr18s_512x1024_40k_cityscapes.py')


def test_psanet_forward():
    _test_encoder_decoder_forward(
        'psanet/psanet_r50-d8_512x1024_40k_cityscapes.py')


<<<<<<< HEAD
def test_seg_fpn_forward():
    _test_encoder_decoder_forward('sem_fpn/fpn_r50_512x1024_40k_cityscapes.py')


def test_point_rend_forward():
    _test_encoder_decoder_forward(
        'point_rend/pointrend_r50_512x1024_40k_cityscapes.py')


def _convert_batchnorm(module):
    module_output = module
    if isinstance(module, SyncBatchNorm):
        module_output = torch.nn.BatchNorm2d(module.num_features, module.eps,
                                             module.momentum, module.affine,
                                             module.track_running_stats)
        if module.affine:
            module_output.weight.data = module.weight.data.clone().detach()
            module_output.bias.data = module.bias.data.clone().detach()
            # keep requires_grad unchanged
            module_output.weight.requires_grad = module.weight.requires_grad
            module_output.bias.requires_grad = module.bias.requires_grad
        module_output.running_mean = module.running_mean
        module_output.running_var = module.running_var
        module_output.num_batches_tracked = module.num_batches_tracked
    for name, child in module.named_children():
        module_output.add_module(name, _convert_batchnorm(child))
    del module
    return module_output
=======
def test_encnet_forward():
    _test_encoder_decoder_forward(
        'encnet/encnet_r50-d8_512x1024_40k_cityscapes.py')


def get_world_size(process_group):

    return 1
>>>>>>> 9dd56f3b


@patch('torch.distributed.get_world_size', get_world_size)
def _test_encoder_decoder_forward(cfg_file):
    model, train_cfg, test_cfg = _get_segmentor_cfg(cfg_file)
    model['pretrained'] = None
    test_cfg['mode'] = 'whole'

    from mmseg.models import build_segmentor
    segmentor = build_segmentor(model, train_cfg=train_cfg, test_cfg=test_cfg)

    if isinstance(segmentor.decode_head, nn.ModuleList):
        num_classes = segmentor.decode_head[-1].num_classes
    else:
        num_classes = segmentor.decode_head.num_classes
    # batch_size=2 for BatchNorm
    input_shape = (2, 3, 256, 512)
    mm_inputs = _demo_mm_inputs(input_shape, num_classes=num_classes)

    imgs = mm_inputs.pop('imgs')
    img_metas = mm_inputs.pop('img_metas')
    gt_semantic_seg = mm_inputs['gt_semantic_seg']

    # convert to cuda Tensor if applicable
    if torch.cuda.is_available():
        segmentor = segmentor.cuda()
        imgs = imgs.cuda()
        gt_semantic_seg = gt_semantic_seg.cuda()

    # Test forward train
    losses = segmentor.forward(
        imgs, img_metas, gt_semantic_seg=gt_semantic_seg, return_loss=True)
    assert isinstance(losses, dict)

    # Test forward test
    with torch.no_grad():
        segmentor.eval()
        # pack into lists
        img_list = [img[None, :] for img in imgs]
        img_meta_list = [[img_meta] for img_meta in img_metas]
        segmentor.forward(img_list, img_meta_list, return_loss=False)


def _demo_mm_inputs(input_shape=(1, 3, 256, 512),
                    num_classes=10):  # yapf: disable
    """
    Create a superset of inputs needed to run test or train batches.

    Args:
        input_shape (tuple):
            input batch dimensions

        num_classes (int):
            number of semantic classes
    """
    (N, C, H, W) = input_shape

    rng = np.random.RandomState(0)

    imgs = rng.rand(*input_shape)
    segs = rng.randint(
        low=0, high=num_classes - 1, size=(N, 1, H, W)).astype(np.uint8)

    img_metas = [{
        'img_shape': (H, W, C),
        'ori_shape': (H, W, C),
        'pad_shape': (H, W, C),
        'filename': '<demo>.png',
        'scale_factor': 1.0,
        'flip': False,
        'flip_direction': 'horizontal'
    } for _ in range(N)]

    mm_inputs = {
        'imgs': torch.FloatTensor(imgs).requires_grad_(True),
        'img_metas': img_metas,
        'gt_semantic_seg': torch.LongTensor(segs)
    }
    return mm_inputs<|MERGE_RESOLUTION|>--- conflicted
+++ resolved
@@ -113,36 +113,6 @@
         'psanet/psanet_r50-d8_512x1024_40k_cityscapes.py')
 
 
-<<<<<<< HEAD
-def test_seg_fpn_forward():
-    _test_encoder_decoder_forward('sem_fpn/fpn_r50_512x1024_40k_cityscapes.py')
-
-
-def test_point_rend_forward():
-    _test_encoder_decoder_forward(
-        'point_rend/pointrend_r50_512x1024_40k_cityscapes.py')
-
-
-def _convert_batchnorm(module):
-    module_output = module
-    if isinstance(module, SyncBatchNorm):
-        module_output = torch.nn.BatchNorm2d(module.num_features, module.eps,
-                                             module.momentum, module.affine,
-                                             module.track_running_stats)
-        if module.affine:
-            module_output.weight.data = module.weight.data.clone().detach()
-            module_output.bias.data = module.bias.data.clone().detach()
-            # keep requires_grad unchanged
-            module_output.weight.requires_grad = module.weight.requires_grad
-            module_output.bias.requires_grad = module.bias.requires_grad
-        module_output.running_mean = module.running_mean
-        module_output.running_var = module.running_var
-        module_output.num_batches_tracked = module.num_batches_tracked
-    for name, child in module.named_children():
-        module_output.add_module(name, _convert_batchnorm(child))
-    del module
-    return module_output
-=======
 def test_encnet_forward():
     _test_encoder_decoder_forward(
         'encnet/encnet_r50-d8_512x1024_40k_cityscapes.py')
@@ -151,7 +121,6 @@
 def get_world_size(process_group):
 
     return 1
->>>>>>> 9dd56f3b
 
 
 @patch('torch.distributed.get_world_size', get_world_size)
