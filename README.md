--- conflicted
+++ resolved
@@ -49,13 +49,8 @@
 
 ## Changelog
 
-<<<<<<< HEAD
-v0.20.0 was released in 12/10/2021.
-Please refer to [changelog.md](docs/en/changelog.md) for details and release history.
-=======
 v0.20.2 was released in 12/15/2021.
 Please refer to [changelog.md](docs/changelog.md) for details and release history.
->>>>>>> 991b0512
 
 ## Benchmark and model zoo
 
