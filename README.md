--- conflicted
+++ resolved
@@ -50,12 +50,7 @@
 ## Changelog
 
 v0.20.2 was released in 12/15/2021.
-<<<<<<< HEAD
-
-Please refer to [changelog.md](docs/changelog.md) for details and release history.
-=======
 Please refer to [changelog.md](docs/en/changelog.md) for details and release history.
->>>>>>> 44a96354
 
 ## Benchmark and model zoo
 
