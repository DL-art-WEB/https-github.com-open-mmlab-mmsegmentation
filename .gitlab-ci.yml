--- conflicted
+++ resolved
@@ -26,14 +26,8 @@
   stage: test
   script:
     - echo "Start building..."
-<<<<<<< HEAD
-    - conda install av -c conda-forge -y
-    - pip install "git+https://github.com/open-mmlab/mmcv.git"
-    - pip install -v -e .[all]
-=======
     - pip install mmcv-nightly
     - pip install -e .[all]
->>>>>>> 4451aad9
     - python -c "import mmseg; print(mmseg.__version__)"
     - echo "Start testing..."
     - coverage run --branch --source mmseg -m pytest tests/
