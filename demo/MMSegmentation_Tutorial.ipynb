--- conflicted
+++ resolved
@@ -33,11 +33,7 @@
     "## Install MMSegmentation\n",
     "This step may take several minutes. \n",
     "\n",
-<<<<<<< HEAD
     "We use PyTorch 1.6 and CUDA 10.1 for this tutorial. You may install other versions by change the version number in pip install command. "
-=======
-    "We use PyTorch 1.5.0 and CUDA 10.1 for this tutorial. You may install other versions by changing the version number in pip install command. "
->>>>>>> 0934a57f
    ]
   },
   {
