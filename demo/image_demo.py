--- conflicted
+++ resolved
@@ -16,22 +16,12 @@
     parser.add_argument(
         '--device', default='cuda:0', help='Device used for inference')
     parser.add_argument(
-<<<<<<< HEAD
-        '--palette',
-        default='cityscapes',
-        help='Color palette used for segmentation map')
-    parser.add_argument(
-=======
->>>>>>> 7ac0888d
         '--opacity',
         type=float,
         default=0.5,
         help='Opacity of painted segmentation map. In (0, 1] range.')
-<<<<<<< HEAD
-=======
     parser.add_argument(
         '--title', default='result', help='The image identifier.')
->>>>>>> 7ac0888d
     args = parser.parse_args()
 
     register_all_modules()
@@ -47,15 +37,10 @@
         model,
         args.img,
         result,
-<<<<<<< HEAD
-        get_palette(args.palette),
-        opacity=args.opacity,
-=======
         title=args.title,
         opacity=args.opacity,
         draw_gt=False,
         show=False if args.out_file is not None else True,
->>>>>>> 7ac0888d
         out_file=args.out_file)
 
 
