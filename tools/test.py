# Copyright (c) OpenMMLab. All rights reserved.
import argparse
import os
import os.path as osp
import shutil
import time
import warnings

import mmcv
import torch
from mmcv.parallel import MMDataParallel, MMDistributedDataParallel
from mmcv.runner import (get_dist_info, init_dist, load_checkpoint,
                         wrap_fp16_model)
from mmcv.utils import DictAction

from mmseg.apis import multi_gpu_test, single_gpu_test
from mmseg.datasets import build_dataloader, build_dataset
from mmseg.models import build_segmentor


def parse_args():
    parser = argparse.ArgumentParser(
        description='mmseg test (and eval) a model')
    parser.add_argument('config', help='test config file path')
    parser.add_argument('checkpoint', help='checkpoint file')
    parser.add_argument(
        '--work-dir',
        help=('if specified, the evaluation metric results will be dumped'
              'into the directory as json'))
    parser.add_argument(
        '--aug-test', action='store_true', help='Use Flip and Multi scale aug')
    parser.add_argument('--out', help='output result file in pickle format')
    parser.add_argument(
        '--format-only',
        action='store_true',
        help='Format the output results without perform evaluation. It is'
        'useful when you want to format the result to a specific format and '
        'submit it to the test server')
    parser.add_argument(
        '--eval',
        type=str,
        nargs='+',
        help='evaluation metrics, which depends on the dataset, e.g., "mIoU"'
        ' for generic datasets, and "cityscapes" for Cityscapes')
    parser.add_argument('--show', action='store_true', help='show results')
    parser.add_argument(
        '--show-dir', help='directory where painted images will be saved')
    parser.add_argument(
        '--gpu-collect',
        action='store_true',
        help='whether to use gpu to collect results.')
    parser.add_argument(
        '--tmpdir',
        help='tmp directory used for collecting results from multiple '
        'workers, available when gpu_collect is not specified')
    parser.add_argument(
        '--options', nargs='+', action=DictAction, help='custom options')
    parser.add_argument(
        '--eval-options',
        nargs='+',
        action=DictAction,
        help='custom options for evaluation')
    parser.add_argument(
        '--launcher',
        choices=['none', 'pytorch', 'slurm', 'mpi'],
        default='none',
        help='job launcher')
    parser.add_argument(
        '--opacity',
        type=float,
        default=0.5,
        help='Opacity of painted segmentation map. In (0, 1] range.')
    parser.add_argument('--local_rank', type=int, default=0)
    args = parser.parse_args()
    if 'LOCAL_RANK' not in os.environ:
        os.environ['LOCAL_RANK'] = str(args.local_rank)
    return args


def main():
    args = parse_args()

    assert args.out or args.eval or args.format_only or args.show \
        or args.show_dir, \
        ('Please specify at least one operation (save/eval/format/show the '
         'results / save the results) with the argument "--out", "--eval"'
         ', "--format-only", "--show" or "--show-dir"')

    if args.eval and args.format_only:
        raise ValueError('--eval and --format_only cannot be both specified')

    if args.out is not None and not args.out.endswith(('.pkl', '.pickle')):
        raise ValueError('The output file must be a pkl file.')

    cfg = mmcv.Config.fromfile(args.config)
    if args.options is not None:
        cfg.merge_from_dict(args.options)
    # set cudnn_benchmark
    if cfg.get('cudnn_benchmark', False):
        torch.backends.cudnn.benchmark = True
    if args.aug_test:
        # hard code index
        cfg.data.test.pipeline[1].img_ratios = [
            0.5, 0.75, 1.0, 1.25, 1.5, 1.75
        ]
        cfg.data.test.pipeline[1].flip = True
    cfg.model.pretrained = None
    cfg.data.test.test_mode = True

    # init distributed env first, since logger depends on the dist info.
    if args.launcher == 'none':
        distributed = False
    else:
        distributed = True
        init_dist(args.launcher, **cfg.dist_params)

    rank, _ = get_dist_info()
    # allows not to create
    if args.work_dir is not None and rank == 0:
        mmcv.mkdir_or_exist(osp.abspath(args.work_dir))
        timestamp = time.strftime('%Y%m%d_%H%M%S', time.localtime())
        json_file = osp.join(args.work_dir, f'eval_{timestamp}.json')

    # build the dataloader
    # TODO: support multiple images per gpu (only minor changes are needed)
    dataset = build_dataset(cfg.data.test)
    data_loader = build_dataloader(
        dataset,
        samples_per_gpu=1,
        workers_per_gpu=cfg.data.workers_per_gpu,
        dist=distributed,
        shuffle=False)

    # build the model and load checkpoint
    cfg.model.train_cfg = None
    model = build_segmentor(cfg.model, test_cfg=cfg.get('test_cfg'))
    fp16_cfg = cfg.get('fp16', None)
    if fp16_cfg is not None:
        wrap_fp16_model(model)
    checkpoint = load_checkpoint(model, args.checkpoint, map_location='cpu')
    if 'CLASSES' in checkpoint.get('meta', {}):
        model.CLASSES = checkpoint['meta']['CLASSES']
    else:
        print('"CLASSES" not found in meta, use dataset.CLASSES instead')
        model.CLASSES = dataset.CLASSES
    if 'PALETTE' in checkpoint.get('meta', {}):
        model.PALETTE = checkpoint['meta']['PALETTE']
    else:
        print('"PALETTE" not found in meta, use dataset.PALETTE instead')
        model.PALETTE = dataset.PALETTE

    # clean gpu memory when starting a new evaluation.
    torch.cuda.empty_cache()
    eval_kwargs = {} if args.eval_options is None else args.eval_options

    # Deprecated
    efficient_test = eval_kwargs.get('efficient_test', False)
    if efficient_test:
        warnings.warn(
            '``efficient_test=True`` does not have effect in tools/test.py, '
            'the evaluation and format results are CPU memory efficient by '
            'default')

    eval_on_format_results = (
        args.eval is not None and 'cityscapes' in args.eval)
    if eval_on_format_results:
        assert len(args.eval) == 1, 'eval on format results is not ' \
                                    'applicable for metrics other than ' \
                                    'cityscapes'
    if args.format_only or eval_on_format_results:
        if 'imgfile_prefix' in eval_kwargs:
            tmpdir = eval_kwargs['imgfile_prefix']
        else:
            tmpdir = '.format_cityscapes'
            eval_kwargs.setdefault('imgfile_prefix', tmpdir)
        mmcv.mkdir_or_exist(tmpdir)
    else:
        tmpdir = None

    if not distributed:
        model = MMDataParallel(model, device_ids=[0])
        results = single_gpu_test(
            model,
            data_loader,
            args.show,
            args.show_dir,
            False,
            args.opacity,
            pre_eval=args.eval is not None and not eval_on_format_results,
            format_only=args.format_only or eval_on_format_results,
            format_args=eval_kwargs)
    else:
        model = MMDistributedDataParallel(
            model.cuda(),
            device_ids=[torch.cuda.current_device()],
            broadcast_buffers=False)
        results = multi_gpu_test(
            model,
            data_loader,
            args.tmpdir,
            args.gpu_collect,
            False,
            pre_eval=args.eval is not None and not eval_on_format_results,
            format_only=args.format_only or eval_on_format_results,
            format_args=eval_kwargs)

    rank, _ = get_dist_info()
    if rank == 0:
        if args.out:
            warnings.warn(
                'The behavior of ``args.out`` has been changed since MMSeg '
                'v0.16, the pickled outputs could be seg map as type of '
                'np.array, pre-eval results or file paths for '
                '``dataset.format_results()``.')
            print(f'\nwriting results to {args.out}')
            mmcv.dump(results, args.out)
        if args.eval:
<<<<<<< HEAD
            eval_kwargs.update(metric=args.eval)
            dataset.evaluate(results, **eval_kwargs)
        if tmpdir is not None and eval_on_format_results:
            # remove tmp dir when cityscapes evaluation
            shutil.rmtree(tmpdir)
=======
            metric = dataset.evaluate(results, args.eval, **eval_kwargs)
            metric_dict = dict(config=args.config, metric=metric)
            if args.work_dir is not None and rank == 0:
                mmcv.dump(metric_dict, json_file, indent=4)
            if tmpdir is not None and eval_on_format_results:
                # remove tmp dir when cityscapes evaluation
                shutil.rmtree(tmpdir)
>>>>>>> d35fbbdb


if __name__ == '__main__':
    main()<|MERGE_RESOLUTION|>--- conflicted
+++ resolved
@@ -215,21 +215,14 @@
             print(f'\nwriting results to {args.out}')
             mmcv.dump(results, args.out)
         if args.eval:
-<<<<<<< HEAD
             eval_kwargs.update(metric=args.eval)
-            dataset.evaluate(results, **eval_kwargs)
-        if tmpdir is not None and eval_on_format_results:
-            # remove tmp dir when cityscapes evaluation
-            shutil.rmtree(tmpdir)
-=======
-            metric = dataset.evaluate(results, args.eval, **eval_kwargs)
+            metric = dataset.evaluate(results, **eval_kwargs)
             metric_dict = dict(config=args.config, metric=metric)
             if args.work_dir is not None and rank == 0:
                 mmcv.dump(metric_dict, json_file, indent=4)
             if tmpdir is not None and eval_on_format_results:
                 # remove tmp dir when cityscapes evaluation
                 shutil.rmtree(tmpdir)
->>>>>>> d35fbbdb
 
 
 if __name__ == '__main__':
