--- conflicted
+++ resolved
@@ -155,17 +155,14 @@
     cfg.model.pretrained = None
     cfg.data.test.test_mode = True
 
-<<<<<<< HEAD
     if args.gpu_ids is not None:
         cfg.gpu_ids = args.gpu_ids
     else:
         cfg.gpu_ids = range(1)
-=======
-    cfg.gpu_ids = [args.gpu_id]
->>>>>>> 02d27901
 
     # init distributed env first, since logger depends on the dist info.
     if args.launcher == 'none':
+        cfg.gpu_ids = [args.gpu_id]
         distributed = False
         if len(cfg.gpu_ids) > 1:
             warnings.warn(f'The gpu-ids is reset from {cfg.gpu_ids} to '
