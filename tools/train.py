--- conflicted
+++ resolved
@@ -3,24 +3,6 @@
 import logging
 import os
 import os.path as osp
-<<<<<<< HEAD
-import time
-import warnings
-
-import mmcv
-import torch
-import torch.distributed as dist
-from mmcv.cnn.utils import revert_sync_batchnorm
-from mmcv.runner import get_dist_info, init_dist
-from mmcv.utils import Config, DictAction, get_git_hash
-
-from mmseg import __version__
-from mmseg.apis import init_random_seed, set_random_seed, train_segmentor
-from mmseg.datasets import build_dataset
-from mmseg.models import build_segmentor
-from mmseg.utils import (collect_env, get_device, get_root_logger,
-                         setup_multi_processes)
-=======
 
 from mmengine.config import Config, DictAction
 from mmengine.logging import print_log
@@ -28,72 +10,23 @@
 from mmengine.runner import Runner
 
 from mmseg.utils import register_all_modules
->>>>>>> 7ac0888d
 
 
 def parse_args():
     parser = argparse.ArgumentParser(description='Train a segmentor')
     parser.add_argument('config', help='train config file path')
     parser.add_argument('--work-dir', help='the dir to save logs and models')
-<<<<<<< HEAD
-    parser.add_argument(
-        '--load-from', help='the checkpoint file to load weights from')
-=======
->>>>>>> 7ac0888d
     parser.add_argument(
         '--resume',
         action='store_true',
-<<<<<<< HEAD
-        help='whether not to evaluate the checkpoint during training')
-    group_gpus = parser.add_mutually_exclusive_group()
-    group_gpus.add_argument(
-        '--gpus',
-        type=int,
-        help='(Deprecated, please use --gpu-id) number of gpus to use '
-        '(only applicable to non-distributed training)')
-    group_gpus.add_argument(
-        '--gpu-ids',
-        type=int,
-        nargs='+',
-        help='(Deprecated, please use --gpu-id) ids of gpus to use '
-        '(only applicable to non-distributed training)')
-    group_gpus.add_argument(
-        '--gpu-id',
-        type=int,
-        default=0,
-        help='id of gpu to use '
-        '(only applicable to non-distributed training)')
-    parser.add_argument('--seed', type=int, default=None, help='random seed')
-    parser.add_argument(
-        '--diff_seed',
-        action='store_true',
-        help='Whether or not set different seeds for different ranks')
-    parser.add_argument(
-        '--deterministic',
-=======
         default=False,
         help='resume from the latest checkpoint in the work_dir automatically')
     parser.add_argument(
         '--amp',
->>>>>>> 7ac0888d
         action='store_true',
         default=False,
         help='enable automatic-mixed-precision training')
     parser.add_argument(
-<<<<<<< HEAD
-        '--options',
-        nargs='+',
-        action=DictAction,
-        help="--options is deprecated in favor of --cfg_options' and it will "
-        'not be supported in version v0.22.0. Override some settings in the '
-        'used config, the key-value pair in xxx=yyy format will be merged '
-        'into config file. If the value to be overwritten is a list, it '
-        'should be like key="[a,b]" or key=a,b It also allows nested '
-        'list/tuple values, e.g. key="[(a,b),(c,d)]" Note that the quotation '
-        'marks are necessary and that no white space is allowed.')
-    parser.add_argument(
-=======
->>>>>>> 7ac0888d
         '--cfg-options',
         nargs='+',
         action=DictAction,
@@ -109,23 +42,9 @@
         default='none',
         help='job launcher')
     parser.add_argument('--local_rank', type=int, default=0)
-    parser.add_argument(
-        '--auto-resume',
-        action='store_true',
-        help='resume from the latest checkpoint automatically.')
     args = parser.parse_args()
     if 'LOCAL_RANK' not in os.environ:
         os.environ['LOCAL_RANK'] = str(args.local_rank)
-
-    if args.options and args.cfg_options:
-        raise ValueError(
-            '--options and --cfg-options cannot be both '
-            'specified, --options is deprecated in favor of --cfg-options. '
-            '--options will not be supported in version v0.22.0.')
-    if args.options:
-        warnings.warn('--options is deprecated in favor of --cfg-options. '
-                      '--options will not be supported in version v0.22.0.')
-        args.cfg_options = args.options
 
     return args
 
@@ -139,18 +58,9 @@
 
     # load config
     cfg = Config.fromfile(args.config)
-<<<<<<< HEAD
-    if args.cfg_options is not None:
-        cfg.merge_from_dict(args.cfg_options)
-
-    # set cudnn_benchmark
-    if cfg.get('cudnn_benchmark', False):
-        torch.backends.cudnn.benchmark = True
-=======
     cfg.launcher = args.launcher
     if args.cfg_options is not None:
         cfg.merge_from_dict(args.cfg_options)
->>>>>>> 7ac0888d
 
     # work_dir is determined in this priority: CLI > segment in file > filename
     if args.work_dir is not None:
@@ -160,28 +70,6 @@
         # use config filename as default work_dir if cfg.work_dir is None
         cfg.work_dir = osp.join('./work_dirs',
                                 osp.splitext(osp.basename(args.config))[0])
-<<<<<<< HEAD
-    if args.load_from is not None:
-        cfg.load_from = args.load_from
-    if args.resume_from is not None:
-        cfg.resume_from = args.resume_from
-    if args.gpus is not None:
-        cfg.gpu_ids = range(1)
-        warnings.warn('`--gpus` is deprecated because we only support '
-                      'single GPU mode in non-distributed training. '
-                      'Use `gpus=1` now.')
-    if args.gpu_ids is not None:
-        cfg.gpu_ids = args.gpu_ids[0:1]
-        warnings.warn('`--gpu-ids` is deprecated, please use `--gpu-id`. '
-                      'Because we only support single GPU mode in '
-                      'non-distributed training. Use the first GPU '
-                      'in `gpu_ids` now.')
-    if args.gpus is None and args.gpu_ids is None:
-        cfg.gpu_ids = [args.gpu_id]
-
-    cfg.auto_resume = args.auto_resume
-=======
->>>>>>> 7ac0888d
 
     # enable automatic-mixed-precision training
     if args.amp is True:
@@ -206,100 +94,12 @@
         # build the default runner
         runner = Runner.from_cfg(cfg)
     else:
-<<<<<<< HEAD
-        distributed = True
-        init_dist(args.launcher, **cfg.dist_params)
-        # gpu_ids is used to calculate iter when resuming checkpoint
-        _, world_size = get_dist_info()
-        cfg.gpu_ids = range(world_size)
-
-    # create work_dir
-    mmcv.mkdir_or_exist(osp.abspath(cfg.work_dir))
-    # dump config
-    cfg.dump(osp.join(cfg.work_dir, osp.basename(args.config)))
-    # init the logger before other steps
-    timestamp = time.strftime('%Y%m%d_%H%M%S', time.localtime())
-    log_file = osp.join(cfg.work_dir, f'{timestamp}.log')
-    logger = get_root_logger(log_file=log_file, log_level=cfg.log_level)
-
-    # set multi-process settings
-    setup_multi_processes(cfg)
-
-    # init the meta dict to record some important information such as
-    # environment info and seed, which will be logged
-    meta = dict()
-    # log env info
-    env_info_dict = collect_env()
-    env_info = '\n'.join([f'{k}: {v}' for k, v in env_info_dict.items()])
-    dash_line = '-' * 60 + '\n'
-    logger.info('Environment info:\n' + dash_line + env_info + '\n' +
-                dash_line)
-    meta['env_info'] = env_info
-
-    # log some basic info
-    logger.info(f'Distributed training: {distributed}')
-    logger.info(f'Config:\n{cfg.pretty_text}')
-
-    # set random seeds
-    cfg.device = get_device()
-    seed = init_random_seed(args.seed, device=cfg.device)
-    seed = seed + dist.get_rank() if args.diff_seed else seed
-    logger.info(f'Set random seed to {seed}, '
-                f'deterministic: {args.deterministic}')
-    set_random_seed(seed, deterministic=args.deterministic)
-    cfg.seed = seed
-    meta['seed'] = seed
-    meta['exp_name'] = osp.basename(args.config)
-
-    model = build_segmentor(
-        cfg.model,
-        train_cfg=cfg.get('train_cfg'),
-        test_cfg=cfg.get('test_cfg'))
-    model.init_weights()
-
-    # SyncBN is not support for DP
-    if not distributed:
-        warnings.warn(
-            'SyncBN is only supported with DDP. To be compatible with DP, '
-            'we convert SyncBN to BN. Please use dist_train.sh which can '
-            'avoid this error.')
-        model = revert_sync_batchnorm(model)
-
-    logger.info(model)
-
-    datasets = [build_dataset(cfg.data.train)]
-    if len(cfg.workflow) == 2:
-        val_dataset = copy.deepcopy(cfg.data.val)
-        val_dataset.pipeline = cfg.data.train.pipeline
-        datasets.append(build_dataset(val_dataset))
-    if cfg.checkpoint_config is not None:
-        # save mmseg version, config file content and class names in
-        # checkpoints as meta data
-        cfg.checkpoint_config.meta = dict(
-            mmseg_version=f'{__version__}+{get_git_hash()[:7]}',
-            config=cfg.pretty_text,
-            CLASSES=datasets[0].CLASSES,
-            PALETTE=datasets[0].PALETTE)
-    # add an attribute for visualization convenience
-    model.CLASSES = datasets[0].CLASSES
-    # passing checkpoint meta for saving best checkpoint
-    meta.update(cfg.checkpoint_config.meta)
-    train_segmentor(
-        model,
-        datasets,
-        cfg,
-        distributed=distributed,
-        validate=(not args.no_validate),
-        timestamp=timestamp,
-        meta=meta)
-=======
         # build customized runner from the registry
         # if 'runner_type' is set in the cfg
         runner = RUNNERS.build(cfg)
 
     # start training
     runner.train()
->>>>>>> 7ac0888d
 
 
 if __name__ == '__main__':
