# Copyright (c) OpenMMLab. All rights reserved.
import argparse
import os.path as osp

import mmcv
from mmcv import Config, DictAction

<<<<<<< HEAD
from mmseg.registry import DATASETS, VISUALIZERS
=======
from mmseg.datasets import DATASETS
from mmseg.registry import VISUALIZERS
>>>>>>> 1ded0a42
from mmseg.utils import register_all_modules


def parse_args():
    parser = argparse.ArgumentParser(description='Browse a dataset')
    parser.add_argument('config', help='train config file path')
    parser.add_argument(
        '--output-dir',
        default=None,
        type=str,
        help='If there is no display interface, you can save it')
    parser.add_argument('--not-show', default=False, action='store_true')
    parser.add_argument(
        '--show-interval',
        type=float,
        default=2,
        help='the interval of show (s)')
    parser.add_argument(
        '--cfg-options',
        nargs='+',
        action=DictAction,
        help='override some settings in the used config, the key-value pair '
        'in xxx=yyy format will be merged into config file. If the value to '
        'be overwritten is a list, it should be like key="[a,b]" or key=a,b '
        'It also allows nested list/tuple values, e.g. key="[(a,b),(c,d)]" '
        'Note that the quotation marks are necessary and that no white space '
        'is allowed.')
    args = parser.parse_args()
    return args


def main():
    args = parse_args()
    cfg = Config.fromfile(args.config)
    if args.cfg_options is not None:
        cfg.merge_from_dict(args.cfg_options)

    # register all modules in mmseg into the registries
    register_all_modules()

    dataset = DATASETS.build(cfg.train_dataloader.dataset)

    visualizer = VISUALIZERS.build(cfg.visualizer)
    visualizer.dataset_meta = dataset.METAINFO

    progress_bar = mmcv.ProgressBar(len(dataset))
    for item in dataset:
        img = item['inputs'].permute(1, 2, 0).numpy()
        data_sample = item['data_sample'].numpy()
        img_path = osp.basename(item['data_sample'].img_path)

        img = img[..., [2, 1, 0]]  # bgr to rgb

        visualizer.add_datasample(
            osp.basename(img_path),
            img,
            data_sample,
            show=not args.not_show,
            wait_time=args.show_interval)

        progress_bar.update()


if __name__ == '__main__':
    main()<|MERGE_RESOLUTION|>--- conflicted
+++ resolved
@@ -5,12 +5,8 @@
 import mmcv
 from mmcv import Config, DictAction
 
-<<<<<<< HEAD
-from mmseg.registry import DATASETS, VISUALIZERS
-=======
 from mmseg.datasets import DATASETS
 from mmseg.registry import VISUALIZERS
->>>>>>> 1ded0a42
 from mmseg.utils import register_all_modules
 
 
