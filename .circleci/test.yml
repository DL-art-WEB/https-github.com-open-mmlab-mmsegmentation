version: 2.1

# the default pipeline parameters, which will be updated according to
# the results of the path-filtering orb
parameters:
  lint_only:
    type: boolean
    default: true

jobs:
  lint:
    docker:
      - image: cimg/python:3.7.4
    steps:
      - checkout
      - run:
          name: Install pre-commit hook
          command: |
            pip install pre-commit
            pre-commit install
      - run:
          name: Linting
          command: pre-commit run --all-files
      - run:
          name: Check docstring coverage
          command: |
            pip install interrogate
            interrogate -v --ignore-init-method --ignore-module --ignore-nested-functions --ignore-magic --ignore-regex "__repr__" --fail-under 75 mmseg
  build_cpu:
    parameters:
      # The python version must match available image tags in
      # https://circleci.com/developer/images/image/cimg/python
      python:
        type: string
      torch:
        type: string
      torchvision:
        type: string
      mmcv:
        type: string
    docker:
      - image: cimg/python:<< parameters.python >>
    resource_class: large
    steps:
      - checkout
      - run:
          name: Install Libraries
          command: |
            sudo apt-get update
            sudo apt-get install -y ninja-build libglib2.0-0 libsm6 libxrender-dev libxext6 libgl1-mesa-glx libjpeg-dev zlib1g-dev libtinfo-dev libncurses5
      - run:
          name: Configure Python & pip
          command: |
            python -m pip install --upgrade pip
            python -m pip install wheel
      - run:
          name: Install PyTorch
          command: |
            python -V
            python -m pip install torch==<< parameters.torch >>+cpu torchvision==<< parameters.torchvision >>+cpu -f https://download.pytorch.org/whl/torch_stable.html
      - run:
          name: Install mmseg dependencies
          command: |
            python -m pip install git+ssh://git@github.com/open-mmlab/mmengine.git@main
            python -m pip install << parameters.mmcv >>
            python -m pip install git+ssh://git@github.com/open-mmlab/mmclassification@dev-1.x
            python -m pip install -r requirements.txt
      - run:
          name: Build and install
          command: |
            python -m pip install -e .
      - run:
          name: Run unittests
          command: |
            python -m pip install timm
            python -m coverage run --branch --source mmseg -m pytest tests/
            python -m coverage xml
            python -m coverage report -m
      - run:
          name: Skip timm unittests and generate coverage report
          command: |
            coverage run --branch --source mmseg -m pytest tests/ --ignore tests/test_models/test_backbones/test_timm_backbone.py
            coverage xml
            coverage report -m
  build_cuda:
    parameters:
      torch:
        type: string
      cuda:
        type: enum
        enum: ["10.1", "10.2", "11.1"]
      cudnn:
        type: integer
        default: 7
      mmcv:
        type: string
    machine:
      image: ubuntu-2004-cuda-11.4:202110-01
      # docker_layer_caching: true
    resource_class: gpu.nvidia.small
    steps:
      - checkout
      - run:
          # Cloning repos in VM since Docker doesn't have access to the private key
          name: Clone Repos
          command: |
            git clone -b main --depth 1 ssh://git@github.com/open-mmlab/mmengine.git /home/circleci/mmengine
            git clone -b dev-1.x --depth 1 ssh://git@github.com/open-mmlab/mmclassification.git /home/circleci/mmclassification
      - run:
          name: Build Docker image
          command: |
            docker build .circleci/docker -t mmseg:gpu --build-arg PYTORCH=<< parameters.torch >> --build-arg CUDA=<< parameters.cuda >> --build-arg CUDNN=<< parameters.cudnn >>
<<<<<<< HEAD
            docker run --gpus all -t -d -v /home/circleci/project:/mmseg -v /home/circleci/mmengine:/mmengine -v  /home/circleci/mmclassification:/mmclassification -w /mmseg --name mmseg mmseg:gpu
=======
            docker run --gpus all -t -d -v /home/circleci/project:/mmseg -v /home/circleci/mmengine:/mmengine -v /home/circleci/mmclassification:/mmclassification -w /mmseg --name mmseg mmseg:gpu
>>>>>>> 8f2c657d
      - run:
          name: Install mmseg dependencies
          command: |
            docker exec mmseg pip install -e /mmengine
            docker exec mmseg pip install << parameters.mmcv >>
            docker exec mmseg pip install -e /mmclassification
            docker exec mmseg python -m pip install -r requirements.txt
      - run:
          name: Build and install
          command: |
            docker exec mmseg pip install -e .
      - run:
          name: Run unittests
          command: |
            docker exec mmseg python -m pip install timm
            docker exec mmseg python -m pytest tests/
workflows:
  pr_stage_lint:
    when: << pipeline.parameters.lint_only >>
    jobs:
      - lint:
          name: lint
          filters:
            branches:
              ignore:
                - dev-1.x
                - test-1.x
  pr_stage_test:
    when:
      not:
        << pipeline.parameters.lint_only >>
    jobs:
      - lint:
          name: lint
          filters:
            branches:
              ignore:
                - dev-1.x
                - test-1.x
      - build_cpu:
          name: minimum_version_cpu
          torch: 1.6.0
          torchvision: 0.7.0
          python: 3.6.9  # The lowest python 3.6.x version available on CircleCI images
          mmcv: https://download.openmmlab.com/mmcv/dev-2.x/cpu/torch1.6.0/mmcv_full-2.0.0rc0-cp36-cp36m-manylinux1_x86_64.whl
          requires:
            - lint
      - build_cpu:
          name: maximum_version_cpu
          torch: 1.9.0
          torchvision: 0.10.0
          python: 3.9.0
          mmcv: https://download.openmmlab.com/mmcv/dev-2.x/cpu/torch1.9.0/mmcv_full-2.0.0rc0-cp39-cp39-manylinux1_x86_64.whl
          requires:
            - minimum_version_cpu
      - hold:
          type: approval
          requires:
            - maximum_version_cpu
      - build_cuda:
          name: mainstream_version_gpu
          torch: 1.8.1
          # Use double quotation mark to explicitly specify its type
          # as string instead of number
          cuda: "10.2"
          mmcv: https://download.openmmlab.com/mmcv/dev-2.x/cu102/torch1.8.0/mmcv_full-2.0.0rc0-cp37-cp37m-manylinux1_x86_64.whl
          requires:
            - hold
  merge_stage_test:
    when:
      not:
        << pipeline.parameters.lint_only >>
    jobs:
      - build_cuda:
          name: minimum_version_gpu
          torch: 1.6.0
          # Use double quotation mark to explicitly specify its type
          # as string instead of number
          mmcv: https://download.openmmlab.com/mmcv/dev-2.x/cu101/torch1.6.0/mmcv_full-2.0.0rc0-cp37-cp37m-manylinux1_x86_64.whl
          cuda: "10.1"
          filters:
            branches:
              only:
                - dev-1.x
                - test-1.x<|MERGE_RESOLUTION|>--- conflicted
+++ resolved
@@ -110,11 +110,7 @@
           name: Build Docker image
           command: |
             docker build .circleci/docker -t mmseg:gpu --build-arg PYTORCH=<< parameters.torch >> --build-arg CUDA=<< parameters.cuda >> --build-arg CUDNN=<< parameters.cudnn >>
-<<<<<<< HEAD
             docker run --gpus all -t -d -v /home/circleci/project:/mmseg -v /home/circleci/mmengine:/mmengine -v  /home/circleci/mmclassification:/mmclassification -w /mmseg --name mmseg mmseg:gpu
-=======
-            docker run --gpus all -t -d -v /home/circleci/project:/mmseg -v /home/circleci/mmengine:/mmengine -v /home/circleci/mmclassification:/mmclassification -w /mmseg --name mmseg mmseg:gpu
->>>>>>> 8f2c657d
       - run:
           name: Install mmseg dependencies
           command: |
