<div align="center">
  <img src="resources/mmseg-logo.png" width="600"/>
</div>
<br />

[![PyPI - Python Version](https://img.shields.io/pypi/pyversions/mmsegmentation)](https://pypi.org/project/mmsegmentation/)
[![PyPI](https://img.shields.io/pypi/v/mmsegmentation)](https://pypi.org/project/mmsegmentation)
[![docs](https://img.shields.io/badge/docs-latest-blue)](https://mmsegmentation.readthedocs.io/zh_CN/latest/)
[![badge](https://github.com/open-mmlab/mmsegmentation/workflows/build/badge.svg)](https://github.com/open-mmlab/mmsegmentation/actions)
[![codecov](https://codecov.io/gh/open-mmlab/mmsegmentation/branch/master/graph/badge.svg)](https://codecov.io/gh/open-mmlab/mmsegmentation)
[![license](https://img.shields.io/github/license/open-mmlab/mmsegmentation.svg)](https://github.com/open-mmlab/mmsegmentation/blob/master/LICENSE)
[![issue resolution](https://isitmaintained.com/badge/resolution/open-mmlab/mmsegmentation.svg)](https://github.com/open-mmlab/mmsegmentation/issues)
[![open issues](https://isitmaintained.com/badge/open/open-mmlab/mmsegmentation.svg)](https://github.com/open-mmlab/mmsegmentation/issues)

文档: https://mmsegmentation.readthedocs.io/zh_CN/latest

[English](README.md) | 简体中文

## 简介

MMSegmentation 是一个基于 PyTorch 的语义分割开源工具箱。它是 OpenMMLab 项目的一部分。

主分支代码目前支持 PyTorch 1.5 以上的版本。

![示例图片](resources/seg_demo.gif)

### 主要特性

- **统一的基准平台**

  我们将各种各样的语义分割算法集成到了一个统一的工具箱，进行基准测试。

- **模块化设计**

  MMSegmentation 将分割框架解耦成不同的模块组件，通过组合不同的模块组件，用户可以便捷地构建自定义的分割模型。

- **丰富的即插即用的算法和模型**

  MMSegmentation 支持了众多主流的和最新的检测算法，例如 PSPNet，DeepLabV3，PSANet，DeepLabV3+ 等.

- **速度快**

  训练速度比其他语义分割代码库更快或者相当。

## 开源许可证

该项目采用 [Apache 2.0 开源许可证](LICENSE)。

## 更新日志

<<<<<<< HEAD
最新的月度版本 v0.20.1 在 2021.12.14 发布。
=======
最新的月度版本 v0.20.2 在 2021.12.15 发布。
>>>>>>> 520ec8e1
如果想了解更多版本更新细节和历史信息，请阅读[更新日志](docs/changelog.md)。

## 基准测试和模型库

测试结果和模型可以在[模型库](docs/zh_cn/model_zoo.md)中找到。

已支持的骨干网络：

- [x] ResNet (CVPR'2016)
- [x] ResNeXt (CVPR'2017)
- [x] [HRNet (CVPR'2019)](configs/hrnet)
- [x] [ResNeSt (ArXiv'2020)](configs/resnest)
- [x] [MobileNetV2 (CVPR'2018)](configs/mobilenet_v2)
- [x] [MobileNetV3 (ICCV'2019)](configs/mobilenet_v3)
- [x] [Vision Transformer (ICLR'2021)](configs/vit)
- [x] [Swin Transformer (ICCV'2021)](configs/swin)
- [x] [Twins (NeurIPS'2021)](configs/twins)

已支持的算法：

- [x] [FCN (CVPR'2015/TPAMI'2017)](configs/fcn)
- [x] [ERFNet (T-ITS'2017)](configs/erfnet)
- [x] [UNet (MICCAI'2016/Nat. Methods'2019)](configs/unet)
- [x] [PSPNet (CVPR'2017)](configs/pspnet)
- [x] [DeepLabV3 (ArXiv'2017)](configs/deeplabv3)
- [x] [BiSeNetV1 (ECCV'2018)](configs/bisenetv1)
- [x] [PSANet (ECCV'2018)](configs/psanet)
- [x] [DeepLabV3+ (CVPR'2018)](configs/deeplabv3plus)
- [x] [UPerNet (ECCV'2018)](configs/upernet)
- [x] [ICNet (ECCV'2018)](configs/icnet)
- [x] [NonLocal Net (CVPR'2018)](configs/nonlocal_net)
- [x] [EncNet (CVPR'2018)](configs/encnet)
- [x] [Semantic FPN (CVPR'2019)](configs/sem_fpn)
- [x] [DANet (CVPR'2019)](configs/danet)
- [x] [APCNet (CVPR'2019)](configs/apcnet)
- [x] [EMANet (ICCV'2019)](configs/emanet)
- [x] [CCNet (ICCV'2019)](configs/ccnet)
- [x] [DMNet (ICCV'2019)](configs/dmnet)
- [x] [ANN (ICCV'2019)](configs/ann)
- [x] [GCNet (ICCVW'2019/TPAMI'2020)](configs/gcnet)
- [x] [FastFCN (ArXiv'2019)](configs/fastfcn)
- [x] [Fast-SCNN (ArXiv'2019)](configs/fastscnn)
- [x] [ISANet (ArXiv'2019/IJCV'2021)](configs/isanet)
- [x] [OCRNet (ECCV'2020)](configs/ocrnet)
- [x] [DNLNet (ECCV'2020)](configs/dnlnet)
- [x] [PointRend (CVPR'2020)](configs/point_rend)
- [x] [CGNet (TIP'2020)](configs/cgnet)
- [x] [BiSeNetV2 (IJCV'2021)](configs/bisenetv2)
- [x] [STDC (CVPR'2021)](configs/stdc)
- [x] [SETR (CVPR'2021)](configs/setr)
- [x] [DPT (ArXiv'2021)](configs/dpt)
- [x] [SegFormer (NeurIPS'2021)](configs/segformer)

已支持的数据集：

- [x] [Cityscapes](https://github.com/open-mmlab/mmsegmentation/blob/master/docs/zh_cn/dataset_prepare.md#cityscapes)
- [x] [PASCAL VOC](https://github.com/open-mmlab/mmsegmentation/blob/master/docs/zh_cn/dataset_prepare.md#pascal-voc)
- [x] [ADE20K](https://github.com/open-mmlab/mmsegmentation/blob/master/docs/zh_cn/dataset_prepare.md#ade20k)
- [x] [Pascal Context](https://github.com/open-mmlab/mmsegmentation/blob/master/docs/zh_cn/dataset_prepare.md#pascal-context)
- [x] [COCO-Stuff 10k](https://github.com/open-mmlab/mmsegmentation/blob/master/docs/zh_cn/dataset_prepare.md#coco-stuff-10k)
- [x] [COCO-Stuff 164k](https://github.com/open-mmlab/mmsegmentation/blob/master/docs/zh_cn/dataset_prepare.md#coco-stuff-164k)
- [x] [CHASE_DB1](https://github.com/open-mmlab/mmsegmentation/blob/master/docs/zh_cn/dataset_prepare.md#chase-db1)
- [x] [DRIVE](https://github.com/open-mmlab/mmsegmentation/blob/master/docs/zh_cn/dataset_prepare.md#drive)
- [x] [HRF](https://github.com/open-mmlab/mmsegmentation/blob/master/docs/zh_cn/dataset_prepare.md#hrf)
- [x] [STARE](https://github.com/open-mmlab/mmsegmentation/blob/master/docs/zh_cn/dataset_prepare.md#stare)
- [x] [Dark Zurich](https://github.com/open-mmlab/mmsegmentation/blob/master/docs/zh_cn/dataset_prepare.md#dark-zurich)
- [x] [Nighttime Driving](https://github.com/open-mmlab/mmsegmentation/blob/master/docs/zh_cn/dataset_prepare.md#nighttime-driving)
- [x] [LoveDA](https://github.com/open-mmlab/mmsegmentation/blob/master/docs/zh_cn/dataset_prepare.md#loveda)

## 安装

请参考[快速入门文档](docs/zh_cn/get_started.md#installation)进行安装，参考[数据集准备](docs/zh_cn/dataset_prepare.md)处理数据。

## 快速入门

请参考[训练教程](docs/zh_cn/train.md)和[测试教程](docs/zh_cn/inference.md)学习 MMSegmentation 的基本使用。
我们也提供了一些进阶教程，内容覆盖了[增加自定义数据集](docs/zh_cn/tutorials/customize_datasets.md)，[设计新的数据预处理流程](docs/zh_cn/tutorials/data_pipeline.md)，[增加自定义模型](docs/zh_cn/tutorials/customize_models.md)，[增加自定义的运行时配置](docs/zh_cn/tutorials/customize_runtime.md)。
除此之外，我们也提供了很多实用的[训练技巧说明](docs/zh_cn/tutorials/training_tricks.md)和模型部署相关的[有用的工具](docs/zh_cn/useful_tools.md)。

同时，我们提供了 Colab 教程。你可以在[这里](demo/MMSegmentation_Tutorial.ipynb)浏览教程，或者直接在 Colab 上[运行](https://colab.research.google.com/github/open-mmlab/mmsegmentation/blob/master/demo/MMSegmentation_Tutorial.ipynb)。

## 引用

如果你觉得本项目对你的研究工作有所帮助，请参考如下 bibtex 引用 MMSegmentation。

```latex
@misc{mmseg2020,
    title={{MMSegmentation}: OpenMMLab Semantic Segmentation Toolbox and Benchmark},
    author={MMSegmentation Contributors},
    howpublished = {\url{https://github.com/open-mmlab/mmsegmentation}},
    year={2020}
}
```

## 贡献指南

我们感谢所有的贡献者为改进和提升 MMSegmentation 所作出的努力。请参考[贡献指南](.github/CONTRIBUTING.md)来了解参与项目贡献的相关指引。

## 致谢

MMSegmentation 是一个由来自不同高校和企业的研发人员共同参与贡献的开源项目。我们感谢所有为项目提供算法复现和新功能支持的贡献者，以及提供宝贵反馈的用户。 我们希望这个工具箱和基准测试可以为社区提供灵活的代码工具，供用户复现已有算法并开发自己的新模型，从而不断为开源社区提供贡献。

## OpenMMLab 的其他项目

- [MMCV](https://github.com/open-mmlab/mmcv): OpenMMLab 计算机视觉基础库
- [MMClassification](https://github.com/open-mmlab/mmclassification): OpenMMLab 图像分类工具箱
- [MMDetection](https://github.com/open-mmlab/mmdetection): OpenMMLab 目标检测工具箱
- [MMDetection3D](https://github.com/open-mmlab/mmdetection3d): OpenMMLab 新一代通用 3D 目标检测平台
- [MMSegmentation](https://github.com/open-mmlab/mmsegmentation): OpenMMLab 语义分割工具箱
- [MMAction2](https://github.com/open-mmlab/mmaction2): OpenMMLab 新一代视频理解工具箱
- [MMTracking](https://github.com/open-mmlab/mmtracking): OpenMMLab 一体化视频目标感知平台
- [MMPose](https://github.com/open-mmlab/mmpose): OpenMMLab 姿态估计工具箱
- [MMEditing](https://github.com/open-mmlab/mmediting): OpenMMLab 图像视频编辑工具箱
- [MMOCR](https://github.com/open-mmlab/mmocr): OpenMMLab 全流程文字检测识别理解工具包
- [MMGeneration](https://github.com/open-mmlab/mmgeneration): OpenMMLab 生成模型工具箱
- [MMFlow](https://github.com/open-mmlab/mmflow): OpenMMLab 光流估计工具箱与测试基准
- [MMFewShot](https://github.com/open-mmlab/mmfewshot): OpenMMLab 少样本学习工具箱与测试基准
- [MMHuman3D](https://github.com/open-mmlab/mmhuman3d): OpenMMLab 人体参数化模型工具箱与测试基准

## 欢迎加入 OpenMMLab 社区

 扫描下方的二维码可关注 OpenMMLab 团队的 [知乎官方账号](https://www.zhihu.com/people/openmmlab)，加入 [OpenMMLab 团队](https://jq.qq.com/?_wv=1027&k=aCvMxdr3) 以及 [MMSegmentation](https://jq.qq.com/?_wv=1027&k=ukevz6Ie) 的 QQ 群。

 <div align="center">
 <img src="docs/zh_cn/imgs/zhihu_qrcode.jpg" height="400" />  <img src="docs/zh_cn/imgs/qq_group_qrcode.jpg" height="400" />  <img src="docs/zh_cn/imgs/seggroup_qrcode.jpg" height="400" />
 </div>

 我们会在 OpenMMLab 社区为大家

- 📢 分享 AI 框架的前沿核心技术
- 💻 解读 PyTorch 常用模块源码
- 📰 发布 OpenMMLab 的相关新闻
- 🚀 介绍 OpenMMLab 开发的前沿算法
- 🏃 获取更高效的问题答疑和意见反馈
- 🔥 提供与各行各业开发者充分交流的平台

 干货满满 📘，等你来撩 💗，OpenMMLab 社区期待您的加入 👬<|MERGE_RESOLUTION|>--- conflicted
+++ resolved
@@ -48,11 +48,8 @@
 
 ## 更新日志
 
-<<<<<<< HEAD
-最新的月度版本 v0.20.1 在 2021.12.14 发布。
-=======
 最新的月度版本 v0.20.2 在 2021.12.15 发布。
->>>>>>> 520ec8e1
+
 如果想了解更多版本更新细节和历史信息，请阅读[更新日志](docs/changelog.md)。
 
 ## 基准测试和模型库
