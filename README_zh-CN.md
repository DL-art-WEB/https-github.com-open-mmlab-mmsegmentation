--- conflicted
+++ resolved
@@ -48,13 +48,8 @@
 
 ## 更新日志
 
-<<<<<<< HEAD
-最新的月度版本 v0.20.0 在 2021.12.10 发布。
-如果想了解更多版本更新细节和历史信息，请阅读[更新日志](docs/en/changelog.md)。
-=======
 最新的月度版本 v0.20.2 在 2021.12.15 发布。
 如果想了解更多版本更新细节和历史信息，请阅读[更新日志](docs/changelog.md)。
->>>>>>> 991b0512
 
 ## 基准测试和模型库
 
