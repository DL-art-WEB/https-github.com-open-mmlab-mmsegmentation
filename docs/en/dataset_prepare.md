## Prepare datasets

It is recommended to symlink the dataset root to `$MMSEGMENTATION/data`.
If your folder structure is different, you may need to change the corresponding paths in config files.

```none
mmsegmentation
├── mmseg
├── tools
├── configs
├── data
│   ├── cityscapes
│   │   ├── leftImg8bit
│   │   │   ├── train
│   │   │   ├── val
│   │   ├── gtFine
│   │   │   ├── train
│   │   │   ├── val
│   ├── VOCdevkit
│   │   ├── VOC2012
│   │   │   ├── JPEGImages
│   │   │   ├── SegmentationClass
│   │   │   ├── ImageSets
│   │   │   │   ├── Segmentation
│   │   ├── VOC2010
│   │   │   ├── JPEGImages
│   │   │   ├── SegmentationClassContext
│   │   │   ├── ImageSets
│   │   │   │   ├── SegmentationContext
│   │   │   │   │   ├── train.txt
│   │   │   │   │   ├── val.txt
│   │   │   ├── trainval_merged.json
│   │   ├── VOCaug
│   │   │   ├── dataset
│   │   │   │   ├── cls
│   ├── ade
│   │   ├── ADEChallengeData2016
│   │   │   ├── annotations
│   │   │   │   ├── training
│   │   │   │   ├── validation
│   │   │   ├── images
│   │   │   │   ├── training
│   │   │   │   ├── validation
│   ├── coco_stuff10k
│   │   ├── images
│   │   │   ├── train2014
│   │   │   ├── test2014
│   │   ├── annotations
│   │   │   ├── train2014
│   │   │   ├── test2014
│   │   ├── imagesLists
│   │   │   ├── train.txt
│   │   │   ├── test.txt
│   │   │   ├── all.txt
│   ├── coco_stuff164k
│   │   ├── images
│   │   │   ├── train2017
│   │   │   ├── val2017
│   │   ├── annotations
│   │   │   ├── train2017
│   │   │   ├── val2017
│   ├── CHASE_DB1
│   │   ├── images
│   │   │   ├── training
│   │   │   ├── validation
│   │   ├── annotations
│   │   │   ├── training
│   │   │   ├── validation
│   ├── DRIVE
│   │   ├── images
│   │   │   ├── training
│   │   │   ├── validation
│   │   ├── annotations
│   │   │   ├── training
│   │   │   ├── validation
│   ├── HRF
│   │   ├── images
│   │   │   ├── training
│   │   │   ├── validation
│   │   ├── annotations
│   │   │   ├── training
│   │   │   ├── validation
│   ├── STARE
│   │   ├── images
│   │   │   ├── training
│   │   │   ├── validation
│   │   ├── annotations
│   │   │   ├── training
│   │   │   ├── validation
|   ├── dark_zurich
|   │   ├── gps
|   │   │   ├── val
|   │   │   └── val_ref
|   │   ├── gt
|   │   │   └── val
|   │   ├── LICENSE.txt
|   │   ├── lists_file_names
|   │   │   ├── val_filenames.txt
|   │   │   └── val_ref_filenames.txt
|   │   ├── README.md
|   │   └── rgb_anon
|   │   |   ├── val
|   │   |   └── val_ref
|   ├── NighttimeDrivingTest
|   |   ├── gtCoarse_daytime_trainvaltest
|   |   │   └── test
|   |   │       └── night
|   |   └── leftImg8bit
|   |   |   └── test
|   |   |       └── night
│   ├── loveDA
│   │   ├── img_dir
│   │   │   ├── train
│   │   │   ├── val
│   │   │   ├── test
│   │   ├── ann_dir
│   │   │   ├── train
│   │   │   ├── val
│   ├── potsdam
│   │   ├── img_dir
│   │   │   ├── train
│   │   │   ├── val
│   │   ├── ann_dir
│   │   │   ├── train
│   │   │   ├── val
```

### Cityscapes

The data could be found [here](https://www.cityscapes-dataset.com/downloads/) after registration.

By convention, `**labelTrainIds.png` are used for cityscapes training.
We provided a [scripts](https://github.com/open-mmlab/mmsegmentation/blob/master/tools/convert_datasets/cityscapes.py) based on [cityscapesscripts](https://github.com/mcordts/cityscapesScripts)
to generate `**labelTrainIds.png`.

```shell
# --nproc means 8 process for conversion, which could be omitted as well.
python tools/convert_datasets/cityscapes.py data/cityscapes --nproc 8
```

### Pascal VOC

Pascal VOC 2012 could be downloaded from [here](http://host.robots.ox.ac.uk/pascal/VOC/voc2012/VOCtrainval_11-May-2012.tar).
Beside, most recent works on Pascal VOC dataset usually exploit extra augmentation data, which could be found [here](http://www.eecs.berkeley.edu/Research/Projects/CS/vision/grouping/semantic_contours/benchmark.tgz).

If you would like to use augmented VOC dataset, please run following command to convert augmentation annotations into proper format.

```shell
# --nproc means 8 process for conversion, which could be omitted as well.
python tools/convert_datasets/voc_aug.py data/VOCdevkit data/VOCdevkit/VOCaug --nproc 8
```

Please refer to [concat dataset](https://github.com/open-mmlab/mmsegmentation/blob/master/docs/en/tutorials/customize_datasets.md#concatenate-dataset) for details about how to concatenate them and train them together.

### ADE20K

The training and validation set of ADE20K could be download from this [link](http://data.csail.mit.edu/places/ADEchallenge/ADEChallengeData2016.zip).
We may also download test set from [here](http://data.csail.mit.edu/places/ADEchallenge/release_test.zip).

### Pascal Context

The training and validation set of Pascal Context could be download from [here](http://host.robots.ox.ac.uk/pascal/VOC/voc2010/VOCtrainval_03-May-2010.tar). You may also download test set from [here](http://host.robots.ox.ac.uk:8080/eval/downloads/VOC2010test.tar) after registration.

To split the training and validation set from original dataset, you may download trainval_merged.json from [here](https://codalabuser.blob.core.windows.net/public/trainval_merged.json).

If you would like to use Pascal Context dataset, please install [Detail](https://github.com/zhanghang1989/detail-api) and then run the following command to convert annotations into proper format.

```shell
python tools/convert_datasets/pascal_context.py data/VOCdevkit data/VOCdevkit/VOC2010/trainval_merged.json
```

### COCO Stuff 10k

The data could be downloaded [here](http://calvin.inf.ed.ac.uk/wp-content/uploads/data/cocostuffdataset/cocostuff-10k-v1.1.zip) by wget.

For COCO Stuff 10k dataset, please run the following commands to download and convert the dataset.

```shell
# download
mkdir coco_stuff10k && cd coco_stuff10k
wget http://calvin.inf.ed.ac.uk/wp-content/uploads/data/cocostuffdataset/cocostuff-10k-v1.1.zip

# unzip
unzip cocostuff-10k-v1.1.zip

# --nproc means 8 process for conversion, which could be omitted as well.
python tools/convert_datasets/coco_stuff10k.py /path/to/coco_stuff10k --nproc 8
```

By convention, mask labels in `/path/to/coco_stuff164k/annotations/*2014/*_labelTrainIds.png` are used for COCO Stuff 10k training and testing.

### COCO Stuff 164k

For COCO Stuff 164k dataset, please run the following commands to download and convert the augmented dataset.

```shell
# download
mkdir coco_stuff164k && cd coco_stuff164k
wget http://images.cocodataset.org/zips/train2017.zip
wget http://images.cocodataset.org/zips/val2017.zip
wget http://calvin.inf.ed.ac.uk/wp-content/uploads/data/cocostuffdataset/stuffthingmaps_trainval2017.zip

# unzip
unzip train2017.zip -d images/
unzip val2017.zip -d images/
unzip stuffthingmaps_trainval2017.zip -d annotations/

# --nproc means 8 process for conversion, which could be omitted as well.
python tools/convert_datasets/coco_stuff164k.py /path/to/coco_stuff164k --nproc 8
```

By convention, mask labels in `/path/to/coco_stuff164k/annotations/*2017/*_labelTrainIds.png` are used for COCO Stuff 164k training and testing.

The details of this dataset could be found at [here](https://github.com/nightrome/cocostuff#downloads).

### CHASE DB1

The training and validation set of CHASE DB1 could be download from [here](https://staffnet.kingston.ac.uk/~ku15565/CHASE_DB1/assets/CHASEDB1.zip).

To convert CHASE DB1 dataset to MMSegmentation format, you should run the following command:

```shell
python tools/convert_datasets/chase_db1.py /path/to/CHASEDB1.zip
```

The script will make directory structure automatically.

### DRIVE

The training and validation set of DRIVE could be download from [here](https://drive.grand-challenge.org/). Before that, you should register an account. Currently '1st_manual' is not provided officially.

To convert DRIVE dataset to MMSegmentation format, you should run the following command:

```shell
python tools/convert_datasets/drive.py /path/to/training.zip /path/to/test.zip
```

The script will make directory structure automatically.

### HRF

First, download [healthy.zip](https://www5.cs.fau.de/fileadmin/research/datasets/fundus-images/healthy.zip), [glaucoma.zip](https://www5.cs.fau.de/fileadmin/research/datasets/fundus-images/glaucoma.zip), [diabetic_retinopathy.zip](https://www5.cs.fau.de/fileadmin/research/datasets/fundus-images/diabetic_retinopathy.zip), [healthy_manualsegm.zip](https://www5.cs.fau.de/fileadmin/research/datasets/fundus-images/healthy_manualsegm.zip), [glaucoma_manualsegm.zip](https://www5.cs.fau.de/fileadmin/research/datasets/fundus-images/glaucoma_manualsegm.zip) and [diabetic_retinopathy_manualsegm.zip](https://www5.cs.fau.de/fileadmin/research/datasets/fundus-images/diabetic_retinopathy_manualsegm.zip).

To convert HRF dataset to MMSegmentation format, you should run the following command:

```shell
python tools/convert_datasets/hrf.py /path/to/healthy.zip /path/to/healthy_manualsegm.zip /path/to/glaucoma.zip /path/to/glaucoma_manualsegm.zip /path/to/diabetic_retinopathy.zip /path/to/diabetic_retinopathy_manualsegm.zip
```

The script will make directory structure automatically.

### STARE

First, download [stare-images.tar](http://cecas.clemson.edu/~ahoover/stare/probing/stare-images.tar), [labels-ah.tar](http://cecas.clemson.edu/~ahoover/stare/probing/labels-ah.tar) and [labels-vk.tar](http://cecas.clemson.edu/~ahoover/stare/probing/labels-vk.tar).

To convert STARE dataset to MMSegmentation format, you should run the following command:

```shell
python tools/convert_datasets/stare.py /path/to/stare-images.tar /path/to/labels-ah.tar /path/to/labels-vk.tar
```

The script will make directory structure automatically.

### Dark Zurich

Since we only support test models on this dataset, you may only download [the validation set](https://data.vision.ee.ethz.ch/csakarid/shared/GCMA_UIoU/Dark_Zurich_val_anon.zip).

### Nighttime Driving

Since we only support test models on this dataset, you may only download [the test set](http://data.vision.ee.ethz.ch/daid/NighttimeDriving/NighttimeDrivingTest.zip).

### LoveDA

The data could be downloaded from Google Drive [here](https://drive.google.com/drive/folders/1ibYV0qwn4yuuh068Rnc-w4tPi0U0c-ti?usp=sharing).

Or it can be downloaded from [zenodo](https://zenodo.org/record/5706578#.YZvN7SYRXdF), you should run the following command:

```shell
# Download Train.zip
wget https://zenodo.org/record/5706578/files/Train.zip
# Download Val.zip
wget https://zenodo.org/record/5706578/files/Val.zip
# Download Test.zip
wget https://zenodo.org/record/5706578/files/Test.zip
```

For LoveDA dataset, please run the following command to download and re-organize the dataset.

```shell
python tools/convert_datasets/loveda.py /path/to/loveDA
```

Using trained model to predict test set of LoveDA and submit it to server can be found [here](https://github.com/open-mmlab/mmsegmentation/blob/master/docs/en/inference.md).

More details about LoveDA can be found [here](https://github.com/Junjue-Wang/LoveDA).

<<<<<<< HEAD
### ISPRS Vaihingen

The [Vaihingen](https://www2.isprs.org/commissions/comm2/wg4/benchmark/2d-sem-label-vaihingen/)
dataset is for urban semantic segmentation used in the 2D Semantic Labeling Contest - Vaihingen.

The dataset can be requested at the challenge [homepage](https://www2.isprs.org/commissions/comm2/wg4/benchmark/data-request-form/).
The 'ISPRS_semantic_labeling_Vaihingen.zip' and 'ISPRS_semantic_labeling_Vaihingen_ground_truth_eroded_COMPLETE.zip' are required.

For Vaihingen dataset, please run the following command to download and re-organize the dataset.

```shell
python tools/convert_datasets/vaihingen.py /path/to/vaihingen
```
=======
### ISPRS Potsdam

The [Potsdam](https://www2.isprs.org/commissions/comm2/wg4/benchmark/2d-sem-label-potsdam/)
dataset is for urban semantic segmentation used in the 2D Semantic Labeling Contest - Potsdam.

The dataset can be requested at the challenge [homepage](https://www2.isprs.org/commissions/comm2/wg4/benchmark/data-request-form/).
The '2_Ortho_RGB.zip' and '5_Labels_all_noBoundary.zip' are required.

For Potsdam dataset, please run the following command to download and re-organize the dataset.

```shell
python tools/convert_datasets/potsdam.py /path/to/potsdam
```

In our default setting, it will generate 3456 images for training and 2016 images for validation.
>>>>>>> b997a13e
<|MERGE_RESOLUTION|>--- conflicted
+++ resolved
@@ -294,7 +294,22 @@
 
 More details about LoveDA can be found [here](https://github.com/Junjue-Wang/LoveDA).
 
-<<<<<<< HEAD
+### ISPRS Potsdam
+
+The [Potsdam](https://www2.isprs.org/commissions/comm2/wg4/benchmark/2d-sem-label-potsdam/)
+dataset is for urban semantic segmentation used in the 2D Semantic Labeling Contest - Potsdam.
+
+The dataset can be requested at the challenge [homepage](https://www2.isprs.org/commissions/comm2/wg4/benchmark/data-request-form/).
+The '2_Ortho_RGB.zip' and '5_Labels_all_noBoundary.zip' are required.
+
+For Potsdam dataset, please run the following command to download and re-organize the dataset.
+
+```shell
+python tools/convert_datasets/potsdam.py /path/to/potsdam
+```
+
+In our default setting, it will generate 3456 images for training and 2016 images for validation.
+
 ### ISPRS Vaihingen
 
 The [Vaihingen](https://www2.isprs.org/commissions/comm2/wg4/benchmark/2d-sem-label-vaihingen/)
@@ -308,20 +323,5 @@
 ```shell
 python tools/convert_datasets/vaihingen.py /path/to/vaihingen
 ```
-=======
-### ISPRS Potsdam
-
-The [Potsdam](https://www2.isprs.org/commissions/comm2/wg4/benchmark/2d-sem-label-potsdam/)
-dataset is for urban semantic segmentation used in the 2D Semantic Labeling Contest - Potsdam.
-
-The dataset can be requested at the challenge [homepage](https://www2.isprs.org/commissions/comm2/wg4/benchmark/data-request-form/).
-The '2_Ortho_RGB.zip' and '5_Labels_all_noBoundary.zip' are required.
-
-For Potsdam dataset, please run the following command to download and re-organize the dataset.
-
-```shell
-python tools/convert_datasets/potsdam.py /path/to/potsdam
-```
-
-In our default setting, it will generate 3456 images for training and 2016 images for validation.
->>>>>>> b997a13e
+
+In our default setting, it will generate 344 images for training and 398 images for validation.