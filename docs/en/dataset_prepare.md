--- conflicted
+++ resolved
@@ -116,21 +116,25 @@
 │   │   ├── ann_dir
 │   │   │   ├── train
 │   │   │   ├── val
-<<<<<<< HEAD
+│   ├── potsdam
+│   │   ├── img_dir
+│   │   │   ├── train
+│   │   │   ├── val
+│   │   ├── ann_dir
+│   │   │   ├── train
+│   │   │   ├── val
+│   ├── vaihingen
+│   │   ├── img_dir
+│   │   │   ├── train
+│   │   │   ├── val
+│   │   ├── ann_dir
+│   │   │   ├── train
+│   │   │   ├── val
 │   ├── iSAID
 │   │   ├── img_dir
 │   │   │   ├── train
 │   │   │   ├── val
 │   │   │   ├── test
-=======
-│   ├── potsdam
-│   │   ├── img_dir
-│   │   │   ├── train
-│   │   │   ├── val
->>>>>>> 80a48c84
-│   │   ├── ann_dir
-│   │   │   ├── train
-│   │   │   ├── val
 ```
 
 ### Cityscapes
@@ -302,7 +306,38 @@
 
 More details about LoveDA can be found [here](https://github.com/Junjue-Wang/LoveDA).
 
-<<<<<<< HEAD
+### ISPRS Potsdam
+
+The [Potsdam](https://www2.isprs.org/commissions/comm2/wg4/benchmark/2d-sem-label-potsdam/)
+dataset is for urban semantic segmentation used in the 2D Semantic Labeling Contest - Potsdam.
+
+The dataset can be requested at the challenge [homepage](https://www2.isprs.org/commissions/comm2/wg4/benchmark/data-request-form/).
+The '2_Ortho_RGB.zip' and '5_Labels_all_noBoundary.zip' are required.
+
+For Potsdam dataset, please run the following command to download and re-organize the dataset.
+
+```shell
+python tools/convert_datasets/potsdam.py /path/to/potsdam
+```
+
+In our default setting, it will generate 3456 images for training and 2016 images for validation.
+
+### ISPRS Vaihingen
+
+The [Vaihingen](https://www2.isprs.org/commissions/comm2/wg4/benchmark/2d-sem-label-vaihingen/)
+dataset is for urban semantic segmentation used in the 2D Semantic Labeling Contest - Vaihingen.
+
+The dataset can be requested at the challenge [homepage](https://www2.isprs.org/commissions/comm2/wg4/benchmark/data-request-form/).
+The 'ISPRS_semantic_labeling_Vaihingen.zip' and 'ISPRS_semantic_labeling_Vaihingen_ground_truth_eroded_COMPLETE.zip' are required.
+
+For Vaihingen dataset, please run the following command to download and re-organize the dataset.
+
+```shell
+python tools/convert_datasets/vaihingen.py /path/to/vaihingen
+```
+
+In our default setting (`clip_size` =512, `stride_size`=256), it will generate 344 images for training and 398 images for validation.
+
 ### iSAID
 The data images could be download from [DOTA-v1.0](https://captain-whu.github.io/DOTA/dataset.html) (train/val/test)
 
@@ -334,36 +369,5 @@
 ```shell
 python tools/convert_datasets/isaid.py /path/to/iSAID
 ```
-=======
-### ISPRS Potsdam
-
-The [Potsdam](https://www2.isprs.org/commissions/comm2/wg4/benchmark/2d-sem-label-potsdam/)
-dataset is for urban semantic segmentation used in the 2D Semantic Labeling Contest - Potsdam.
-
-The dataset can be requested at the challenge [homepage](https://www2.isprs.org/commissions/comm2/wg4/benchmark/data-request-form/).
-The '2_Ortho_RGB.zip' and '5_Labels_all_noBoundary.zip' are required.
-
-For Potsdam dataset, please run the following command to download and re-organize the dataset.
-
-```shell
-python tools/convert_datasets/potsdam.py /path/to/potsdam
-```
-
-In our default setting, it will generate 3456 images for training and 2016 images for validation.
-
-### ISPRS Vaihingen
-
-The [Vaihingen](https://www2.isprs.org/commissions/comm2/wg4/benchmark/2d-sem-label-vaihingen/)
-dataset is for urban semantic segmentation used in the 2D Semantic Labeling Contest - Vaihingen.
-
-The dataset can be requested at the challenge [homepage](https://www2.isprs.org/commissions/comm2/wg4/benchmark/data-request-form/).
-The 'ISPRS_semantic_labeling_Vaihingen.zip' and 'ISPRS_semantic_labeling_Vaihingen_ground_truth_eroded_COMPLETE.zip' are required.
-
-For Vaihingen dataset, please run the following command to download and re-organize the dataset.
-
-```shell
-python tools/convert_datasets/vaihingen.py /path/to/vaihingen
-```
-
-In our default setting (`clip_size` =512, `stride_size`=256), it will generate 344 images for training and 398 images for validation.
->>>>>>> 80a48c84
+
+In our default setting (`clip_size` =512, `stride_size`=256), it will generate 33978 images for training and 11644 images for validation.