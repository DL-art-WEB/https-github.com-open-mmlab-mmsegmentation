## Prepare datasets

It is recommended to symlink the dataset root to `$MMSEGMENTATION/data`.
If your folder structure is different, you may need to change the corresponding paths in config files.

```none
mmsegmentation
├── mmseg
├── tools
├── configs
├── data
│   ├── cityscapes
│   │   ├── leftImg8bit
│   │   │   ├── train
│   │   │   ├── val
│   │   ├── gtFine
│   │   │   ├── train
│   │   │   ├── val
│   ├── VOCdevkit
│   │   ├── VOC2012
│   │   │   ├── JPEGImages
│   │   │   ├── SegmentationClass
│   │   │   ├── ImageSets
│   │   │   │   ├── Segmentation
│   │   ├── VOC2010
│   │   │   ├── JPEGImages
│   │   │   ├── SegmentationClassContext
│   │   │   ├── ImageSets
│   │   │   │   ├── SegmentationContext
│   │   │   │   │   ├── train.txt
│   │   │   │   │   ├── val.txt
│   │   │   ├── trainval_merged.json
│   │   ├── VOCaug
│   │   │   ├── dataset
│   │   │   │   ├── cls
│   ├── ade
│   │   ├── ADEChallengeData2016
│   │   │   ├── annotations
│   │   │   │   ├── training
│   │   │   │   ├── validation
│   │   │   ├── images
│   │   │   │   ├── training
│   │   │   │   ├── validation
│   ├── coco_stuff10k
│   │   ├── images
│   │   │   ├── train2014
│   │   │   ├── test2014
│   │   ├── annotations
│   │   │   ├── train2014
│   │   │   ├── test2014
│   │   ├── imagesLists
│   │   │   ├── train.txt
│   │   │   ├── test.txt
│   │   │   ├── all.txt
│   ├── coco_stuff164k
│   │   ├── images
│   │   │   ├── train2017
│   │   │   ├── val2017
│   │   ├── annotations
│   │   │   ├── train2017
│   │   │   ├── val2017
│   ├── CHASE_DB1
│   │   ├── images
│   │   │   ├── training
│   │   │   ├── validation
│   │   ├── annotations
│   │   │   ├── training
│   │   │   ├── validation
│   ├── DRIVE
│   │   ├── images
│   │   │   ├── training
│   │   │   ├── validation
│   │   ├── annotations
│   │   │   ├── training
│   │   │   ├── validation
│   ├── HRF
│   │   ├── images
│   │   │   ├── training
│   │   │   ├── validation
│   │   ├── annotations
│   │   │   ├── training
│   │   │   ├── validation
│   ├── STARE
│   │   ├── images
│   │   │   ├── training
│   │   │   ├── validation
│   │   ├── annotations
│   │   │   ├── training
│   │   │   ├── validation
|   ├── dark_zurich
|   │   ├── gps
|   │   │   ├── val
|   │   │   └── val_ref
|   │   ├── gt
|   │   │   └── val
|   │   ├── LICENSE.txt
|   │   ├── lists_file_names
|   │   │   ├── val_filenames.txt
|   │   │   └── val_ref_filenames.txt
|   │   ├── README.md
|   │   └── rgb_anon
|   │   |   ├── val
|   │   |   └── val_ref
|   ├── NighttimeDrivingTest
|   |   ├── gtCoarse_daytime_trainvaltest
|   |   │   └── test
|   |   │       └── night
|   |   └── leftImg8bit
|   |   |   └── test
|   |   |       └── night
│   ├── loveDA
│   │   ├── img_dir
│   │   │   ├── train
│   │   │   ├── val
│   │   │   ├── test
│   │   ├── ann_dir
│   │   │   ├── train
│   │   │   ├── val
│   ├── potsdam
│   │   ├── img_dir
│   │   │   ├── train
│   │   │   ├── val
│   │   ├── ann_dir
│   │   │   ├── train
│   │   │   ├── val
│   ├── vaihingen
│   │   ├── img_dir
│   │   │   ├── train
│   │   │   ├── val
│   │   ├── ann_dir
│   │   │   ├── train
│   │   │   ├── val
│   ├── iSAID
│   │   ├── img_dir
│   │   │   ├── train
│   │   │   ├── val
│   │   │   ├── test
│   │   ├── ann_dir
│   │   │   ├── train
│   │   │   ├── val
<<<<<<< HEAD
│   ├── REFUGE
│   │   ├── images
│   │   │   ├── training
│   │   │   ├── validation
│   │   │   ├── test
│   │   ├── annotations
│   │   │   ├── training
│   │   │   ├── validation
│   │   │   ├── test
=======
│   ├── synapse
│   │   ├── img_dir
│   │   │   ├── train
│   │   │   ├── val
│   │   ├── ann_dir
│   │   │   ├── train
│   │   │   ├── val
>>>>>>> d505ec1c
```

### Cityscapes

The data could be found [here](https://www.cityscapes-dataset.com/downloads/) after registration.

By convention, `**labelTrainIds.png` are used for cityscapes training.
We provided a [scripts](https://github.com/open-mmlab/mmsegmentation/blob/1.x/tools/dataset_converters/cityscapes.py) based on [cityscapesscripts](https://github.com/mcordts/cityscapesScripts)
to generate `**labelTrainIds.png`.

```shell
# --nproc means 8 process for conversion, which could be omitted as well.
python tools/dataset_converters/cityscapes.py data/cityscapes --nproc 8
```

### Pascal VOC

Pascal VOC 2012 could be downloaded from [here](http://host.robots.ox.ac.uk/pascal/VOC/voc2012/VOCtrainval_11-May-2012.tar).
Beside, most recent works on Pascal VOC dataset usually exploit extra augmentation data, which could be found [here](http://www.eecs.berkeley.edu/Research/Projects/CS/vision/grouping/semantic_contours/benchmark.tgz).

If you would like to use augmented VOC dataset, please run following command to convert augmentation annotations into proper format.

```shell
# --nproc means 8 process for conversion, which could be omitted as well.
python tools/dataset_converters/voc_aug.py data/VOCdevkit data/VOCdevkit/VOCaug --nproc 8
```

Please refer to [concat dataset](https://github.com/open-mmlab/mmsegmentation/blob/dev-1.x/docs/en/advanced_guides/datasets.md) for details about how to concatenate them and train them together.

### ADE20K

The training and validation set of ADE20K could be download from this [link](http://data.csail.mit.edu/places/ADEchallenge/ADEChallengeData2016.zip).
We may also download test set from [here](http://data.csail.mit.edu/places/ADEchallenge/release_test.zip).

### Pascal Context

The training and validation set of Pascal Context could be download from [here](http://host.robots.ox.ac.uk/pascal/VOC/voc2010/VOCtrainval_03-May-2010.tar). You may also download test set from [here](http://host.robots.ox.ac.uk:8080/eval/downloads/VOC2010test.tar) after registration.

To split the training and validation set from original dataset, you may download trainval_merged.json from [here](https://codalabuser.blob.core.windows.net/public/trainval_merged.json).

If you would like to use Pascal Context dataset, please install [Detail](https://github.com/zhanghang1989/detail-api) and then run the following command to convert annotations into proper format.

```shell
python tools/dataset_converters/pascal_context.py data/VOCdevkit data/VOCdevkit/VOC2010/trainval_merged.json
```

### COCO Stuff 10k

The data could be downloaded [here](http://calvin.inf.ed.ac.uk/wp-content/uploads/data/cocostuffdataset/cocostuff-10k-v1.1.zip) by wget.

For COCO Stuff 10k dataset, please run the following commands to download and convert the dataset.

```shell
# download
mkdir coco_stuff10k && cd coco_stuff10k
wget http://calvin.inf.ed.ac.uk/wp-content/uploads/data/cocostuffdataset/cocostuff-10k-v1.1.zip

# unzip
unzip cocostuff-10k-v1.1.zip

# --nproc means 8 process for conversion, which could be omitted as well.
python tools/dataset_converters/coco_stuff10k.py /path/to/coco_stuff10k --nproc 8
```

By convention, mask labels in `/path/to/coco_stuff164k/annotations/*2014/*_labelTrainIds.png` are used for COCO Stuff 10k training and testing.

### COCO Stuff 164k

For COCO Stuff 164k dataset, please run the following commands to download and convert the augmented dataset.

```shell
# download
mkdir coco_stuff164k && cd coco_stuff164k
wget http://images.cocodataset.org/zips/train2017.zip
wget http://images.cocodataset.org/zips/val2017.zip
wget http://calvin.inf.ed.ac.uk/wp-content/uploads/data/cocostuffdataset/stuffthingmaps_trainval2017.zip

# unzip
unzip train2017.zip -d images/
unzip val2017.zip -d images/
unzip stuffthingmaps_trainval2017.zip -d annotations/

# --nproc means 8 process for conversion, which could be omitted as well.
python tools/dataset_converters/coco_stuff164k.py /path/to/coco_stuff164k --nproc 8
```

By convention, mask labels in `/path/to/coco_stuff164k/annotations/*2017/*_labelTrainIds.png` are used for COCO Stuff 164k training and testing.

The details of this dataset could be found at [here](https://github.com/nightrome/cocostuff#downloads).

### CHASE DB1

The training and validation set of CHASE DB1 could be download from [here](https://staffnet.kingston.ac.uk/~ku15565/CHASE_DB1/assets/CHASEDB1.zip).

To convert CHASE DB1 dataset to MMSegmentation format, you should run the following command:

```shell
python tools/dataset_converters/chase_db1.py /path/to/CHASEDB1.zip
```

The script will make directory structure automatically.

### DRIVE

The training and validation set of DRIVE could be download from [here](https://drive.grand-challenge.org/). Before that, you should register an account. Currently '1st_manual' is not provided officially.

To convert DRIVE dataset to MMSegmentation format, you should run the following command:

```shell
python tools/dataset_converters/drive.py /path/to/training.zip /path/to/test.zip
```

The script will make directory structure automatically.

### HRF

First, download [healthy.zip](https://www5.cs.fau.de/fileadmin/research/datasets/fundus-images/healthy.zip), [glaucoma.zip](https://www5.cs.fau.de/fileadmin/research/datasets/fundus-images/glaucoma.zip), [diabetic_retinopathy.zip](https://www5.cs.fau.de/fileadmin/research/datasets/fundus-images/diabetic_retinopathy.zip), [healthy_manualsegm.zip](https://www5.cs.fau.de/fileadmin/research/datasets/fundus-images/healthy_manualsegm.zip), [glaucoma_manualsegm.zip](https://www5.cs.fau.de/fileadmin/research/datasets/fundus-images/glaucoma_manualsegm.zip) and [diabetic_retinopathy_manualsegm.zip](https://www5.cs.fau.de/fileadmin/research/datasets/fundus-images/diabetic_retinopathy_manualsegm.zip).

To convert HRF dataset to MMSegmentation format, you should run the following command:

```shell
python tools/dataset_converters/hrf.py /path/to/healthy.zip /path/to/healthy_manualsegm.zip /path/to/glaucoma.zip /path/to/glaucoma_manualsegm.zip /path/to/diabetic_retinopathy.zip /path/to/diabetic_retinopathy_manualsegm.zip
```

The script will make directory structure automatically.

### STARE

First, download [stare-images.tar](http://cecas.clemson.edu/~ahoover/stare/probing/stare-images.tar), [labels-ah.tar](http://cecas.clemson.edu/~ahoover/stare/probing/labels-ah.tar) and [labels-vk.tar](http://cecas.clemson.edu/~ahoover/stare/probing/labels-vk.tar).

To convert STARE dataset to MMSegmentation format, you should run the following command:

```shell
python tools/dataset_converters/stare.py /path/to/stare-images.tar /path/to/labels-ah.tar /path/to/labels-vk.tar
```

The script will make directory structure automatically.

### Dark Zurich

Since we only support test models on this dataset, you may only download [the validation set](https://data.vision.ee.ethz.ch/csakarid/shared/GCMA_UIoU/Dark_Zurich_val_anon.zip).

### Nighttime Driving

Since we only support test models on this dataset, you may only download [the test set](http://data.vision.ee.ethz.ch/daid/NighttimeDriving/NighttimeDrivingTest.zip).

### LoveDA

The data could be downloaded from Google Drive [here](https://drive.google.com/drive/folders/1ibYV0qwn4yuuh068Rnc-w4tPi0U0c-ti?usp=sharing).

Or it can be downloaded from [zenodo](https://zenodo.org/record/5706578#.YZvN7SYRXdF), you should run the following command:

```shell
# Download Train.zip
wget https://zenodo.org/record/5706578/files/Train.zip
# Download Val.zip
wget https://zenodo.org/record/5706578/files/Val.zip
# Download Test.zip
wget https://zenodo.org/record/5706578/files/Test.zip
```

For LoveDA dataset, please run the following command to download and re-organize the dataset.

```shell
python tools/dataset_converters/loveda.py /path/to/loveDA
```

Using trained model to predict test set of LoveDA and submit it to server can be found [here](https://github.com/open-mmlab/mmsegmentation/blob/dev-1.x/docs/en/user_guides/3_inference.md).

More details about LoveDA can be found [here](https://github.com/Junjue-Wang/LoveDA).

### ISPRS Potsdam

The [Potsdam](https://www2.isprs.org/commissions/comm2/wg4/benchmark/2d-sem-label-potsdam/)
dataset is for urban semantic segmentation used in the 2D Semantic Labeling Contest - Potsdam.

The dataset can be requested at the challenge [homepage](https://www2.isprs.org/commissions/comm2/wg4/benchmark/data-request-form/).
The '2_Ortho_RGB.zip' and '5_Labels_all_noBoundary.zip' are required.

For Potsdam dataset, please run the following command to download and re-organize the dataset.

```shell
python tools/dataset_converters/potsdam.py /path/to/potsdam
```

In our default setting, it will generate 3,456 images for training and 2,016 images for validation.

### ISPRS Vaihingen

The [Vaihingen](https://www2.isprs.org/commissions/comm2/wg4/benchmark/2d-sem-label-vaihingen/)
dataset is for urban semantic segmentation used in the 2D Semantic Labeling Contest - Vaihingen.

The dataset can be requested at the challenge [homepage](https://www2.isprs.org/commissions/comm2/wg4/benchmark/data-request-form/).
The 'ISPRS_semantic_labeling_Vaihingen.zip' and 'ISPRS_semantic_labeling_Vaihingen_ground_truth_eroded_COMPLETE.zip' are required.

For Vaihingen dataset, please run the following command to download and re-organize the dataset.

```shell
python tools/dataset_converters/vaihingen.py /path/to/vaihingen
```

In our default setting (`clip_size` =512, `stride_size`=256), it will generate 344 images for training and 398 images for validation.

### iSAID

The data images could be download from [DOTA-v1.0](https://captain-whu.github.io/DOTA/dataset.html) (train/val/test)

The data annotations could be download from [iSAID](https://captain-whu.github.io/iSAID/dataset.html) (train/val)

The dataset is a Large-scale Dataset for Instance Segmentation (also have segmantic segmentation) in Aerial Images.

You may need to follow the following structure for dataset preparation after downloading iSAID dataset.

```none
├── data
│   ├── iSAID
│   │   ├── train
│   │   │   ├── images
│   │   │   │   ├── part1.zip
│   │   │   │   ├── part2.zip
│   │   │   │   ├── part3.zip
│   │   │   ├── Semantic_masks
│   │   │   │   ├── images.zip
│   │   ├── val
│   │   │   ├── images
│   │   │   │   ├── part1.zip
│   │   │   ├── Semantic_masks
│   │   │   │   ├── images.zip
│   │   ├── test
│   │   │   ├── images
│   │   │   │   ├── part1.zip
│   │   │   │   ├── part2.zip
```

```shell
python tools/dataset_converters/isaid.py /path/to/iSAID
```

In our default setting (`patch_width`=896, `patch_height`=896,　`overlap_area`=384), it will generate 33,978 images for training and 11,644 images for validation.

## LIP(Look Into Person) dataset

This dataset could be download from [this page](https://lip.sysuhcp.com/overview.php).

Please run the following commands to unzip dataset.

```shell
unzip LIP.zip
cd LIP
unzip TrainVal_images.zip
unzip TrainVal_parsing_annotations.zip
cd TrainVal_parsing_annotations
unzip TrainVal_parsing_annotations.zip
mv train_segmentations ../
mv val_segmentations ../
cd ..
```

The contents of  LIP datasets include:

```none
├── data
│   ├── LIP
│   │   ├── train_images
│   │   │   ├── 1000_1234574.jpg
│   │   │   ├── ...
│   │   ├── train_segmentations
│   │   │   ├── 1000_1234574.png
│   │   │   ├── ...
│   │   ├── val_images
│   │   │   ├── 100034_483681.jpg
│   │   │   ├── ...
│   │   ├── val_segmentations
│   │   │   ├── 100034_483681.png
│   │   │   ├── ...
```

## Synapse dataset

This dataset could be download from [this page](https://www.synapse.org/#!Synapse:syn3193805/wiki/)

To follow the data preparation setting of [TransUNet](https://arxiv.org/abs/2102.04306), which splits original training set (30 scans)
into new training (18 scans) and validation set (12 scans). Please run the following command to prepare the dataset.

```shell
unzip RawData.zip
cd ./RawData/Training
```

Then create `train.txt` and `val.txt` to split dataset.

According to TransUNet, the following is the data set division.

train.txt

```none
img0005.nii.gz
img0006.nii.gz
img0007.nii.gz
img0009.nii.gz
img0010.nii.gz
img0021.nii.gz
img0023.nii.gz
img0024.nii.gz
img0026.nii.gz
img0027.nii.gz
img0028.nii.gz
img0030.nii.gz
img0031.nii.gz
img0033.nii.gz
img0034.nii.gz
img0037.nii.gz
img0039.nii.gz
img0040.nii.gz
```

val.txt

```none
img0008.nii.gz
img0022.nii.gz
img0038.nii.gz
img0036.nii.gz
img0032.nii.gz
img0002.nii.gz
img0029.nii.gz
img0003.nii.gz
img0001.nii.gz
img0004.nii.gz
img0025.nii.gz
img0035.nii.gz
```

The contents of synapse datasets include:

```none
├── Training
│   ├── img
│   │   ├── img0001.nii.gz
│   │   ├── img0002.nii.gz
│   │   ├── ...
│   ├── label
│   │   ├── label0001.nii.gz
│   │   ├── label0002.nii.gz
│   │   ├── ...
│   ├── train.txt
│   ├── val.txt
```

Then, use this command to convert synapse dataset.

```shell
python tools/dataset_converters/synapse.py --dataset-path /path/to/synapse
```

In our default setting, it will generate 2,211 2D images for training and 1,568 2D images for validation.

Noted that MMSegmentation default evaluation metric (such as mean dice value) is calculated on 2D slice image,
which is not comparable to results of 3D scan in some paper such as [TransUNet](https://arxiv.org/abs/2102.04306).

### REFUGE

First, registrate in [REFUGE2020Challenge](https://refuge.grand-challenge.org)and download data from [this link](https://refuge.grand-challenge.org/REFUGE2Download)

Then, unzip `REFUGE2.zip` and the contents of original datasets include:

```none
├── REFUGE2
│   ├── REFUGE2
│   │   ├── Annotation-Training400.zip
│   │   ├── REFUGE-Test400.zip
│   │   ├── REFUGE-Test-GT.zip
│   │   ├── REFUGE-Training400.zip
│   │   ├── REFUGE-Validation400.zip
│   │   ├── REFUGE-Validation400-GT.zip
│   ├── __MACOSX
```

To convert REFUGE dataset to MMSegmentation format, you should run the following command:

```shell
python tools/convert_datasets/refuge.py --raw_data_root=/path/to/refuge/REFUGE2/REFUGE2
```

The script will make directory structure automatically.

In our default setting, it will generate 400 images for training, 400 images for validation and 400 images for testing.<|MERGE_RESOLUTION|>--- conflicted
+++ resolved
@@ -138,17 +138,6 @@
 │   │   ├── ann_dir
 │   │   │   ├── train
 │   │   │   ├── val
-<<<<<<< HEAD
-│   ├── REFUGE
-│   │   ├── images
-│   │   │   ├── training
-│   │   │   ├── validation
-│   │   │   ├── test
-│   │   ├── annotations
-│   │   │   ├── training
-│   │   │   ├── validation
-│   │   │   ├── test
-=======
 │   ├── synapse
 │   │   ├── img_dir
 │   │   │   ├── train
@@ -156,7 +145,15 @@
 │   │   ├── ann_dir
 │   │   │   ├── train
 │   │   │   ├── val
->>>>>>> d505ec1c
+│   ├── REFUGE
+│   │   ├── images
+│   │   │   ├── training
+│   │   │   ├── validation
+│   │   │   ├── test
+│   │   ├── annotations
+│   │   │   ├── training
+│   │   │   ├── validation
+│   │   │   ├── test
 ```
 
 ### Cityscapes
