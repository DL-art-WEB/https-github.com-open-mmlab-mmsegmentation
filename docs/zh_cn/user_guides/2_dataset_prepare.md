## 准备数据集（待更新）

推荐用软链接, 将数据集根目录链接到 `$MMSEGMENTATION/data` 里. 如果您的文件夹结构是不同的, 您也许可以试着修改配置文件里对应的路径.

```none
mmsegmentation
├── mmseg
├── tools
├── configs
├── data
│   ├── cityscapes
│   │   ├── leftImg8bit
│   │   │   ├── train
│   │   │   ├── val
│   │   ├── gtFine
│   │   │   ├── train
│   │   │   ├── val
│   ├── VOCdevkit
│   │   ├── VOC2012
│   │   │   ├── JPEGImages
│   │   │   ├── SegmentationClass
│   │   │   ├── ImageSets
│   │   │   │   ├── Segmentation
│   │   ├── VOC2010
│   │   │   ├── JPEGImages
│   │   │   ├── SegmentationClassContext
│   │   │   ├── ImageSets
│   │   │   │   ├── SegmentationContext
│   │   │   │   │   ├── train.txt
│   │   │   │   │   ├── val.txt
│   │   │   ├── trainval_merged.json
│   │   ├── VOCaug
│   │   │   ├── dataset
│   │   │   │   ├── cls
│   ├── ade
│   │   ├── ADEChallengeData2016
│   │   │   ├── annotations
│   │   │   │   ├── training
│   │   │   │   ├── validation
│   │   │   ├── images
│   │   │   │   ├── training
│   │   │   │   ├── validation
│   ├── CHASE_DB1
│   │   ├── images
│   │   │   ├── training
│   │   │   ├── validation
│   │   ├── annotations
│   │   │   ├── training
│   │   │   ├── validation
│   ├── DRIVE
│   │   ├── images
│   │   │   ├── training
│   │   │   ├── validation
│   │   ├── annotations
│   │   │   ├── training
│   │   │   ├── validation
│   ├── HRF
│   │   ├── images
│   │   │   ├── training
│   │   │   ├── validation
│   │   ├── annotations
│   │   │   ├── training
│   │   │   ├── validation
│   ├── STARE
│   │   ├── images
│   │   │   ├── training
│   │   │   ├── validation
│   │   ├── annotations
│   │   │   ├── training
│   │   │   ├── validation
|   ├── dark_zurich
|   │   ├── gps
|   │   │   ├── val
|   │   │   └── val_ref
|   │   ├── gt
|   │   │   └── val
|   │   ├── LICENSE.txt
|   │   ├── lists_file_names
|   │   │   ├── val_filenames.txt
|   │   │   └── val_ref_filenames.txt
|   │   ├── README.md
|   │   └── rgb_anon
|   │   |   ├── val
|   │   |   └── val_ref
|   ├── NighttimeDrivingTest
|   |   ├── gtCoarse_daytime_trainvaltest
|   |   │   └── test
|   |   │       └── night
|   |   └── leftImg8bit
|   |   |   └── test
|   |   |       └── night
│   ├── loveDA
│   │   ├── img_dir
│   │   │   ├── train
│   │   │   ├── val
│   │   │   ├── test
│   │   ├── ann_dir
│   │   │   ├── train
│   │   │   ├── val
│   ├── potsdam
│   │   ├── img_dir
│   │   │   ├── train
│   │   │   ├── val
│   │   ├── ann_dir
│   │   │   ├── train
│   │   │   ├── val
│   ├── vaihingen
│   │   ├── img_dir
│   │   │   ├── train
│   │   │   ├── val
│   │   ├── ann_dir
│   │   │   ├── train
│   │   │   ├── val
│   ├── iSAID
│   │   ├── img_dir
│   │   │   ├── train
│   │   │   ├── val
│   │   │   ├── test
│   │   ├── ann_dir
│   │   │   ├── train
│   │   │   ├── val
<<<<<<< HEAD
│   ├── REFUGE
│   │   ├── images
│   │   │   ├── training
│   │   │   ├── validation
│   │   │   ├── test
│   │   ├── annotations
│   │   │   ├── training
│   │   │   ├── validation
│   │   │   ├── test
=======
│   ├── synapse
│   │   ├── img_dir
│   │   │   ├── train
│   │   │   ├── val
│   │   ├── ann_dir
│   │   │   ├── train
│   │   │   ├── val
>>>>>>> d505ec1c
```

### Cityscapes

注册成功后, 数据集可以在 [这里](https://www.cityscapes-dataset.com/downloads/) 下载.

通常情况下, `**labelTrainIds.png` 被用来训练 cityscapes.
基于 [cityscapesscripts](https://github.com/mcordts/cityscapesScripts),
我们提供了一个 [脚本](https://github.com/open-mmlab/mmsegmentation/blob/master/tools/convert_datasets/cityscapes.py),
去生成 `**labelTrainIds.png`.

```shell
# --nproc 8 意味着有 8 个进程用来转换,它也可以被忽略.
python tools/convert_datasets/cityscapes.py data/cityscapes --nproc 8
```

### Pascal VOC

Pascal VOC 2012 可以在 [这里](http://host.robots.ox.ac.uk/pascal/VOC/voc2012/VOCtrainval_11-May-2012.tar) 下载.
此外, 许多最近在 Pascal VOC 数据集上的工作都会利用增广的数据, 它们可以在 [这里](http://www.eecs.berkeley.edu/Research/Projects/CS/vision/grouping/semantic_contours/benchmark.tgz) 找到.

如果您想使用增广后的 VOC 数据集, 请运行下面的命令来将数据增广的标注转成正确的格式.

```shell
# --nproc 8 意味着有 8 个进程用来转换,它也可以被忽略.
python tools/convert_datasets/voc_aug.py data/VOCdevkit data/VOCdevkit/VOCaug --nproc 8
```

关于如何拼接数据集 (concatenate) 并一起训练它们, 更多细节请参考 [拼接连接数据集](https://github.com/open-mmlab/mmsegmentation/blob/master/docs/zh_cn/tutorials/customize_datasets.md#%E6%8B%BC%E6%8E%A5%E6%95%B0%E6%8D%AE%E9%9B%86) .

### ADE20K

ADE20K 的训练集和验证集可以在 [这里](http://data.csail.mit.edu/places/ADEchallenge/ADEChallengeData2016.zip) 下载.
您还可以在 [这里](http://data.csail.mit.edu/places/ADEchallenge/release_test.zip) 下载验证集.

### Pascal Context

Pascal Context 的训练集和验证集可以在 [这里](http://host.robots.ox.ac.uk/pascal/VOC/voc2010/VOCtrainval_03-May-2010.tar) 下载.
注册成功后, 您还可以在 [这里](http://host.robots.ox.ac.uk:8080/eval/downloads/VOC2010test.tar) 下载验证集.

为了从原始数据集里切分训练集和验证集, 您可以在 [这里](https://codalabuser.blob.core.windows.net/public/trainval_merged.json)
下载 trainval_merged.json.

如果您想使用 Pascal Context 数据集,
请安装 [细节](https://github.com/zhanghang1989/detail-api) 然后再运行如下命令来把标注转换成正确的格式.

```shell
python tools/convert_datasets/pascal_context.py data/VOCdevkit data/VOCdevkit/VOC2010/trainval_merged.json
```

### CHASE DB1

CHASE DB1 的训练集和验证集可以在 [这里](https://staffnet.kingston.ac.uk/~ku15565/CHASE_DB1/assets/CHASEDB1.zip) 下载.

为了将 CHASE DB1 数据集转换成 MMSegmentation 的格式,您需要运行如下命令:

```shell
python tools/convert_datasets/chase_db1.py /path/to/CHASEDB1.zip
```

这个脚本将自动生成正确的文件夹结构.

### DRIVE

DRIVE 的训练集和验证集可以在 [这里](https://drive.grand-challenge.org/) 下载.
在此之前, 您需要注册一个账号, 当前 '1st_manual' 并未被官方提供, 因此需要您从其他地方获取.

为了将 DRIVE 数据集转换成 MMSegmentation 格式, 您需要运行如下命令:

```shell
python tools/convert_datasets/drive.py /path/to/training.zip /path/to/test.zip
```

这个脚本将自动生成正确的文件夹结构.

### HRF

首先, 下载 [healthy.zip](https://www5.cs.fau.de/fileadmin/research/datasets/fundus-images/healthy.zip) [glaucoma.zip](https://www5.cs.fau.de/fileadmin/research/datasets/fundus-images/glaucoma.zip), [diabetic_retinopathy.zip](https://www5.cs.fau.de/fileadmin/research/datasets/fundus-images/diabetic_retinopathy.zip), [healthy_manualsegm.zip](https://www5.cs.fau.de/fileadmin/research/datasets/fundus-images/healthy_manualsegm.zip), [glaucoma_manualsegm.zip](https://www5.cs.fau.de/fileadmin/research/datasets/fundus-images/glaucoma_manualsegm.zip) 以及 [diabetic_retinopathy_manualsegm.zip](https://www5.cs.fau.de/fileadmin/research/datasets/fundus-images/diabetic_retinopathy_manualsegm.zip).

为了将 HRF 数据集转换成 MMSegmentation 格式, 您需要运行如下命令:

```shell
python tools/convert_datasets/hrf.py /path/to/healthy.zip /path/to/healthy_manualsegm.zip /path/to/glaucoma.zip /path/to/glaucoma_manualsegm.zip /path/to/diabetic_retinopathy.zip /path/to/diabetic_retinopathy_manualsegm.zip
```

这个脚本将自动生成正确的文件夹结构.

### STARE

首先, 下载 [stare-images.tar](http://cecas.clemson.edu/~ahoover/stare/probing/stare-images.tar), [labels-ah.tar](http://cecas.clemson.edu/~ahoover/stare/probing/labels-ah.tar) 和 [labels-vk.tar](http://cecas.clemson.edu/~ahoover/stare/probing/labels-vk.tar).

为了将 STARE 数据集转换成 MMSegmentation 格式, 您需要运行如下命令:

```shell
python tools/convert_datasets/stare.py /path/to/stare-images.tar /path/to/labels-ah.tar /path/to/labels-vk.tar
```

这个脚本将自动生成正确的文件夹结构.

### Dark Zurich

因为我们只支持在此数据集上测试模型, 所以您只需下载[验证集](https://data.vision.ee.ethz.ch/csakarid/shared/GCMA_UIoU/Dark_Zurich_val_anon.zip).

### Nighttime Driving

因为我们只支持在此数据集上测试模型,所以您只需下载[测试集](http://data.vision.ee.ethz.ch/daid/NighttimeDriving/NighttimeDrivingTest.zip).

### LoveDA

可以从 Google Drive 里下载 [LoveDA数据集](https://drive.google.com/drive/folders/1ibYV0qwn4yuuh068Rnc-w4tPi0U0c-ti?usp=sharing).

或者它还可以从 [zenodo](https://zenodo.org/record/5706578#.YZvN7SYRXdF) 下载, 您需要运行如下命令:

```shell
# Download Train.zip
wget https://zenodo.org/record/5706578/files/Train.zip
# Download Val.zip
wget https://zenodo.org/record/5706578/files/Val.zip
# Download Test.zip
wget https://zenodo.org/record/5706578/files/Test.zip
```

对于 LoveDA 数据集,请运行以下命令下载并重新组织数据集:

```shell
python tools/convert_datasets/loveda.py /path/to/loveDA
```

请参照 [这里](https://github.com/open-mmlab/mmsegmentation/blob/master/docs/zh_cn/inference.md) 来使用训练好的模型去预测 LoveDA 测试集并且提交到官网.

关于 LoveDA 的更多细节可以在[这里](https://github.com/Junjue-Wang/LoveDA) 找到.

### ISPRS Potsdam

[Potsdam](https://www2.isprs.org/commissions/comm2/wg4/benchmark/2d-sem-label-potsdam/)
数据集是一个有着2D 语义分割内容标注的城市遥感数据集.
数据集可以从挑战[主页](https://www2.isprs.org/commissions/comm2/wg4/benchmark/data-request-form/) 获得.
需要其中的 `2_Ortho_RGB.zip` 和 `5_Labels_all_noBoundary.zip`.

对于 Potsdam 数据集,请运行以下命令下载并重新组织数据集

```shell
python tools/convert_datasets/potsdam.py /path/to/potsdam
```

使用我们默认的配置, 将生成 3,456 张图片的训练集和 2,016 张图片的验证集.

### ISPRS Vaihingen

[Vaihingen](https://www2.isprs.org/commissions/comm2/wg4/benchmark/2d-sem-label-vaihingen/)
数据集是一个有着2D 语义分割内容标注的城市遥感数据集.

数据集可以从挑战 [主页](https://www2.isprs.org/commissions/comm2/wg4/benchmark/data-request-form/).
需要其中的 'ISPRS_semantic_labeling_Vaihingen.zip' 和 'ISPRS_semantic_labeling_Vaihingen_ground_truth_eroded_COMPLETE.zip'.

对于 Vaihingen 数据集, 请运行以下命令下载并重新组织数据集

```shell
python tools/convert_datasets/vaihingen.py /path/to/vaihingen
```

使用我们默认的配置 (`clip_size`=512, `stride_size`=256), 将生成 344 张图片的训练集和 398 张图片的验证集.

### iSAID

iSAID 数据集(训练集/验证集/测试集)的图像可以从 [DOTA-v1.0](https://captain-whu.github.io/DOTA/dataset.html) 下载.

iSAID 数据集(训练集/验证集)的注释可以从 [iSAID](https://captain-whu.github.io/iSAID/dataset.html) 下载.

该数据集是一个大规模的实例分割(也可以用于语义分割)的遥感数据集.

下载后, 在数据集转换前, 您需要将数据集文件夹调整成如下格式.

```
│   ├── iSAID
│   │   ├── train
│   │   │   ├── images
│   │   │   │   ├── part1.zip
│   │   │   │   ├── part2.zip
│   │   │   │   ├── part3.zip
│   │   │   ├── Semantic_masks
│   │   │   │   ├── images.zip
│   │   ├── val
│   │   │   ├── images
│   │   │   │   ├── part1.zip
│   │   │   ├── Semantic_masks
│   │   │   │   ├── images.zip
│   │   ├── test
│   │   │   ├── images
│   │   │   │   ├── part1.zip
│   │   │   │   ├── part2.zip
```

```shell
python tools/convert_datasets/isaid.py /path/to/iSAID
```

<<<<<<< HEAD
使用我们默认的配置 (`patch_width`=896, `patch_height`=896,　`overlap_area`=384)， 将生成 33978 张图片的训练集和 11644 张图片的验证集。

### REFUGE

首先，去[REFUGE2020挑战赛官网](https://refuge.grand-challenge.org)注册后到指定[链接](https://refuge.grand-challenge.org/REFUGE2Download)
下载数据,
数据包含2018年的训练集、验证集和测试集。

随后解压 `REFUGE2.zip` 然后得到如下所示的原始数据目录.

```none
├── REFUGE2
│   ├── REFUGE2
│   │   ├── Annotation-Training400.zip
│   │   ├── REFUGE-Test400.zip
│   │   ├── REFUGE-Test-GT.zip
│   │   ├── REFUGE-Training400.zip
│   │   ├── REFUGE-Validation400.zip
│   │   ├── REFUGE-Validation400-GT.zip
│   ├── __MACOSX
```

为了将 REFUGE 数据集转换成 MMSegmentation 格式，您需要运行如下命令：

```shell
python tools/convert_datasets/refuge.py --raw_data_root=/path/to/refuge/REFUGE2/REFUGE2
```

这个脚本将自动生成正确的文件夹结构。

使用我们默认的配置， 将生成 400 张图片的训练集， 400 张图片的验证集和 400 张图片的测试集.
=======
使用我们默认的配置 (`patch_width`=896, `patch_height`=896,　`overlap_area`=384), 将生成 33,978 张图片的训练集和 11,644 张图片的验证集.

## Synapse dataset

这个数据集可以在这个[网页](https://www.synapse.org/#!Synapse:syn3193805/wiki/) 里被下载.
我们参考了 [TransUNet](https://arxiv.org/abs/2102.04306) 里面的数据集预处理的设置, 它将原始数据集 (30 套 3D 样例) 切分出 18 套用于训练, 12 套用于验证. 请参考以下步骤来准备该数据集:

```shell
unzip RawData.zip
cd ./RawData/Training
```

随后新建 `train.txt` 和 `val.txt`.

根据 TransUNet 来将训练集和验证集如下划分:

train.txt

```none
img0005.nii.gz
img0006.nii.gz
img0007.nii.gz
img0009.nii.gz
img0010.nii.gz
img0021.nii.gz
img0023.nii.gz
img0024.nii.gz
img0026.nii.gz
img0027.nii.gz
img0028.nii.gz
img0030.nii.gz
img0031.nii.gz
img0033.nii.gz
img0034.nii.gz
img0037.nii.gz
img0039.nii.gz
img0040.nii.gz
```

val.txt

```none
img0008.nii.gz
img0022.nii.gz
img0038.nii.gz
img0036.nii.gz
img0032.nii.gz
img0002.nii.gz
img0029.nii.gz
img0003.nii.gz
img0001.nii.gz
img0004.nii.gz
img0025.nii.gz
img0035.nii.gz
```

此时, synapse 数据集包括了以下内容:

```none
├── Training
│   ├── img
│   │   ├── img0001.nii.gz
│   │   ├── img0002.nii.gz
│   │   ├── ...
│   ├── label
│   │   ├── label0001.nii.gz
│   │   ├── label0002.nii.gz
│   │   ├── ...
│   ├── train.txt
│   ├── val.txt
```

随后, 运行下面的数据集转换脚本来处理 synapse 数据集:

```shell
python tools/dataset_converters/synapse.py --dataset-path /path/to/synapse
```

使用我们默认的配置, 将生成 2,211 张 2D 图片的训练集和 1,568 张图片的验证集.

需要注意的是 MMSegmentation 默认的评价指标 (例如平均 Dice 值) 都是基于每帧 2D 图片计算的, 这与基于每套 3D 图片计算评价指标的 [TransUNet](https://arxiv.org/abs/2102.04306) 是不同的.
>>>>>>> d505ec1c
<|MERGE_RESOLUTION|>--- conflicted
+++ resolved
@@ -119,7 +119,13 @@
 │   │   ├── ann_dir
 │   │   │   ├── train
 │   │   │   ├── val
-<<<<<<< HEAD
+│   ├── synapse
+│   │   ├── img_dir
+│   │   │   ├── train
+│   │   │   ├── val
+│   │   ├── ann_dir
+│   │   │   ├── train
+│   │   │   ├── val
 │   ├── REFUGE
 │   │   ├── images
 │   │   │   ├── training
@@ -129,15 +135,6 @@
 │   │   │   ├── training
 │   │   │   ├── validation
 │   │   │   ├── test
-=======
-│   ├── synapse
-│   │   ├── img_dir
-│   │   │   ├── train
-│   │   │   ├── val
-│   │   ├── ann_dir
-│   │   │   ├── train
-│   │   │   ├── val
->>>>>>> d505ec1c
 ```
 
 ### Cityscapes
@@ -335,39 +332,6 @@
 python tools/convert_datasets/isaid.py /path/to/iSAID
 ```
 
-<<<<<<< HEAD
-使用我们默认的配置 (`patch_width`=896, `patch_height`=896,　`overlap_area`=384)， 将生成 33978 张图片的训练集和 11644 张图片的验证集。
-
-### REFUGE
-
-首先，去[REFUGE2020挑战赛官网](https://refuge.grand-challenge.org)注册后到指定[链接](https://refuge.grand-challenge.org/REFUGE2Download)
-下载数据,
-数据包含2018年的训练集、验证集和测试集。
-
-随后解压 `REFUGE2.zip` 然后得到如下所示的原始数据目录.
-
-```none
-├── REFUGE2
-│   ├── REFUGE2
-│   │   ├── Annotation-Training400.zip
-│   │   ├── REFUGE-Test400.zip
-│   │   ├── REFUGE-Test-GT.zip
-│   │   ├── REFUGE-Training400.zip
-│   │   ├── REFUGE-Validation400.zip
-│   │   ├── REFUGE-Validation400-GT.zip
-│   ├── __MACOSX
-```
-
-为了将 REFUGE 数据集转换成 MMSegmentation 格式，您需要运行如下命令：
-
-```shell
-python tools/convert_datasets/refuge.py --raw_data_root=/path/to/refuge/REFUGE2/REFUGE2
-```
-
-这个脚本将自动生成正确的文件夹结构。
-
-使用我们默认的配置， 将生成 400 张图片的训练集， 400 张图片的验证集和 400 张图片的测试集.
-=======
 使用我们默认的配置 (`patch_width`=896, `patch_height`=896,　`overlap_area`=384), 将生成 33,978 张图片的训练集和 11,644 张图片的验证集.
 
 ## Synapse dataset
@@ -449,4 +413,33 @@
 使用我们默认的配置, 将生成 2,211 张 2D 图片的训练集和 1,568 张图片的验证集.
 
 需要注意的是 MMSegmentation 默认的评价指标 (例如平均 Dice 值) 都是基于每帧 2D 图片计算的, 这与基于每套 3D 图片计算评价指标的 [TransUNet](https://arxiv.org/abs/2102.04306) 是不同的.
->>>>>>> d505ec1c
+
+### REFUGE
+
+首先，去[REFUGE2020挑战赛官网](https://refuge.grand-challenge.org)注册后到指定[链接](https://refuge.grand-challenge.org/REFUGE2Download)
+下载数据,
+数据包含2018年的训练集、验证集和测试集。
+
+随后解压 `REFUGE2.zip` 然后得到如下所示的原始数据目录.
+
+```none
+├── REFUGE2
+│   ├── REFUGE2
+│   │   ├── Annotation-Training400.zip
+│   │   ├── REFUGE-Test400.zip
+│   │   ├── REFUGE-Test-GT.zip
+│   │   ├── REFUGE-Training400.zip
+│   │   ├── REFUGE-Validation400.zip
+│   │   ├── REFUGE-Validation400-GT.zip
+│   ├── __MACOSX
+```
+
+为了将 REFUGE 数据集转换成 MMSegmentation 格式，您需要运行如下命令：
+
+```shell
+python tools/convert_datasets/refuge.py --raw_data_root=/path/to/refuge/REFUGE2/REFUGE2
+```
+
+这个脚本将自动生成正确的文件夹结构。
+
+使用我们默认的配置， 将生成 400 张图片的训练集， 400 张图片的验证集和 400 张图片的测试集.