--- conflicted
+++ resolved
@@ -1,19 +1,10 @@
 repos:
-<<<<<<< HEAD
-  - repo: https://github.com/PYCQA/flake8.git
-    rev: 5.0.4
-    hooks:
-      - id: flake8
-  - repo: https://github.com/PyCQA/isort
-    rev: 5.10.1
-=======
   - repo: https://github.com/PyCQA/flake8
     rev: 5.0.4
     hooks:
       - id: flake8
   - repo: https://github.com/zhouzaida/isort
     rev: 5.12.1
->>>>>>> 7ac0888d
     hooks:
       - id: isort
   - repo: https://github.com/pre-commit/mirrors-yapf
@@ -57,12 +48,6 @@
         name: update-model-index
         description: Collect model information and update model-index.yml
         entry: .dev/md2yml.py
-<<<<<<< HEAD
-        additional_dependencies: [mmcv, lxml, opencv-python]
-        language: python
-        files: ^configs/.*\.md$
-        require_serial: true
-=======
         additional_dependencies: [mmengine, lxml, opencv-python]
         language: python
         files: ^configs/.*\.md$
@@ -72,7 +57,6 @@
     hooks:
       - id: pyupgrade
         args: ["--py36-plus"]
->>>>>>> 7ac0888d
   - repo: https://github.com/open-mmlab/pre-commit-hooks
     rev: v0.2.0  # Use the rev to fix revision
     hooks:
