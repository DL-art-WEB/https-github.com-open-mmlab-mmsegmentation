Collections:
- Name: hrnet
  Metadata:
    Training Data:
    - Cityscapes
    - ADE20K
    - Pascal VOC 2012 + Aug
    - Pascal Context
    - Pascal Context 59
    - LoveDA
<<<<<<< HEAD
    - Vaihingen
=======
    - Potsdam
>>>>>>> b997a13e
  Paper:
    URL: https://arxiv.org/abs/1908.07919
    Title: Deep High-Resolution Representation Learning for Human Pose Estimation
  README: configs/hrnet/README.md
  Code:
    URL: https://github.com/open-mmlab/mmsegmentation/blob/v0.17.0/mmseg/models/backbones/hrnet.py#L218
    Version: v0.17.0
  Converted From:
    Code: https://github.com/HRNet/HRNet-Semantic-Segmentation
Models:
- Name: fcn_hr18s_512x1024_40k_cityscapes
  In Collection: hrnet
  Metadata:
    backbone: HRNetV2p-W18-Small
    crop size: (512,1024)
    lr schd: 40000
    inference time (ms/im):
    - value: 42.12
      hardware: V100
      backend: PyTorch
      batch size: 1
      mode: FP32
      resolution: (512,1024)
    Training Memory (GB): 1.7
  Results:
  - Task: Semantic Segmentation
    Dataset: Cityscapes
    Metrics:
      mIoU: 73.86
      mIoU(ms+flip): 75.91
  Config: configs/hrnet/fcn_hr18s_512x1024_40k_cityscapes.py
  Weights: https://download.openmmlab.com/mmsegmentation/v0.5/hrnet/fcn_hr18s_512x1024_40k_cityscapes/fcn_hr18s_512x1024_40k_cityscapes_20200601_014216-93db27d0.pth
- Name: fcn_hr18_512x1024_40k_cityscapes
  In Collection: hrnet
  Metadata:
    backbone: HRNetV2p-W18
    crop size: (512,1024)
    lr schd: 40000
    inference time (ms/im):
    - value: 77.1
      hardware: V100
      backend: PyTorch
      batch size: 1
      mode: FP32
      resolution: (512,1024)
    Training Memory (GB): 2.9
  Results:
  - Task: Semantic Segmentation
    Dataset: Cityscapes
    Metrics:
      mIoU: 77.19
      mIoU(ms+flip): 78.92
  Config: configs/hrnet/fcn_hr18_512x1024_40k_cityscapes.py
  Weights: https://download.openmmlab.com/mmsegmentation/v0.5/hrnet/fcn_hr18_512x1024_40k_cityscapes/fcn_hr18_512x1024_40k_cityscapes_20200601_014216-f196fb4e.pth
- Name: fcn_hr48_512x1024_40k_cityscapes
  In Collection: hrnet
  Metadata:
    backbone: HRNetV2p-W48
    crop size: (512,1024)
    lr schd: 40000
    inference time (ms/im):
    - value: 155.76
      hardware: V100
      backend: PyTorch
      batch size: 1
      mode: FP32
      resolution: (512,1024)
    Training Memory (GB): 6.2
  Results:
  - Task: Semantic Segmentation
    Dataset: Cityscapes
    Metrics:
      mIoU: 78.48
      mIoU(ms+flip): 79.69
  Config: configs/hrnet/fcn_hr48_512x1024_40k_cityscapes.py
  Weights: https://download.openmmlab.com/mmsegmentation/v0.5/hrnet/fcn_hr48_512x1024_40k_cityscapes/fcn_hr48_512x1024_40k_cityscapes_20200601_014240-a989b146.pth
- Name: fcn_hr18s_512x1024_80k_cityscapes
  In Collection: hrnet
  Metadata:
    backbone: HRNetV2p-W18-Small
    crop size: (512,1024)
    lr schd: 80000
  Results:
  - Task: Semantic Segmentation
    Dataset: Cityscapes
    Metrics:
      mIoU: 75.31
      mIoU(ms+flip): 77.48
  Config: configs/hrnet/fcn_hr18s_512x1024_80k_cityscapes.py
  Weights: https://download.openmmlab.com/mmsegmentation/v0.5/hrnet/fcn_hr18s_512x1024_80k_cityscapes/fcn_hr18s_512x1024_80k_cityscapes_20200601_202700-1462b75d.pth
- Name: fcn_hr18_512x1024_80k_cityscapes
  In Collection: hrnet
  Metadata:
    backbone: HRNetV2p-W18
    crop size: (512,1024)
    lr schd: 80000
  Results:
  - Task: Semantic Segmentation
    Dataset: Cityscapes
    Metrics:
      mIoU: 78.65
      mIoU(ms+flip): 80.35
  Config: configs/hrnet/fcn_hr18_512x1024_80k_cityscapes.py
  Weights: https://download.openmmlab.com/mmsegmentation/v0.5/hrnet/fcn_hr18_512x1024_80k_cityscapes/fcn_hr18_512x1024_80k_cityscapes_20200601_223255-4e7b345e.pth
- Name: fcn_hr48_512x1024_80k_cityscapes
  In Collection: hrnet
  Metadata:
    backbone: HRNetV2p-W48
    crop size: (512,1024)
    lr schd: 80000
  Results:
  - Task: Semantic Segmentation
    Dataset: Cityscapes
    Metrics:
      mIoU: 79.93
      mIoU(ms+flip): 80.72
  Config: configs/hrnet/fcn_hr48_512x1024_80k_cityscapes.py
  Weights: https://download.openmmlab.com/mmsegmentation/v0.5/hrnet/fcn_hr48_512x1024_80k_cityscapes/fcn_hr48_512x1024_80k_cityscapes_20200601_202606-58ea95d6.pth
- Name: fcn_hr18s_512x1024_160k_cityscapes
  In Collection: hrnet
  Metadata:
    backbone: HRNetV2p-W18-Small
    crop size: (512,1024)
    lr schd: 160000
  Results:
  - Task: Semantic Segmentation
    Dataset: Cityscapes
    Metrics:
      mIoU: 76.31
      mIoU(ms+flip): 78.31
  Config: configs/hrnet/fcn_hr18s_512x1024_160k_cityscapes.py
  Weights: https://download.openmmlab.com/mmsegmentation/v0.5/hrnet/fcn_hr18s_512x1024_160k_cityscapes/fcn_hr18s_512x1024_160k_cityscapes_20200602_190901-4a0797ea.pth
- Name: fcn_hr18_512x1024_160k_cityscapes
  In Collection: hrnet
  Metadata:
    backbone: HRNetV2p-W18
    crop size: (512,1024)
    lr schd: 160000
  Results:
  - Task: Semantic Segmentation
    Dataset: Cityscapes
    Metrics:
      mIoU: 78.8
      mIoU(ms+flip): 80.74
  Config: configs/hrnet/fcn_hr18_512x1024_160k_cityscapes.py
  Weights: https://download.openmmlab.com/mmsegmentation/v0.5/hrnet/fcn_hr18_512x1024_160k_cityscapes/fcn_hr18_512x1024_160k_cityscapes_20200602_190822-221e4a4f.pth
- Name: fcn_hr48_512x1024_160k_cityscapes
  In Collection: hrnet
  Metadata:
    backbone: HRNetV2p-W48
    crop size: (512,1024)
    lr schd: 160000
  Results:
  - Task: Semantic Segmentation
    Dataset: Cityscapes
    Metrics:
      mIoU: 80.65
      mIoU(ms+flip): 81.92
  Config: configs/hrnet/fcn_hr48_512x1024_160k_cityscapes.py
  Weights: https://download.openmmlab.com/mmsegmentation/v0.5/hrnet/fcn_hr48_512x1024_160k_cityscapes/fcn_hr48_512x1024_160k_cityscapes_20200602_190946-59b7973e.pth
- Name: fcn_hr18s_512x512_80k_ade20k
  In Collection: hrnet
  Metadata:
    backbone: HRNetV2p-W18-Small
    crop size: (512,512)
    lr schd: 80000
    inference time (ms/im):
    - value: 25.87
      hardware: V100
      backend: PyTorch
      batch size: 1
      mode: FP32
      resolution: (512,512)
    Training Memory (GB): 3.8
  Results:
  - Task: Semantic Segmentation
    Dataset: ADE20K
    Metrics:
      mIoU: 31.38
      mIoU(ms+flip): 32.45
  Config: configs/hrnet/fcn_hr18s_512x512_80k_ade20k.py
  Weights: https://download.openmmlab.com/mmsegmentation/v0.5/hrnet/fcn_hr18s_512x512_80k_ade20k/fcn_hr18s_512x512_80k_ade20k_20200614_144345-77fc814a.pth
- Name: fcn_hr18_512x512_80k_ade20k
  In Collection: hrnet
  Metadata:
    backbone: HRNetV2p-W18
    crop size: (512,512)
    lr schd: 80000
    inference time (ms/im):
    - value: 44.31
      hardware: V100
      backend: PyTorch
      batch size: 1
      mode: FP32
      resolution: (512,512)
    Training Memory (GB): 4.9
  Results:
  - Task: Semantic Segmentation
    Dataset: ADE20K
    Metrics:
      mIoU: 36.27
      mIoU(ms+flip): 37.28
  Config: configs/hrnet/fcn_hr18_512x512_80k_ade20k.py
  Weights: https://download.openmmlab.com/mmsegmentation/v0.5/hrnet/fcn_hr18_512x512_80k_ade20k/fcn_hr18_512x512_80k_ade20k_20210827_114910-6c9382c0.pth
- Name: fcn_hr48_512x512_80k_ade20k
  In Collection: hrnet
  Metadata:
    backbone: HRNetV2p-W48
    crop size: (512,512)
    lr schd: 80000
    inference time (ms/im):
    - value: 47.1
      hardware: V100
      backend: PyTorch
      batch size: 1
      mode: FP32
      resolution: (512,512)
    Training Memory (GB): 8.2
  Results:
  - Task: Semantic Segmentation
    Dataset: ADE20K
    Metrics:
      mIoU: 41.9
      mIoU(ms+flip): 43.27
  Config: configs/hrnet/fcn_hr48_512x512_80k_ade20k.py
  Weights: https://download.openmmlab.com/mmsegmentation/v0.5/hrnet/fcn_hr48_512x512_80k_ade20k/fcn_hr48_512x512_80k_ade20k_20200614_193946-7ba5258d.pth
- Name: fcn_hr18s_512x512_160k_ade20k
  In Collection: hrnet
  Metadata:
    backbone: HRNetV2p-W18-Small
    crop size: (512,512)
    lr schd: 160000
  Results:
  - Task: Semantic Segmentation
    Dataset: ADE20K
    Metrics:
      mIoU: 33.07
      mIoU(ms+flip): 34.56
  Config: configs/hrnet/fcn_hr18s_512x512_160k_ade20k.py
  Weights: https://download.openmmlab.com/mmsegmentation/v0.5/hrnet/fcn_hr18s_512x512_160k_ade20k/fcn_hr18s_512x512_160k_ade20k_20210829_174739-f1e7c2e7.pth
- Name: fcn_hr18_512x512_160k_ade20k
  In Collection: hrnet
  Metadata:
    backbone: HRNetV2p-W18
    crop size: (512,512)
    lr schd: 160000
  Results:
  - Task: Semantic Segmentation
    Dataset: ADE20K
    Metrics:
      mIoU: 36.79
      mIoU(ms+flip): 38.58
  Config: configs/hrnet/fcn_hr18_512x512_160k_ade20k.py
  Weights: https://download.openmmlab.com/mmsegmentation/v0.5/hrnet/fcn_hr18_512x512_160k_ade20k/fcn_hr18_512x512_160k_ade20k_20200614_214426-ca961836.pth
- Name: fcn_hr48_512x512_160k_ade20k
  In Collection: hrnet
  Metadata:
    backbone: HRNetV2p-W48
    crop size: (512,512)
    lr schd: 160000
  Results:
  - Task: Semantic Segmentation
    Dataset: ADE20K
    Metrics:
      mIoU: 42.02
      mIoU(ms+flip): 43.86
  Config: configs/hrnet/fcn_hr48_512x512_160k_ade20k.py
  Weights: https://download.openmmlab.com/mmsegmentation/v0.5/hrnet/fcn_hr48_512x512_160k_ade20k/fcn_hr48_512x512_160k_ade20k_20200614_214407-a52fc02c.pth
- Name: fcn_hr18s_512x512_20k_voc12aug
  In Collection: hrnet
  Metadata:
    backbone: HRNetV2p-W18-Small
    crop size: (512,512)
    lr schd: 20000
    inference time (ms/im):
    - value: 23.06
      hardware: V100
      backend: PyTorch
      batch size: 1
      mode: FP32
      resolution: (512,512)
    Training Memory (GB): 1.8
  Results:
  - Task: Semantic Segmentation
    Dataset: Pascal VOC 2012 + Aug
    Metrics:
      mIoU: 65.5
      mIoU(ms+flip): 68.89
  Config: configs/hrnet/fcn_hr18s_512x512_20k_voc12aug.py
  Weights: https://download.openmmlab.com/mmsegmentation/v0.5/hrnet/fcn_hr18s_512x512_20k_voc12aug/fcn_hr18s_512x512_20k_voc12aug_20210829_174910-0aceadb4.pth
- Name: fcn_hr18_512x512_20k_voc12aug
  In Collection: hrnet
  Metadata:
    backbone: HRNetV2p-W18
    crop size: (512,512)
    lr schd: 20000
    inference time (ms/im):
    - value: 42.59
      hardware: V100
      backend: PyTorch
      batch size: 1
      mode: FP32
      resolution: (512,512)
    Training Memory (GB): 2.9
  Results:
  - Task: Semantic Segmentation
    Dataset: Pascal VOC 2012 + Aug
    Metrics:
      mIoU: 72.3
      mIoU(ms+flip): 74.71
  Config: configs/hrnet/fcn_hr18_512x512_20k_voc12aug.py
  Weights: https://download.openmmlab.com/mmsegmentation/v0.5/hrnet/fcn_hr18_512x512_20k_voc12aug/fcn_hr18_512x512_20k_voc12aug_20200617_224503-488d45f7.pth
- Name: fcn_hr48_512x512_20k_voc12aug
  In Collection: hrnet
  Metadata:
    backbone: HRNetV2p-W48
    crop size: (512,512)
    lr schd: 20000
    inference time (ms/im):
    - value: 45.35
      hardware: V100
      backend: PyTorch
      batch size: 1
      mode: FP32
      resolution: (512,512)
    Training Memory (GB): 6.2
  Results:
  - Task: Semantic Segmentation
    Dataset: Pascal VOC 2012 + Aug
    Metrics:
      mIoU: 75.87
      mIoU(ms+flip): 78.58
  Config: configs/hrnet/fcn_hr48_512x512_20k_voc12aug.py
  Weights: https://download.openmmlab.com/mmsegmentation/v0.5/hrnet/fcn_hr48_512x512_20k_voc12aug/fcn_hr48_512x512_20k_voc12aug_20200617_224419-89de05cd.pth
- Name: fcn_hr18s_512x512_40k_voc12aug
  In Collection: hrnet
  Metadata:
    backbone: HRNetV2p-W18-Small
    crop size: (512,512)
    lr schd: 40000
  Results:
  - Task: Semantic Segmentation
    Dataset: Pascal VOC 2012 + Aug
    Metrics:
      mIoU: 66.61
      mIoU(ms+flip): 70.0
  Config: configs/hrnet/fcn_hr18s_512x512_40k_voc12aug.py
  Weights: https://download.openmmlab.com/mmsegmentation/v0.5/hrnet/fcn_hr18s_512x512_40k_voc12aug/fcn_hr18s_512x512_40k_voc12aug_20200614_000648-4f8d6e7f.pth
- Name: fcn_hr18_512x512_40k_voc12aug
  In Collection: hrnet
  Metadata:
    backbone: HRNetV2p-W18
    crop size: (512,512)
    lr schd: 40000
  Results:
  - Task: Semantic Segmentation
    Dataset: Pascal VOC 2012 + Aug
    Metrics:
      mIoU: 72.9
      mIoU(ms+flip): 75.59
  Config: configs/hrnet/fcn_hr18_512x512_40k_voc12aug.py
  Weights: https://download.openmmlab.com/mmsegmentation/v0.5/hrnet/fcn_hr18_512x512_40k_voc12aug/fcn_hr18_512x512_40k_voc12aug_20200613_224401-1b4b76cd.pth
- Name: fcn_hr48_512x512_40k_voc12aug
  In Collection: hrnet
  Metadata:
    backbone: HRNetV2p-W48
    crop size: (512,512)
    lr schd: 40000
  Results:
  - Task: Semantic Segmentation
    Dataset: Pascal VOC 2012 + Aug
    Metrics:
      mIoU: 76.24
      mIoU(ms+flip): 78.49
  Config: configs/hrnet/fcn_hr48_512x512_40k_voc12aug.py
  Weights: https://download.openmmlab.com/mmsegmentation/v0.5/hrnet/fcn_hr48_512x512_40k_voc12aug/fcn_hr48_512x512_40k_voc12aug_20200613_222111-1b0f18bc.pth
- Name: fcn_hr48_480x480_40k_pascal_context
  In Collection: hrnet
  Metadata:
    backbone: HRNetV2p-W48
    crop size: (480,480)
    lr schd: 40000
    inference time (ms/im):
    - value: 112.87
      hardware: V100
      backend: PyTorch
      batch size: 1
      mode: FP32
      resolution: (480,480)
    Training Memory (GB): 6.1
  Results:
  - Task: Semantic Segmentation
    Dataset: Pascal Context
    Metrics:
      mIoU: 45.14
      mIoU(ms+flip): 47.42
  Config: configs/hrnet/fcn_hr48_480x480_40k_pascal_context.py
  Weights: https://download.openmmlab.com/mmsegmentation/v0.5/hrnet/fcn_hr48_480x480_40k_pascal_context/fcn_hr48_480x480_40k_pascal_context_20200911_164852-667d00b0.pth
- Name: fcn_hr48_480x480_80k_pascal_context
  In Collection: hrnet
  Metadata:
    backbone: HRNetV2p-W48
    crop size: (480,480)
    lr schd: 80000
  Results:
  - Task: Semantic Segmentation
    Dataset: Pascal Context
    Metrics:
      mIoU: 45.84
      mIoU(ms+flip): 47.84
  Config: configs/hrnet/fcn_hr48_480x480_80k_pascal_context.py
  Weights: https://download.openmmlab.com/mmsegmentation/v0.5/hrnet/fcn_hr48_480x480_80k_pascal_context/fcn_hr48_480x480_80k_pascal_context_20200911_155322-847a6711.pth
- Name: fcn_hr48_480x480_40k_pascal_context_59
  In Collection: hrnet
  Metadata:
    backbone: HRNetV2p-W48
    crop size: (480,480)
    lr schd: 40000
  Results:
  - Task: Semantic Segmentation
    Dataset: Pascal Context 59
    Metrics:
      mIoU: 50.33
      mIoU(ms+flip): 52.83
  Config: configs/hrnet/fcn_hr48_480x480_40k_pascal_context_59.py
  Weights: https://download.openmmlab.com/mmsegmentation/v0.5/hrnet/fcn_hr48_480x480_40k_pascal_context_59/fcn_hr48_480x480_40k_pascal_context_59_20210410_122738-b808b8b2.pth
- Name: fcn_hr48_480x480_80k_pascal_context_59
  In Collection: hrnet
  Metadata:
    backbone: HRNetV2p-W48
    crop size: (480,480)
    lr schd: 80000
  Results:
  - Task: Semantic Segmentation
    Dataset: Pascal Context 59
    Metrics:
      mIoU: 51.12
      mIoU(ms+flip): 53.56
  Config: configs/hrnet/fcn_hr48_480x480_80k_pascal_context_59.py
  Weights: https://download.openmmlab.com/mmsegmentation/v0.5/hrnet/fcn_hr48_480x480_80k_pascal_context_59/fcn_hr48_480x480_80k_pascal_context_59_20210411_003240-3ae7081e.pth
- Name: fcn_hr18s_512x512_80k_loveda
  In Collection: hrnet
  Metadata:
    backbone: HRNetV2p-W18-Small
    crop size: (512,512)
    lr schd: 80000
    inference time (ms/im):
    - value: 40.21
      hardware: V100
      backend: PyTorch
      batch size: 1
      mode: FP32
      resolution: (512,512)
    Training Memory (GB): 1.59
  Results:
  - Task: Semantic Segmentation
    Dataset: LoveDA
    Metrics:
      mIoU: 49.28
      mIoU(ms+flip): 49.42
  Config: configs/hrnet/fcn_hr18s_512x512_80k_loveda.py
  Weights: https://download.openmmlab.com/mmsegmentation/v0.5/hrnet/fcn_hr18s_512x512_80k_loveda/fcn_hr18s_512x512_80k_loveda_20211210_203228-60a86a7a.pth
- Name: fcn_hr18_512x512_80k_loveda
  In Collection: hrnet
  Metadata:
    backbone: HRNetV2p-W18
    crop size: (512,512)
    lr schd: 80000
    inference time (ms/im):
    - value: 77.4
      hardware: V100
      backend: PyTorch
      batch size: 1
      mode: FP32
      resolution: (512,512)
    Training Memory (GB): 2.76
  Results:
  - Task: Semantic Segmentation
    Dataset: LoveDA
    Metrics:
      mIoU: 50.81
      mIoU(ms+flip): 50.95
  Config: configs/hrnet/fcn_hr18_512x512_80k_loveda.py
  Weights: https://download.openmmlab.com/mmsegmentation/v0.5/hrnet/fcn_hr18_512x512_80k_loveda/fcn_hr18_512x512_80k_loveda_20211210_203952-93d9c3b3.pth
- Name: fcn_hr48_512x512_80k_loveda
  In Collection: hrnet
  Metadata:
    backbone: HRNetV2p-W48
    crop size: (512,512)
    lr schd: 80000
    inference time (ms/im):
    - value: 104.06
      hardware: V100
      backend: PyTorch
      batch size: 1
      mode: FP32
      resolution: (512,512)
    Training Memory (GB): 6.2
  Results:
  - Task: Semantic Segmentation
    Dataset: LoveDA
    Metrics:
      mIoU: 51.42
      mIoU(ms+flip): 51.64
  Config: configs/hrnet/fcn_hr48_512x512_80k_loveda.py
  Weights: https://download.openmmlab.com/mmsegmentation/v0.5/hrnet/fcn_hr48_512x512_80k_loveda/fcn_hr48_512x512_80k_loveda_20211211_044756-67072f55.pth
<<<<<<< HEAD
- Name: fcn_hr18s_4x4_512x512_80k_vaihingen
=======
- Name: fcn_hr18s_512x512_80k_potsdam
>>>>>>> b997a13e
  In Collection: hrnet
  Metadata:
    backbone: HRNetV2p-W18-Small
    crop size: (512,512)
    lr schd: 80000
    inference time (ms/im):
<<<<<<< HEAD
    - value: 26.24
=======
    - value: 27.78
>>>>>>> b997a13e
      hardware: V100
      backend: PyTorch
      batch size: 1
      mode: FP32
      resolution: (512,512)
    Training Memory (GB): 1.58
  Results:
  - Task: Semantic Segmentation
<<<<<<< HEAD
    Dataset: Vaihingen
    Metrics:
      mIoU: 71.81
      mIoU(ms+flip): 73.1
  Config: configs/hrnet/fcn_hr18s_4x4_512x512_80k_vaihingen.py
  Weights: https://download.openmmlab.com/mmsegmentation/v0.5/hrnet/fcn_hr18s_4x4_512x512_80k_vaihingen/fcn_hr18s_4x4_512x512_80k_vaihingen_20211231_230909-b23aae02.pth
- Name: fcn_hr18_4x4_512x512_80k_vaihingen
=======
    Dataset: Potsdam
    Metrics:
      mIoU: 77.64
      mIoU(ms+flip): 78.8
  Config: configs/hrnet/fcn_hr18s_512x512_80k_potsdam.py
  Weights: https://download.openmmlab.com/mmsegmentation/v0.5/hrnet/fcn_hr18s_512x512_80k_potsdam/fcn_hr18s_512x512_80k_potsdam_20211218_205517-ba32af63.pth
- Name: fcn_hr18_512x512_80k_potsdam
>>>>>>> b997a13e
  In Collection: hrnet
  Metadata:
    backbone: HRNetV2p-W18
    crop size: (512,512)
    lr schd: 80000
    inference time (ms/im):
<<<<<<< HEAD
    - value: 51.15
=======
    - value: 51.95
>>>>>>> b997a13e
      hardware: V100
      backend: PyTorch
      batch size: 1
      mode: FP32
      resolution: (512,512)
    Training Memory (GB): 2.76
  Results:
  - Task: Semantic Segmentation
<<<<<<< HEAD
    Dataset: Vaihingen
    Metrics:
      mIoU: 72.57
      mIoU(ms+flip): 74.09
  Config: configs/hrnet/fcn_hr18_4x4_512x512_80k_vaihingen.py
  Weights: https://download.openmmlab.com/mmsegmentation/v0.5/hrnet/fcn_hr18_4x4_512x512_80k_vaihingen/fcn_hr18_4x4_512x512_80k_vaihingen_20211231_231216-2ec3ae8a.pth
- Name: fcn_hr48_4x4_512x512_80k_vaihingen
=======
    Dataset: Potsdam
    Metrics:
      mIoU: 78.26
      mIoU(ms+flip): 79.24
  Config: configs/hrnet/fcn_hr18_512x512_80k_potsdam.py
  Weights: https://download.openmmlab.com/mmsegmentation/v0.5/hrnet/fcn_hr18_512x512_80k_potsdam/fcn_hr18_512x512_80k_potsdam_20211218_205517-5d0387ad.pth
- Name: fcn_hr48_512x512_80k_potsdam
>>>>>>> b997a13e
  In Collection: hrnet
  Metadata:
    backbone: HRNetV2p-W48
    crop size: (512,512)
    lr schd: 80000
    inference time (ms/im):
<<<<<<< HEAD
    - value: 57.97
=======
    - value: 60.9
>>>>>>> b997a13e
      hardware: V100
      backend: PyTorch
      batch size: 1
      mode: FP32
      resolution: (512,512)
    Training Memory (GB): 6.2
  Results:
  - Task: Semantic Segmentation
<<<<<<< HEAD
    Dataset: Vaihingen
    Metrics:
      mIoU: 72.5
      mIoU(ms+flip): 73.52
  Config: configs/hrnet/fcn_hr48_4x4_512x512_80k_vaihingen.py
  Weights: https://download.openmmlab.com/mmsegmentation/v0.5/hrnet/fcn_hr48_4x4_512x512_80k_vaihingen/fcn_hr48_4x4_512x512_80k_vaihingen_20211231_231244-7133cb22.pth
=======
    Dataset: Potsdam
    Metrics:
      mIoU: 78.39
      mIoU(ms+flip): 79.34
  Config: configs/hrnet/fcn_hr48_512x512_80k_potsdam.py
  Weights: https://download.openmmlab.com/mmsegmentation/v0.5/hrnet/fcn_hr48_512x512_80k_potsdam/fcn_hr48_512x512_80k_potsdam_20211219_020601-97434c78.pth
>>>>>>> b997a13e
<|MERGE_RESOLUTION|>--- conflicted
+++ resolved
@@ -8,11 +8,8 @@
     - Pascal Context
     - Pascal Context 59
     - LoveDA
-<<<<<<< HEAD
+    - Potsdam
     - Vaihingen
-=======
-    - Potsdam
->>>>>>> b997a13e
   Paper:
     URL: https://arxiv.org/abs/1908.07919
     Title: Deep High-Resolution Representation Learning for Human Pose Estimation
@@ -519,22 +516,80 @@
       mIoU(ms+flip): 51.64
   Config: configs/hrnet/fcn_hr48_512x512_80k_loveda.py
   Weights: https://download.openmmlab.com/mmsegmentation/v0.5/hrnet/fcn_hr48_512x512_80k_loveda/fcn_hr48_512x512_80k_loveda_20211211_044756-67072f55.pth
-<<<<<<< HEAD
+- Name: fcn_hr18s_512x512_80k_potsdam
+  In Collection: hrnet
+  Metadata:
+    backbone: HRNetV2p-W18-Small
+    crop size: (512,512)
+    lr schd: 80000
+    inference time (ms/im):
+    - value: 27.78
+      hardware: V100
+      backend: PyTorch
+      batch size: 1
+      mode: FP32
+      resolution: (512,512)
+    Training Memory (GB): 1.58
+  Results:
+  - Task: Semantic Segmentation
+    Dataset: Potsdam
+    Metrics:
+      mIoU: 77.64
+      mIoU(ms+flip): 78.8
+  Config: configs/hrnet/fcn_hr18s_512x512_80k_potsdam.py
+  Weights: https://download.openmmlab.com/mmsegmentation/v0.5/hrnet/fcn_hr18s_512x512_80k_potsdam/fcn_hr18s_512x512_80k_potsdam_20211218_205517-ba32af63.pth
+- Name: fcn_hr18_512x512_80k_potsdam
+  In Collection: hrnet
+  Metadata:
+    backbone: HRNetV2p-W18
+    crop size: (512,512)
+    lr schd: 80000
+    inference time (ms/im):
+    - value: 51.95
+      hardware: V100
+      backend: PyTorch
+      batch size: 1
+      mode: FP32
+      resolution: (512,512)
+    Training Memory (GB): 2.76
+  Results:
+  - Task: Semantic Segmentation
+    Dataset: Potsdam
+    Metrics:
+      mIoU: 78.26
+      mIoU(ms+flip): 79.24
+  Config: configs/hrnet/fcn_hr18_512x512_80k_potsdam.py
+  Weights: https://download.openmmlab.com/mmsegmentation/v0.5/hrnet/fcn_hr18_512x512_80k_potsdam/fcn_hr18_512x512_80k_potsdam_20211218_205517-5d0387ad.pth
+- Name: fcn_hr48_512x512_80k_potsdam
+  In Collection: hrnet
+  Metadata:
+    backbone: HRNetV2p-W48
+    crop size: (512,512)
+    lr schd: 80000
+    inference time (ms/im):
+    - value: 60.9
+      hardware: V100
+      backend: PyTorch
+      batch size: 1
+      mode: FP32
+      resolution: (512,512)
+    Training Memory (GB): 6.2
+  Results:
+  - Task: Semantic Segmentation
+    Dataset: Potsdam
+    Metrics:
+      mIoU: 78.39
+      mIoU(ms+flip): 79.34
+  Config: configs/hrnet/fcn_hr48_512x512_80k_potsdam.py
+  Weights: https://download.openmmlab.com/mmsegmentation/v0.5/hrnet/fcn_hr48_512x512_80k_potsdam/fcn_hr48_512x512_80k_potsdam_20211219_020601-97434c78.pth
 - Name: fcn_hr18s_4x4_512x512_80k_vaihingen
-=======
-- Name: fcn_hr18s_512x512_80k_potsdam
->>>>>>> b997a13e
-  In Collection: hrnet
-  Metadata:
-    backbone: HRNetV2p-W18-Small
-    crop size: (512,512)
-    lr schd: 80000
-    inference time (ms/im):
-<<<<<<< HEAD
+  In Collection: hrnet
+  Metadata:
+    backbone: HRNetV2p-W18-Small
+    crop size: (512,512)
+    lr schd: 80000
+    inference time (ms/im):
     - value: 26.24
-=======
-    - value: 27.78
->>>>>>> b997a13e
       hardware: V100
       backend: PyTorch
       batch size: 1
@@ -543,7 +598,6 @@
     Training Memory (GB): 1.58
   Results:
   - Task: Semantic Segmentation
-<<<<<<< HEAD
     Dataset: Vaihingen
     Metrics:
       mIoU: 71.81
@@ -551,26 +605,13 @@
   Config: configs/hrnet/fcn_hr18s_4x4_512x512_80k_vaihingen.py
   Weights: https://download.openmmlab.com/mmsegmentation/v0.5/hrnet/fcn_hr18s_4x4_512x512_80k_vaihingen/fcn_hr18s_4x4_512x512_80k_vaihingen_20211231_230909-b23aae02.pth
 - Name: fcn_hr18_4x4_512x512_80k_vaihingen
-=======
-    Dataset: Potsdam
-    Metrics:
-      mIoU: 77.64
-      mIoU(ms+flip): 78.8
-  Config: configs/hrnet/fcn_hr18s_512x512_80k_potsdam.py
-  Weights: https://download.openmmlab.com/mmsegmentation/v0.5/hrnet/fcn_hr18s_512x512_80k_potsdam/fcn_hr18s_512x512_80k_potsdam_20211218_205517-ba32af63.pth
-- Name: fcn_hr18_512x512_80k_potsdam
->>>>>>> b997a13e
-  In Collection: hrnet
-  Metadata:
-    backbone: HRNetV2p-W18
-    crop size: (512,512)
-    lr schd: 80000
-    inference time (ms/im):
-<<<<<<< HEAD
+  In Collection: hrnet
+  Metadata:
+    backbone: HRNetV2p-W18
+    crop size: (512,512)
+    lr schd: 80000
+    inference time (ms/im):
     - value: 51.15
-=======
-    - value: 51.95
->>>>>>> b997a13e
       hardware: V100
       backend: PyTorch
       batch size: 1
@@ -579,7 +620,6 @@
     Training Memory (GB): 2.76
   Results:
   - Task: Semantic Segmentation
-<<<<<<< HEAD
     Dataset: Vaihingen
     Metrics:
       mIoU: 72.57
@@ -587,26 +627,13 @@
   Config: configs/hrnet/fcn_hr18_4x4_512x512_80k_vaihingen.py
   Weights: https://download.openmmlab.com/mmsegmentation/v0.5/hrnet/fcn_hr18_4x4_512x512_80k_vaihingen/fcn_hr18_4x4_512x512_80k_vaihingen_20211231_231216-2ec3ae8a.pth
 - Name: fcn_hr48_4x4_512x512_80k_vaihingen
-=======
-    Dataset: Potsdam
-    Metrics:
-      mIoU: 78.26
-      mIoU(ms+flip): 79.24
-  Config: configs/hrnet/fcn_hr18_512x512_80k_potsdam.py
-  Weights: https://download.openmmlab.com/mmsegmentation/v0.5/hrnet/fcn_hr18_512x512_80k_potsdam/fcn_hr18_512x512_80k_potsdam_20211218_205517-5d0387ad.pth
-- Name: fcn_hr48_512x512_80k_potsdam
->>>>>>> b997a13e
-  In Collection: hrnet
-  Metadata:
-    backbone: HRNetV2p-W48
-    crop size: (512,512)
-    lr schd: 80000
-    inference time (ms/im):
-<<<<<<< HEAD
+  In Collection: hrnet
+  Metadata:
+    backbone: HRNetV2p-W48
+    crop size: (512,512)
+    lr schd: 80000
+    inference time (ms/im):
     - value: 57.97
-=======
-    - value: 60.9
->>>>>>> b997a13e
       hardware: V100
       backend: PyTorch
       batch size: 1
@@ -615,18 +642,9 @@
     Training Memory (GB): 6.2
   Results:
   - Task: Semantic Segmentation
-<<<<<<< HEAD
     Dataset: Vaihingen
     Metrics:
       mIoU: 72.5
       mIoU(ms+flip): 73.52
   Config: configs/hrnet/fcn_hr48_4x4_512x512_80k_vaihingen.py
-  Weights: https://download.openmmlab.com/mmsegmentation/v0.5/hrnet/fcn_hr48_4x4_512x512_80k_vaihingen/fcn_hr48_4x4_512x512_80k_vaihingen_20211231_231244-7133cb22.pth
-=======
-    Dataset: Potsdam
-    Metrics:
-      mIoU: 78.39
-      mIoU(ms+flip): 79.34
-  Config: configs/hrnet/fcn_hr48_512x512_80k_potsdam.py
-  Weights: https://download.openmmlab.com/mmsegmentation/v0.5/hrnet/fcn_hr48_512x512_80k_potsdam/fcn_hr48_512x512_80k_potsdam_20211219_020601-97434c78.pth
->>>>>>> b997a13e
+  Weights: https://download.openmmlab.com/mmsegmentation/v0.5/hrnet/fcn_hr48_4x4_512x512_80k_vaihingen/fcn_hr48_4x4_512x512_80k_vaihingen_20211231_231244-7133cb22.pth