# optimizer
optimizer = dict(type='SGD', lr=0.01, momentum=0.9, weight_decay=0.0005)
optim_wrapper = dict(type='OptimWrapper', optimizer=optimizer, clip_grad=None)
# learning policy
<<<<<<< HEAD
lr_config = dict(policy='poly', power=0.9, min_lr=1e-4, by_epoch=False)
# runtime settings
runner = dict(type='IterBasedRunner', max_iters=20000)
checkpoint_config = dict(by_epoch=False, interval=2000)
evaluation = dict(interval=2000, metric='mIoU', pre_eval=True)
=======
param_scheduler = [
    dict(
        type='PolyLR',
        eta_min=1e-4,
        power=0.9,
        begin=0,
        end=20000,
        by_epoch=False)
]
# training schedule for 20k
train_cfg = dict(type='IterBasedTrainLoop', max_iters=20000, val_interval=2000)
val_cfg = dict(type='ValLoop')
test_cfg = dict(type='TestLoop')
default_hooks = dict(
    timer=dict(type='IterTimerHook'),
    logger=dict(type='LoggerHook', interval=50, log_metric_by_epoch=False),
    param_scheduler=dict(type='ParamSchedulerHook'),
    checkpoint=dict(type='CheckpointHook', by_epoch=False, interval=2000),
    sampler_seed=dict(type='DistSamplerSeedHook'),
    visualization=dict(type='SegVisualizationHook'))
>>>>>>> 7ac0888d
<|MERGE_RESOLUTION|>--- conflicted
+++ resolved
@@ -2,13 +2,6 @@
 optimizer = dict(type='SGD', lr=0.01, momentum=0.9, weight_decay=0.0005)
 optim_wrapper = dict(type='OptimWrapper', optimizer=optimizer, clip_grad=None)
 # learning policy
-<<<<<<< HEAD
-lr_config = dict(policy='poly', power=0.9, min_lr=1e-4, by_epoch=False)
-# runtime settings
-runner = dict(type='IterBasedRunner', max_iters=20000)
-checkpoint_config = dict(by_epoch=False, interval=2000)
-evaluation = dict(interval=2000, metric='mIoU', pre_eval=True)
-=======
 param_scheduler = [
     dict(
         type='PolyLR',
@@ -28,5 +21,4 @@
     param_scheduler=dict(type='ParamSchedulerHook'),
     checkpoint=dict(type='CheckpointHook', by_epoch=False, interval=2000),
     sampler_seed=dict(type='DistSamplerSeedHook'),
-    visualization=dict(type='SegVisualizationHook'))
->>>>>>> 7ac0888d
+    visualization=dict(type='SegVisualizationHook'))