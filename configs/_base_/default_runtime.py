<<<<<<< HEAD
# yapf:disable
log_config = dict(
    interval=50,
    hooks=[
        dict(type='TextLoggerHook', by_epoch=False),
        # dict(type='TensorboardLoggerHook')
        # dict(type='PaviLoggerHook') # for internal services
    ])
# yapf:enable
dist_params = dict(backend='nccl')
=======
default_scope = 'mmseg'
env_cfg = dict(
    cudnn_benchmark=True,
    mp_cfg=dict(mp_start_method='fork', opencv_num_threads=0),
    dist_cfg=dict(backend='nccl'),
)
vis_backends = [dict(type='LocalVisBackend')]
visualizer = dict(
    type='SegLocalVisualizer', vis_backends=vis_backends, name='visualizer')
log_processor = dict(by_epoch=False)
>>>>>>> 7ac0888d
log_level = 'INFO'
load_from = None
resume = False

tta_model = dict(type='SegTTAModel')<|MERGE_RESOLUTION|>--- conflicted
+++ resolved
@@ -1,15 +1,3 @@
-<<<<<<< HEAD
-# yapf:disable
-log_config = dict(
-    interval=50,
-    hooks=[
-        dict(type='TextLoggerHook', by_epoch=False),
-        # dict(type='TensorboardLoggerHook')
-        # dict(type='PaviLoggerHook') # for internal services
-    ])
-# yapf:enable
-dist_params = dict(backend='nccl')
-=======
 default_scope = 'mmseg'
 env_cfg = dict(
     cudnn_benchmark=True,
@@ -20,7 +8,6 @@
 visualizer = dict(
     type='SegLocalVisualizer', vis_backends=vis_backends, name='visualizer')
 log_processor = dict(by_epoch=False)
->>>>>>> 7ac0888d
 log_level = 'INFO'
 load_from = None
 resume = False
