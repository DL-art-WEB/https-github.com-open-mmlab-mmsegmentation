Collections:
- Name: pspnet
  Metadata:
    Training Data:
    - Cityscapes
    - ADE20K
    - Pascal VOC 2012 + Aug
    - Pascal Context
    - Pascal Context 59
    - Dark Zurich and Nighttime Driving
    - COCO-Stuff 10k
    - COCO-Stuff 164k
    - LoveDA
<<<<<<< HEAD
    - Vaihingen
=======
    - Potsdam
>>>>>>> b997a13e
  Paper:
    URL: https://arxiv.org/abs/1612.01105
    Title: Pyramid Scene Parsing Network
  README: configs/pspnet/README.md
  Code:
    URL: https://github.com/open-mmlab/mmsegmentation/blob/v0.17.0/mmseg/models/decode_heads/psp_head.py#L63
    Version: v0.17.0
  Converted From:
    Code: https://github.com/hszhao/PSPNet
Models:
- Name: pspnet_r50-d8_512x1024_40k_cityscapes
  In Collection: pspnet
  Metadata:
    backbone: R-50-D8
    crop size: (512,1024)
    lr schd: 40000
    inference time (ms/im):
    - value: 245.7
      hardware: V100
      backend: PyTorch
      batch size: 1
      mode: FP32
      resolution: (512,1024)
    Training Memory (GB): 6.1
  Results:
  - Task: Semantic Segmentation
    Dataset: Cityscapes
    Metrics:
      mIoU: 77.85
      mIoU(ms+flip): 79.18
  Config: configs/pspnet/pspnet_r50-d8_512x1024_40k_cityscapes.py
  Weights: https://download.openmmlab.com/mmsegmentation/v0.5/pspnet/pspnet_r50-d8_512x1024_40k_cityscapes/pspnet_r50-d8_512x1024_40k_cityscapes_20200605_003338-2966598c.pth
- Name: pspnet_r101-d8_512x1024_40k_cityscapes
  In Collection: pspnet
  Metadata:
    backbone: R-101-D8
    crop size: (512,1024)
    lr schd: 40000
    inference time (ms/im):
    - value: 373.13
      hardware: V100
      backend: PyTorch
      batch size: 1
      mode: FP32
      resolution: (512,1024)
    Training Memory (GB): 9.6
  Results:
  - Task: Semantic Segmentation
    Dataset: Cityscapes
    Metrics:
      mIoU: 78.34
      mIoU(ms+flip): 79.74
  Config: configs/pspnet/pspnet_r101-d8_512x1024_40k_cityscapes.py
  Weights: https://download.openmmlab.com/mmsegmentation/v0.5/pspnet/pspnet_r101-d8_512x1024_40k_cityscapes/pspnet_r101-d8_512x1024_40k_cityscapes_20200604_232751-467e7cf4.pth
- Name: pspnet_r50-d8_769x769_40k_cityscapes
  In Collection: pspnet
  Metadata:
    backbone: R-50-D8
    crop size: (769,769)
    lr schd: 40000
    inference time (ms/im):
    - value: 568.18
      hardware: V100
      backend: PyTorch
      batch size: 1
      mode: FP32
      resolution: (769,769)
    Training Memory (GB): 6.9
  Results:
  - Task: Semantic Segmentation
    Dataset: Cityscapes
    Metrics:
      mIoU: 78.26
      mIoU(ms+flip): 79.88
  Config: configs/pspnet/pspnet_r50-d8_769x769_40k_cityscapes.py
  Weights: https://download.openmmlab.com/mmsegmentation/v0.5/pspnet/pspnet_r50-d8_769x769_40k_cityscapes/pspnet_r50-d8_769x769_40k_cityscapes_20200606_112725-86638686.pth
- Name: pspnet_r101-d8_769x769_40k_cityscapes
  In Collection: pspnet
  Metadata:
    backbone: R-101-D8
    crop size: (769,769)
    lr schd: 40000
    inference time (ms/im):
    - value: 869.57
      hardware: V100
      backend: PyTorch
      batch size: 1
      mode: FP32
      resolution: (769,769)
    Training Memory (GB): 10.9
  Results:
  - Task: Semantic Segmentation
    Dataset: Cityscapes
    Metrics:
      mIoU: 79.08
      mIoU(ms+flip): 80.28
  Config: configs/pspnet/pspnet_r101-d8_769x769_40k_cityscapes.py
  Weights: https://download.openmmlab.com/mmsegmentation/v0.5/pspnet/pspnet_r101-d8_769x769_40k_cityscapes/pspnet_r101-d8_769x769_40k_cityscapes_20200606_112753-61c6f5be.pth
- Name: pspnet_r18-d8_512x1024_80k_cityscapes
  In Collection: pspnet
  Metadata:
    backbone: R-18-D8
    crop size: (512,1024)
    lr schd: 80000
    inference time (ms/im):
    - value: 63.65
      hardware: V100
      backend: PyTorch
      batch size: 1
      mode: FP32
      resolution: (512,1024)
    Training Memory (GB): 1.7
  Results:
  - Task: Semantic Segmentation
    Dataset: Cityscapes
    Metrics:
      mIoU: 74.87
      mIoU(ms+flip): 76.04
  Config: configs/pspnet/pspnet_r18-d8_512x1024_80k_cityscapes.py
  Weights: https://download.openmmlab.com/mmsegmentation/v0.5/pspnet/pspnet_r18-d8_512x1024_80k_cityscapes/pspnet_r18-d8_512x1024_80k_cityscapes_20201225_021458-09ffa746.pth
- Name: pspnet_r50-d8_512x1024_80k_cityscapes
  In Collection: pspnet
  Metadata:
    backbone: R-50-D8
    crop size: (512,1024)
    lr schd: 80000
  Results:
  - Task: Semantic Segmentation
    Dataset: Cityscapes
    Metrics:
      mIoU: 78.55
      mIoU(ms+flip): 79.79
  Config: configs/pspnet/pspnet_r50-d8_512x1024_80k_cityscapes.py
  Weights: https://download.openmmlab.com/mmsegmentation/v0.5/pspnet/pspnet_r50-d8_512x1024_80k_cityscapes/pspnet_r50-d8_512x1024_80k_cityscapes_20200606_112131-2376f12b.pth
- Name: pspnet_r101-d8_512x1024_80k_cityscapes
  In Collection: pspnet
  Metadata:
    backbone: R-101-D8
    crop size: (512,1024)
    lr schd: 80000
  Results:
  - Task: Semantic Segmentation
    Dataset: Cityscapes
    Metrics:
      mIoU: 79.76
      mIoU(ms+flip): 81.01
  Config: configs/pspnet/pspnet_r101-d8_512x1024_80k_cityscapes.py
  Weights: https://download.openmmlab.com/mmsegmentation/v0.5/pspnet/pspnet_r101-d8_512x1024_80k_cityscapes/pspnet_r101-d8_512x1024_80k_cityscapes_20200606_112211-e1e1100f.pth
- Name: pspnet_r101-d8_fp16_512x1024_80k_cityscapes
  In Collection: pspnet
  Metadata:
    backbone: R-101-D8
    crop size: (512,1024)
    lr schd: 80000
    inference time (ms/im):
    - value: 114.03
      hardware: V100
      backend: PyTorch
      batch size: 1
      mode: FP16
      resolution: (512,1024)
    Training Memory (GB): 5.34
  Results:
  - Task: Semantic Segmentation
    Dataset: Cityscapes
    Metrics:
      mIoU: 79.46
  Config: configs/pspnet/pspnet_r101-d8_fp16_512x1024_80k_cityscapes.py
  Weights: https://download.openmmlab.com/mmsegmentation/v0.5/pspnet/pspnet_r101-d8_fp16_512x1024_80k_cityscapes/pspnet_r101-d8_fp16_512x1024_80k_cityscapes_20200717_230919-a0875e5c.pth
- Name: pspnet_r18-d8_769x769_80k_cityscapes
  In Collection: pspnet
  Metadata:
    backbone: R-18-D8
    crop size: (769,769)
    lr schd: 80000
    inference time (ms/im):
    - value: 161.29
      hardware: V100
      backend: PyTorch
      batch size: 1
      mode: FP32
      resolution: (769,769)
    Training Memory (GB): 1.9
  Results:
  - Task: Semantic Segmentation
    Dataset: Cityscapes
    Metrics:
      mIoU: 75.9
      mIoU(ms+flip): 77.86
  Config: configs/pspnet/pspnet_r18-d8_769x769_80k_cityscapes.py
  Weights: https://download.openmmlab.com/mmsegmentation/v0.5/pspnet/pspnet_r18-d8_769x769_80k_cityscapes/pspnet_r18-d8_769x769_80k_cityscapes_20201225_021458-3deefc62.pth
- Name: pspnet_r50-d8_769x769_80k_cityscapes
  In Collection: pspnet
  Metadata:
    backbone: R-50-D8
    crop size: (769,769)
    lr schd: 80000
  Results:
  - Task: Semantic Segmentation
    Dataset: Cityscapes
    Metrics:
      mIoU: 79.59
      mIoU(ms+flip): 80.69
  Config: configs/pspnet/pspnet_r50-d8_769x769_80k_cityscapes.py
  Weights: https://download.openmmlab.com/mmsegmentation/v0.5/pspnet/pspnet_r50-d8_769x769_80k_cityscapes/pspnet_r50-d8_769x769_80k_cityscapes_20200606_210121-5ccf03dd.pth
- Name: pspnet_r101-d8_769x769_80k_cityscapes
  In Collection: pspnet
  Metadata:
    backbone: R-101-D8
    crop size: (769,769)
    lr schd: 80000
  Results:
  - Task: Semantic Segmentation
    Dataset: Cityscapes
    Metrics:
      mIoU: 79.77
      mIoU(ms+flip): 81.06
  Config: configs/pspnet/pspnet_r101-d8_769x769_80k_cityscapes.py
  Weights: https://download.openmmlab.com/mmsegmentation/v0.5/pspnet/pspnet_r101-d8_769x769_80k_cityscapes/pspnet_r101-d8_769x769_80k_cityscapes_20200606_225055-dba412fa.pth
- Name: pspnet_r18b-d8_512x1024_80k_cityscapes
  In Collection: pspnet
  Metadata:
    backbone: R-18b-D8
    crop size: (512,1024)
    lr schd: 80000
    inference time (ms/im):
    - value: 61.43
      hardware: V100
      backend: PyTorch
      batch size: 1
      mode: FP32
      resolution: (512,1024)
    Training Memory (GB): 1.5
  Results:
  - Task: Semantic Segmentation
    Dataset: Cityscapes
    Metrics:
      mIoU: 74.23
      mIoU(ms+flip): 75.79
  Config: configs/pspnet/pspnet_r18b-d8_512x1024_80k_cityscapes.py
  Weights: https://download.openmmlab.com/mmsegmentation/v0.5/pspnet/pspnet_r18b-d8_512x1024_80k_cityscapes/pspnet_r18b-d8_512x1024_80k_cityscapes_20201226_063116-26928a60.pth
- Name: pspnet_r50b-d8_512x1024_80k_cityscapes
  In Collection: pspnet
  Metadata:
    backbone: R-50b-D8
    crop size: (512,1024)
    lr schd: 80000
    inference time (ms/im):
    - value: 232.56
      hardware: V100
      backend: PyTorch
      batch size: 1
      mode: FP32
      resolution: (512,1024)
    Training Memory (GB): 6.0
  Results:
  - Task: Semantic Segmentation
    Dataset: Cityscapes
    Metrics:
      mIoU: 78.22
      mIoU(ms+flip): 79.46
  Config: configs/pspnet/pspnet_r50b-d8_512x1024_80k_cityscapes.py
  Weights: https://download.openmmlab.com/mmsegmentation/v0.5/pspnet/pspnet_r50b-d8_512x1024_80k_cityscapes/pspnet_r50b-d8_512x1024_80k_cityscapes_20201225_094315-6344287a.pth
- Name: pspnet_r101b-d8_512x1024_80k_cityscapes
  In Collection: pspnet
  Metadata:
    backbone: R-101b-D8
    crop size: (512,1024)
    lr schd: 80000
    inference time (ms/im):
    - value: 362.32
      hardware: V100
      backend: PyTorch
      batch size: 1
      mode: FP32
      resolution: (512,1024)
    Training Memory (GB): 9.5
  Results:
  - Task: Semantic Segmentation
    Dataset: Cityscapes
    Metrics:
      mIoU: 79.69
      mIoU(ms+flip): 80.79
  Config: configs/pspnet/pspnet_r101b-d8_512x1024_80k_cityscapes.py
  Weights: https://download.openmmlab.com/mmsegmentation/v0.5/pspnet/pspnet_r101b-d8_512x1024_80k_cityscapes/pspnet_r101b-d8_512x1024_80k_cityscapes_20201226_170012-3a4d38ab.pth
- Name: pspnet_r18b-d8_769x769_80k_cityscapes
  In Collection: pspnet
  Metadata:
    backbone: R-18b-D8
    crop size: (769,769)
    lr schd: 80000
    inference time (ms/im):
    - value: 156.01
      hardware: V100
      backend: PyTorch
      batch size: 1
      mode: FP32
      resolution: (769,769)
    Training Memory (GB): 1.7
  Results:
  - Task: Semantic Segmentation
    Dataset: Cityscapes
    Metrics:
      mIoU: 74.92
      mIoU(ms+flip): 76.9
  Config: configs/pspnet/pspnet_r18b-d8_769x769_80k_cityscapes.py
  Weights: https://download.openmmlab.com/mmsegmentation/v0.5/pspnet/pspnet_r18b-d8_769x769_80k_cityscapes/pspnet_r18b-d8_769x769_80k_cityscapes_20201226_080942-bf98d186.pth
- Name: pspnet_r50b-d8_769x769_80k_cityscapes
  In Collection: pspnet
  Metadata:
    backbone: R-50b-D8
    crop size: (769,769)
    lr schd: 80000
    inference time (ms/im):
    - value: 531.91
      hardware: V100
      backend: PyTorch
      batch size: 1
      mode: FP32
      resolution: (769,769)
    Training Memory (GB): 6.8
  Results:
  - Task: Semantic Segmentation
    Dataset: Cityscapes
    Metrics:
      mIoU: 78.5
      mIoU(ms+flip): 79.96
  Config: configs/pspnet/pspnet_r50b-d8_769x769_80k_cityscapes.py
  Weights: https://download.openmmlab.com/mmsegmentation/v0.5/pspnet/pspnet_r50b-d8_769x769_80k_cityscapes/pspnet_r50b-d8_769x769_80k_cityscapes_20201225_094316-4c643cf6.pth
- Name: pspnet_r101b-d8_769x769_80k_cityscapes
  In Collection: pspnet
  Metadata:
    backbone: R-101b-D8
    crop size: (769,769)
    lr schd: 80000
    inference time (ms/im):
    - value: 854.7
      hardware: V100
      backend: PyTorch
      batch size: 1
      mode: FP32
      resolution: (769,769)
    Training Memory (GB): 10.8
  Results:
  - Task: Semantic Segmentation
    Dataset: Cityscapes
    Metrics:
      mIoU: 78.87
      mIoU(ms+flip): 80.04
  Config: configs/pspnet/pspnet_r101b-d8_769x769_80k_cityscapes.py
  Weights: https://download.openmmlab.com/mmsegmentation/v0.5/pspnet/pspnet_r101b-d8_769x769_80k_cityscapes/pspnet_r101b-d8_769x769_80k_cityscapes_20201226_171823-f0e7c293.pth
- Name: pspnet_r50-d8_512x512_80k_ade20k
  In Collection: pspnet
  Metadata:
    backbone: R-50-D8
    crop size: (512,512)
    lr schd: 80000
    inference time (ms/im):
    - value: 42.5
      hardware: V100
      backend: PyTorch
      batch size: 1
      mode: FP32
      resolution: (512,512)
    Training Memory (GB): 8.5
  Results:
  - Task: Semantic Segmentation
    Dataset: ADE20K
    Metrics:
      mIoU: 41.13
      mIoU(ms+flip): 41.94
  Config: configs/pspnet/pspnet_r50-d8_512x512_80k_ade20k.py
  Weights: https://download.openmmlab.com/mmsegmentation/v0.5/pspnet/pspnet_r50-d8_512x512_80k_ade20k/pspnet_r50-d8_512x512_80k_ade20k_20200615_014128-15a8b914.pth
- Name: pspnet_r101-d8_512x512_80k_ade20k
  In Collection: pspnet
  Metadata:
    backbone: R-101-D8
    crop size: (512,512)
    lr schd: 80000
    inference time (ms/im):
    - value: 65.36
      hardware: V100
      backend: PyTorch
      batch size: 1
      mode: FP32
      resolution: (512,512)
    Training Memory (GB): 12.0
  Results:
  - Task: Semantic Segmentation
    Dataset: ADE20K
    Metrics:
      mIoU: 43.57
      mIoU(ms+flip): 44.35
  Config: configs/pspnet/pspnet_r101-d8_512x512_80k_ade20k.py
  Weights: https://download.openmmlab.com/mmsegmentation/v0.5/pspnet/pspnet_r101-d8_512x512_80k_ade20k/pspnet_r101-d8_512x512_80k_ade20k_20200614_031423-b6e782f0.pth
- Name: pspnet_r50-d8_512x512_160k_ade20k
  In Collection: pspnet
  Metadata:
    backbone: R-50-D8
    crop size: (512,512)
    lr schd: 160000
  Results:
  - Task: Semantic Segmentation
    Dataset: ADE20K
    Metrics:
      mIoU: 42.48
      mIoU(ms+flip): 43.44
  Config: configs/pspnet/pspnet_r50-d8_512x512_160k_ade20k.py
  Weights: https://download.openmmlab.com/mmsegmentation/v0.5/pspnet/pspnet_r50-d8_512x512_160k_ade20k/pspnet_r50-d8_512x512_160k_ade20k_20200615_184358-1890b0bd.pth
- Name: pspnet_r101-d8_512x512_160k_ade20k
  In Collection: pspnet
  Metadata:
    backbone: R-101-D8
    crop size: (512,512)
    lr schd: 160000
  Results:
  - Task: Semantic Segmentation
    Dataset: ADE20K
    Metrics:
      mIoU: 44.39
      mIoU(ms+flip): 45.35
  Config: configs/pspnet/pspnet_r101-d8_512x512_160k_ade20k.py
  Weights: https://download.openmmlab.com/mmsegmentation/v0.5/pspnet/pspnet_r101-d8_512x512_160k_ade20k/pspnet_r101-d8_512x512_160k_ade20k_20200615_100650-967c316f.pth
- Name: pspnet_r50-d8_512x512_20k_voc12aug
  In Collection: pspnet
  Metadata:
    backbone: R-50-D8
    crop size: (512,512)
    lr schd: 20000
    inference time (ms/im):
    - value: 42.39
      hardware: V100
      backend: PyTorch
      batch size: 1
      mode: FP32
      resolution: (512,512)
    Training Memory (GB): 6.1
  Results:
  - Task: Semantic Segmentation
    Dataset: Pascal VOC 2012 + Aug
    Metrics:
      mIoU: 76.78
      mIoU(ms+flip): 77.61
  Config: configs/pspnet/pspnet_r50-d8_512x512_20k_voc12aug.py
  Weights: https://download.openmmlab.com/mmsegmentation/v0.5/pspnet/pspnet_r50-d8_512x512_20k_voc12aug/pspnet_r50-d8_512x512_20k_voc12aug_20200617_101958-ed5dfbd9.pth
- Name: pspnet_r101-d8_512x512_20k_voc12aug
  In Collection: pspnet
  Metadata:
    backbone: R-101-D8
    crop size: (512,512)
    lr schd: 20000
    inference time (ms/im):
    - value: 66.58
      hardware: V100
      backend: PyTorch
      batch size: 1
      mode: FP32
      resolution: (512,512)
    Training Memory (GB): 9.6
  Results:
  - Task: Semantic Segmentation
    Dataset: Pascal VOC 2012 + Aug
    Metrics:
      mIoU: 78.47
      mIoU(ms+flip): 79.25
  Config: configs/pspnet/pspnet_r101-d8_512x512_20k_voc12aug.py
  Weights: https://download.openmmlab.com/mmsegmentation/v0.5/pspnet/pspnet_r101-d8_512x512_20k_voc12aug/pspnet_r101-d8_512x512_20k_voc12aug_20200617_102003-4aef3c9a.pth
- Name: pspnet_r50-d8_512x512_40k_voc12aug
  In Collection: pspnet
  Metadata:
    backbone: R-50-D8
    crop size: (512,512)
    lr schd: 40000
  Results:
  - Task: Semantic Segmentation
    Dataset: Pascal VOC 2012 + Aug
    Metrics:
      mIoU: 77.29
      mIoU(ms+flip): 78.48
  Config: configs/pspnet/pspnet_r50-d8_512x512_40k_voc12aug.py
  Weights: https://download.openmmlab.com/mmsegmentation/v0.5/pspnet/pspnet_r50-d8_512x512_40k_voc12aug/pspnet_r50-d8_512x512_40k_voc12aug_20200613_161222-ae9c1b8c.pth
- Name: pspnet_r101-d8_512x512_40k_voc12aug
  In Collection: pspnet
  Metadata:
    backbone: R-101-D8
    crop size: (512,512)
    lr schd: 40000
  Results:
  - Task: Semantic Segmentation
    Dataset: Pascal VOC 2012 + Aug
    Metrics:
      mIoU: 78.52
      mIoU(ms+flip): 79.57
  Config: configs/pspnet/pspnet_r101-d8_512x512_40k_voc12aug.py
  Weights: https://download.openmmlab.com/mmsegmentation/v0.5/pspnet/pspnet_r101-d8_512x512_40k_voc12aug/pspnet_r101-d8_512x512_40k_voc12aug_20200613_161222-bc933b18.pth
- Name: pspnet_r101-d8_480x480_40k_pascal_context
  In Collection: pspnet
  Metadata:
    backbone: R-101-D8
    crop size: (480,480)
    lr schd: 40000
    inference time (ms/im):
    - value: 103.31
      hardware: V100
      backend: PyTorch
      batch size: 1
      mode: FP32
      resolution: (480,480)
    Training Memory (GB): 8.8
  Results:
  - Task: Semantic Segmentation
    Dataset: Pascal Context
    Metrics:
      mIoU: 46.6
      mIoU(ms+flip): 47.78
  Config: configs/pspnet/pspnet_r101-d8_480x480_40k_pascal_context.py
  Weights: https://download.openmmlab.com/mmsegmentation/v0.5/pspnet/pspnet_r101-d8_480x480_40k_pascal_context/pspnet_r101-d8_480x480_40k_pascal_context_20200911_211210-bf0f5d7c.pth
- Name: pspnet_r101-d8_480x480_80k_pascal_context
  In Collection: pspnet
  Metadata:
    backbone: R-101-D8
    crop size: (480,480)
    lr schd: 80000
  Results:
  - Task: Semantic Segmentation
    Dataset: Pascal Context
    Metrics:
      mIoU: 46.03
      mIoU(ms+flip): 47.15
  Config: configs/pspnet/pspnet_r101-d8_480x480_80k_pascal_context.py
  Weights: https://download.openmmlab.com/mmsegmentation/v0.5/pspnet/pspnet_r101-d8_480x480_80k_pascal_context/pspnet_r101-d8_480x480_80k_pascal_context_20200911_190530-c86d6233.pth
- Name: pspnet_r101-d8_480x480_40k_pascal_context_59
  In Collection: pspnet
  Metadata:
    backbone: R-101-D8
    crop size: (480,480)
    lr schd: 40000
  Results:
  - Task: Semantic Segmentation
    Dataset: Pascal Context 59
    Metrics:
      mIoU: 52.02
      mIoU(ms+flip): 53.54
  Config: configs/pspnet/pspnet_r101-d8_480x480_40k_pascal_context_59.py
  Weights: https://download.openmmlab.com/mmsegmentation/v0.5/pspnet/pspnet_r101-d8_480x480_40k_pascal_context_59/pspnet_r101-d8_480x480_40k_pascal_context_59_20210416_114524-86d44cd4.pth
- Name: pspnet_r101-d8_480x480_80k_pascal_context_59
  In Collection: pspnet
  Metadata:
    backbone: R-101-D8
    crop size: (480,480)
    lr schd: 80000
  Results:
  - Task: Semantic Segmentation
    Dataset: Pascal Context 59
    Metrics:
      mIoU: 52.47
      mIoU(ms+flip): 53.99
  Config: configs/pspnet/pspnet_r101-d8_480x480_80k_pascal_context_59.py
  Weights: https://download.openmmlab.com/mmsegmentation/v0.5/pspnet/pspnet_r101-d8_480x480_80k_pascal_context_59/pspnet_r101-d8_480x480_80k_pascal_context_59_20210416_114418-fa6caaa2.pth
- Name: pspnet_r50-d8_512x512_4x4_20k_coco-stuff10k
  In Collection: pspnet
  Metadata:
    backbone: R-50-D8
    crop size: (512,512)
    lr schd: 20000
    inference time (ms/im):
    - value: 48.78
      hardware: V100
      backend: PyTorch
      batch size: 1
      mode: FP32
      resolution: (512,512)
    Training Memory (GB): 9.6
  Results:
  - Task: Semantic Segmentation
    Dataset: COCO-Stuff 10k
    Metrics:
      mIoU: 35.69
      mIoU(ms+flip): 36.62
  Config: configs/pspnet/pspnet_r50-d8_512x512_4x4_20k_coco-stuff10k.py
  Weights: https://download.openmmlab.com/mmsegmentation/v0.5/pspnet/pspnet_r50-d8_512x512_4x4_20k_coco-stuff10k/pspnet_r50-d8_512x512_4x4_20k_coco-stuff10k_20210820_203258-b88df27f.pth
- Name: pspnet_r101-d8_512x512_4x4_20k_coco-stuff10k
  In Collection: pspnet
  Metadata:
    backbone: R-101-D8
    crop size: (512,512)
    lr schd: 20000
    inference time (ms/im):
    - value: 90.09
      hardware: V100
      backend: PyTorch
      batch size: 1
      mode: FP32
      resolution: (512,512)
    Training Memory (GB): 13.2
  Results:
  - Task: Semantic Segmentation
    Dataset: COCO-Stuff 10k
    Metrics:
      mIoU: 37.26
      mIoU(ms+flip): 38.52
  Config: configs/pspnet/pspnet_r101-d8_512x512_4x4_20k_coco-stuff10k.py
  Weights: https://download.openmmlab.com/mmsegmentation/v0.5/pspnet/pspnet_r101-d8_512x512_4x4_20k_coco-stuff10k/pspnet_r101-d8_512x512_4x4_20k_coco-stuff10k_20210820_232135-76aae482.pth
- Name: pspnet_r50-d8_512x512_4x4_40k_coco-stuff10k
  In Collection: pspnet
  Metadata:
    backbone: R-50-D8
    crop size: (512,512)
    lr schd: 40000
  Results:
  - Task: Semantic Segmentation
    Dataset: COCO-Stuff 10k
    Metrics:
      mIoU: 36.33
      mIoU(ms+flip): 37.24
  Config: configs/pspnet/pspnet_r50-d8_512x512_4x4_40k_coco-stuff10k.py
  Weights: https://download.openmmlab.com/mmsegmentation/v0.5/pspnet/pspnet_r50-d8_512x512_4x4_40k_coco-stuff10k/pspnet_r50-d8_512x512_4x4_40k_coco-stuff10k_20210821_030857-92e2902b.pth
- Name: pspnet_r101-d8_512x512_4x4_40k_coco-stuff10k
  In Collection: pspnet
  Metadata:
    backbone: R-101-D8
    crop size: (512,512)
    lr schd: 40000
  Results:
  - Task: Semantic Segmentation
    Dataset: COCO-Stuff 10k
    Metrics:
      mIoU: 37.76
      mIoU(ms+flip): 38.86
  Config: configs/pspnet/pspnet_r101-d8_512x512_4x4_40k_coco-stuff10k.py
  Weights: https://download.openmmlab.com/mmsegmentation/v0.5/pspnet/pspnet_r101-d8_512x512_4x4_40k_coco-stuff10k/pspnet_r101-d8_512x512_4x4_40k_coco-stuff10k_20210821_014022-831aec95.pth
- Name: pspnet_r50-d8_512x512_4x4_80k_coco-stuff164k
  In Collection: pspnet
  Metadata:
    backbone: R-50-D8
    crop size: (512,512)
    lr schd: 80000
    inference time (ms/im):
    - value: 48.78
      hardware: V100
      backend: PyTorch
      batch size: 1
      mode: FP32
      resolution: (512,512)
    Training Memory (GB): 9.6
  Results:
  - Task: Semantic Segmentation
    Dataset: COCO-Stuff 164k
    Metrics:
      mIoU: 38.8
      mIoU(ms+flip): 39.19
  Config: configs/pspnet/pspnet_r50-d8_512x512_4x4_80k_coco-stuff164k.py
  Weights: https://download.openmmlab.com/mmsegmentation/v0.5/pspnet/pspnet_r50-d8_512x512_4x4_80k_coco-stuff164k/pspnet_r50-d8_512x512_4x4_80k_coco-stuff164k_20210707_152034-0e41b2db.pth
- Name: pspnet_r101-d8_512x512_4x4_80k_coco-stuff164k
  In Collection: pspnet
  Metadata:
    backbone: R-101-D8
    crop size: (512,512)
    lr schd: 80000
    inference time (ms/im):
    - value: 90.09
      hardware: V100
      backend: PyTorch
      batch size: 1
      mode: FP32
      resolution: (512,512)
    Training Memory (GB): 13.2
  Results:
  - Task: Semantic Segmentation
    Dataset: COCO-Stuff 164k
    Metrics:
      mIoU: 40.34
      mIoU(ms+flip): 40.79
  Config: configs/pspnet/pspnet_r101-d8_512x512_4x4_80k_coco-stuff164k.py
  Weights: https://download.openmmlab.com/mmsegmentation/v0.5/pspnet/pspnet_r101-d8_512x512_4x4_80k_coco-stuff164k/pspnet_r101-d8_512x512_4x4_80k_coco-stuff164k_20210707_152034-7eb41789.pth
- Name: pspnet_r50-d8_512x512_4x4_160k_coco-stuff164k
  In Collection: pspnet
  Metadata:
    backbone: R-50-D8
    crop size: (512,512)
    lr schd: 160000
  Results:
  - Task: Semantic Segmentation
    Dataset: COCO-Stuff 164k
    Metrics:
      mIoU: 39.64
      mIoU(ms+flip): 39.97
  Config: configs/pspnet/pspnet_r50-d8_512x512_4x4_160k_coco-stuff164k.py
  Weights: https://download.openmmlab.com/mmsegmentation/v0.5/pspnet/pspnet_r50-d8_512x512_4x4_160k_coco-stuff164k/pspnet_r50-d8_512x512_4x4_160k_coco-stuff164k_20210707_152004-51276a57.pth
- Name: pspnet_r101-d8_512x512_4x4_160k_coco-stuff164k
  In Collection: pspnet
  Metadata:
    backbone: R-101-D8
    crop size: (512,512)
    lr schd: 160000
  Results:
  - Task: Semantic Segmentation
    Dataset: COCO-Stuff 164k
    Metrics:
      mIoU: 41.28
      mIoU(ms+flip): 41.66
  Config: configs/pspnet/pspnet_r101-d8_512x512_4x4_160k_coco-stuff164k.py
  Weights: https://download.openmmlab.com/mmsegmentation/v0.5/pspnet/pspnet_r101-d8_512x512_4x4_160k_coco-stuff164k/pspnet_r101-d8_512x512_4x4_160k_coco-stuff164k_20210707_152004-4af9621b.pth
- Name: pspnet_r50-d8_512x512_4x4_320k_coco-stuff164k
  In Collection: pspnet
  Metadata:
    backbone: R-50-D8
    crop size: (512,512)
    lr schd: 320000
  Results:
  - Task: Semantic Segmentation
    Dataset: COCO-Stuff 164k
    Metrics:
      mIoU: 40.53
      mIoU(ms+flip): 40.75
  Config: configs/pspnet/pspnet_r50-d8_512x512_4x4_320k_coco-stuff164k.py
  Weights: https://download.openmmlab.com/mmsegmentation/v0.5/pspnet/pspnet_r50-d8_512x512_4x4_320k_coco-stuff164k/pspnet_r50-d8_512x512_4x4_320k_coco-stuff164k_20210707_152004-be9610cc.pth
- Name: pspnet_r101-d8_512x512_4x4_320k_coco-stuff164k
  In Collection: pspnet
  Metadata:
    backbone: R-101-D8
    crop size: (512,512)
    lr schd: 320000
  Results:
  - Task: Semantic Segmentation
    Dataset: COCO-Stuff 164k
    Metrics:
      mIoU: 41.95
      mIoU(ms+flip): 42.42
  Config: configs/pspnet/pspnet_r101-d8_512x512_4x4_320k_coco-stuff164k.py
  Weights: https://download.openmmlab.com/mmsegmentation/v0.5/pspnet/pspnet_r101-d8_512x512_4x4_320k_coco-stuff164k/pspnet_r101-d8_512x512_4x4_320k_coco-stuff164k_20210707_152004-72220c60.pth
- Name: pspnet_r18-d8_512x512_80k_loveda
  In Collection: pspnet
  Metadata:
    backbone: R-18-D8
    crop size: (512,512)
    lr schd: 80000
    inference time (ms/im):
    - value: 37.22
      hardware: V100
      backend: PyTorch
      batch size: 1
      mode: FP32
      resolution: (512,512)
    Training Memory (GB): 1.45
  Results:
  - Task: Semantic Segmentation
    Dataset: LoveDA
    Metrics:
      mIoU: 48.62
      mIoU(ms+flip): 47.57
  Config: configs/pspnet/pspnet_r18-d8_512x512_80k_loveda.py
  Weights: https://download.openmmlab.com/mmsegmentation/v0.5/pspnet/pspnet_r18-d8_512x512_80k_loveda/pspnet_r18-d8_512x512_80k_loveda_20211105_052100-b97697f1.pth
- Name: pspnet_r50-d8_512x512_80k_loveda
  In Collection: pspnet
  Metadata:
    backbone: R-50-D8
    crop size: (512,512)
    lr schd: 80000
    inference time (ms/im):
    - value: 151.52
      hardware: V100
      backend: PyTorch
      batch size: 1
      mode: FP32
      resolution: (512,512)
    Training Memory (GB): 6.14
  Results:
  - Task: Semantic Segmentation
    Dataset: LoveDA
    Metrics:
      mIoU: 50.46
      mIoU(ms+flip): 50.19
  Config: configs/pspnet/pspnet_r50-d8_512x512_80k_loveda.py
  Weights: https://download.openmmlab.com/mmsegmentation/v0.5/pspnet/pspnet_r50-d8_512x512_80k_loveda/pspnet_r50-d8_512x512_80k_loveda_20211104_155728-88610f9f.pth
- Name: pspnet_r101-d8_512x512_80k_loveda
  In Collection: pspnet
  Metadata:
    backbone: R-101-D8
    crop size: (512,512)
    lr schd: 80000
    inference time (ms/im):
    - value: 218.34
      hardware: V100
      backend: PyTorch
      batch size: 1
      mode: FP32
      resolution: (512,512)
    Training Memory (GB): 9.61
  Results:
  - Task: Semantic Segmentation
    Dataset: LoveDA
    Metrics:
      mIoU: 51.86
      mIoU(ms+flip): 51.34
  Config: configs/pspnet/pspnet_r101-d8_512x512_80k_loveda.py
  Weights: https://download.openmmlab.com/mmsegmentation/v0.5/pspnet/pspnet_r101-d8_512x512_80k_loveda/pspnet_r101-d8_512x512_80k_loveda_20211104_153212-1c06c6a8.pth
<<<<<<< HEAD
- Name: pspnet_r18-d8_4x4_512x512_80k_vaihingen
=======
- Name: pspnet_r18-d8_4x4_512x512_80k_potsdam
>>>>>>> b997a13e
  In Collection: pspnet
  Metadata:
    backbone: R-18-D8
    crop size: (512,512)
    lr schd: 80000
    inference time (ms/im):
<<<<<<< HEAD
    - value: 11.76
=======
    - value: 11.75
>>>>>>> b997a13e
      hardware: V100
      backend: PyTorch
      batch size: 1
      mode: FP32
      resolution: (512,512)
<<<<<<< HEAD
    Training Memory (GB): 1.45
  Results:
  - Task: Semantic Segmentation
    Dataset: Vaihingen
    Metrics:
      mIoU: 71.46
      mIoU(ms+flip): 73.36
  Config: configs/pspnet/pspnet_r18-d8_4x4_512x512_80k_vaihingen.py
  Weights: https://download.openmmlab.com/mmsegmentation/v0.5/pspnet/pspnet_r18-d8_4x4_512x512_80k_vaihingen/pspnet_r18-d8_4x4_512x512_80k_vaihingen_20211228_160355-52a8a6f6.pth
- Name: pspnet_r50-d8_4x4_512x512_80k_vaihingen
=======
    Training Memory (GB): 1.5
  Results:
  - Task: Semantic Segmentation
    Dataset: Potsdam
    Metrics:
      mIoU: 77.09
      mIoU(ms+flip): 78.3
  Config: configs/pspnet/pspnet_r18-d8_4x4_512x512_80k_potsdam.py
  Weights: https://download.openmmlab.com/mmsegmentation/v0.5/pspnet/pspnet_r18-d8_4x4_512x512_80k_potsdam/pspnet_r18-d8_4x4_512x512_80k_potsdam_20211220_125612-7cd046e1.pth
- Name: pspnet_r50-d8_4x4_512x512_80k_potsdam
>>>>>>> b997a13e
  In Collection: pspnet
  Metadata:
    backbone: R-50-D8
    crop size: (512,512)
    lr schd: 80000
    inference time (ms/im):
<<<<<<< HEAD
    - value: 33.01
=======
    - value: 33.1
>>>>>>> b997a13e
      hardware: V100
      backend: PyTorch
      batch size: 1
      mode: FP32
      resolution: (512,512)
    Training Memory (GB): 6.14
  Results:
  - Task: Semantic Segmentation
<<<<<<< HEAD
    Dataset: Vaihingen
    Metrics:
      mIoU: 72.36
      mIoU(ms+flip): 73.75
  Config: configs/pspnet/pspnet_r50-d8_4x4_512x512_80k_vaihingen.py
  Weights: https://download.openmmlab.com/mmsegmentation/v0.5/pspnet/pspnet_r50-d8_4x4_512x512_80k_vaihingen/pspnet_r50-d8_4x4_512x512_80k_vaihingen_20211228_160355-382f8f5b.pth
- Name: pspnet_r101-d8_4x4_512x512_80k_vaihingen
=======
    Dataset: Potsdam
    Metrics:
      mIoU: 78.12
      mIoU(ms+flip): 78.98
  Config: configs/pspnet/pspnet_r50-d8_4x4_512x512_80k_potsdam.py
  Weights: https://download.openmmlab.com/mmsegmentation/v0.5/pspnet/pspnet_r50-d8_4x4_512x512_80k_potsdam/pspnet_r50-d8_4x4_512x512_80k_potsdam_20211219_043541-2dd5fe67.pth
- Name: pspnet_r101-d8_4x4_512x512_80k_potsdam
>>>>>>> b997a13e
  In Collection: pspnet
  Metadata:
    backbone: R-101-D8
    crop size: (512,512)
    lr schd: 80000
    inference time (ms/im):
<<<<<<< HEAD
    - value: 50.08
=======
    - value: 51.55
>>>>>>> b997a13e
      hardware: V100
      backend: PyTorch
      batch size: 1
      mode: FP32
      resolution: (512,512)
    Training Memory (GB): 9.61
  Results:
  - Task: Semantic Segmentation
<<<<<<< HEAD
    Dataset: Vaihingen
    Metrics:
      mIoU: 72.61
      mIoU(ms+flip): 74.18
  Config: configs/pspnet/pspnet_r101-d8_4x4_512x512_80k_vaihingen.py
  Weights: https://download.openmmlab.com/mmsegmentation/v0.5/pspnet/pspnet_r101-d8_4x4_512x512_80k_vaihingen/pspnet_r101-d8_4x4_512x512_80k_vaihingen_20211231_230806-8eba0a09.pth
=======
    Dataset: Potsdam
    Metrics:
      mIoU: 78.62
      mIoU(ms+flip): 79.47
  Config: configs/pspnet/pspnet_r101-d8_4x4_512x512_80k_potsdam.py
  Weights: https://download.openmmlab.com/mmsegmentation/v0.5/pspnet/pspnet_r101-d8_4x4_512x512_80k_potsdam/pspnet_r101-d8_4x4_512x512_80k_potsdam_20211220_125612-aed036c4.pth
>>>>>>> b997a13e
<|MERGE_RESOLUTION|>--- conflicted
+++ resolved
@@ -11,11 +11,8 @@
     - COCO-Stuff 10k
     - COCO-Stuff 164k
     - LoveDA
-<<<<<<< HEAD
+    - Potsdam
     - Vaihingen
-=======
-    - Potsdam
->>>>>>> b997a13e
   Paper:
     URL: https://arxiv.org/abs/1612.01105
     Title: Pyramid Scene Parsing Network
@@ -813,28 +810,85 @@
       mIoU(ms+flip): 51.34
   Config: configs/pspnet/pspnet_r101-d8_512x512_80k_loveda.py
   Weights: https://download.openmmlab.com/mmsegmentation/v0.5/pspnet/pspnet_r101-d8_512x512_80k_loveda/pspnet_r101-d8_512x512_80k_loveda_20211104_153212-1c06c6a8.pth
-<<<<<<< HEAD
+- Name: pspnet_r18-d8_4x4_512x512_80k_potsdam
+  In Collection: pspnet
+  Metadata:
+    backbone: R-18-D8
+    crop size: (512,512)
+    lr schd: 80000
+    inference time (ms/im):
+    - value: 11.75
+      hardware: V100
+      backend: PyTorch
+      batch size: 1
+      mode: FP32
+      resolution: (512,512)
+    Training Memory (GB): 1.5
+  Results:
+  - Task: Semantic Segmentation
+    Dataset: Potsdam
+    Metrics:
+      mIoU: 77.09
+      mIoU(ms+flip): 78.3
+  Config: configs/pspnet/pspnet_r18-d8_4x4_512x512_80k_potsdam.py
+  Weights: https://download.openmmlab.com/mmsegmentation/v0.5/pspnet/pspnet_r18-d8_4x4_512x512_80k_potsdam/pspnet_r18-d8_4x4_512x512_80k_potsdam_20211220_125612-7cd046e1.pth
+- Name: pspnet_r50-d8_4x4_512x512_80k_potsdam
+  In Collection: pspnet
+  Metadata:
+    backbone: R-50-D8
+    crop size: (512,512)
+    lr schd: 80000
+    inference time (ms/im):
+    - value: 33.1
+      hardware: V100
+      backend: PyTorch
+      batch size: 1
+      mode: FP32
+      resolution: (512,512)
+    Training Memory (GB): 6.14
+  Results:
+  - Task: Semantic Segmentation
+    Dataset: Potsdam
+    Metrics:
+      mIoU: 78.12
+      mIoU(ms+flip): 78.98
+  Config: configs/pspnet/pspnet_r50-d8_4x4_512x512_80k_potsdam.py
+  Weights: https://download.openmmlab.com/mmsegmentation/v0.5/pspnet/pspnet_r50-d8_4x4_512x512_80k_potsdam/pspnet_r50-d8_4x4_512x512_80k_potsdam_20211219_043541-2dd5fe67.pth
+- Name: pspnet_r101-d8_4x4_512x512_80k_potsdam
+  In Collection: pspnet
+  Metadata:
+    backbone: R-101-D8
+    crop size: (512,512)
+    lr schd: 80000
+    inference time (ms/im):
+    - value: 51.55
+      hardware: V100
+      backend: PyTorch
+      batch size: 1
+      mode: FP32
+      resolution: (512,512)
+    Training Memory (GB): 9.61
+  Results:
+  - Task: Semantic Segmentation
+    Dataset: Potsdam
+    Metrics:
+      mIoU: 78.62
+      mIoU(ms+flip): 79.47
+  Config: configs/pspnet/pspnet_r101-d8_4x4_512x512_80k_potsdam.py
+  Weights: https://download.openmmlab.com/mmsegmentation/v0.5/pspnet/pspnet_r101-d8_4x4_512x512_80k_potsdam/pspnet_r101-d8_4x4_512x512_80k_potsdam_20211220_125612-aed036c4.pth
 - Name: pspnet_r18-d8_4x4_512x512_80k_vaihingen
-=======
-- Name: pspnet_r18-d8_4x4_512x512_80k_potsdam
->>>>>>> b997a13e
   In Collection: pspnet
   Metadata:
     backbone: R-18-D8
     crop size: (512,512)
     lr schd: 80000
     inference time (ms/im):
-<<<<<<< HEAD
     - value: 11.76
-=======
-    - value: 11.75
->>>>>>> b997a13e
-      hardware: V100
-      backend: PyTorch
-      batch size: 1
-      mode: FP32
-      resolution: (512,512)
-<<<<<<< HEAD
+      hardware: V100
+      backend: PyTorch
+      batch size: 1
+      mode: FP32
+      resolution: (512,512)
     Training Memory (GB): 1.45
   Results:
   - Task: Semantic Segmentation
@@ -845,29 +899,13 @@
   Config: configs/pspnet/pspnet_r18-d8_4x4_512x512_80k_vaihingen.py
   Weights: https://download.openmmlab.com/mmsegmentation/v0.5/pspnet/pspnet_r18-d8_4x4_512x512_80k_vaihingen/pspnet_r18-d8_4x4_512x512_80k_vaihingen_20211228_160355-52a8a6f6.pth
 - Name: pspnet_r50-d8_4x4_512x512_80k_vaihingen
-=======
-    Training Memory (GB): 1.5
-  Results:
-  - Task: Semantic Segmentation
-    Dataset: Potsdam
-    Metrics:
-      mIoU: 77.09
-      mIoU(ms+flip): 78.3
-  Config: configs/pspnet/pspnet_r18-d8_4x4_512x512_80k_potsdam.py
-  Weights: https://download.openmmlab.com/mmsegmentation/v0.5/pspnet/pspnet_r18-d8_4x4_512x512_80k_potsdam/pspnet_r18-d8_4x4_512x512_80k_potsdam_20211220_125612-7cd046e1.pth
-- Name: pspnet_r50-d8_4x4_512x512_80k_potsdam
->>>>>>> b997a13e
-  In Collection: pspnet
-  Metadata:
-    backbone: R-50-D8
-    crop size: (512,512)
-    lr schd: 80000
-    inference time (ms/im):
-<<<<<<< HEAD
+  In Collection: pspnet
+  Metadata:
+    backbone: R-50-D8
+    crop size: (512,512)
+    lr schd: 80000
+    inference time (ms/im):
     - value: 33.01
-=======
-    - value: 33.1
->>>>>>> b997a13e
       hardware: V100
       backend: PyTorch
       batch size: 1
@@ -876,7 +914,6 @@
     Training Memory (GB): 6.14
   Results:
   - Task: Semantic Segmentation
-<<<<<<< HEAD
     Dataset: Vaihingen
     Metrics:
       mIoU: 72.36
@@ -884,26 +921,13 @@
   Config: configs/pspnet/pspnet_r50-d8_4x4_512x512_80k_vaihingen.py
   Weights: https://download.openmmlab.com/mmsegmentation/v0.5/pspnet/pspnet_r50-d8_4x4_512x512_80k_vaihingen/pspnet_r50-d8_4x4_512x512_80k_vaihingen_20211228_160355-382f8f5b.pth
 - Name: pspnet_r101-d8_4x4_512x512_80k_vaihingen
-=======
-    Dataset: Potsdam
-    Metrics:
-      mIoU: 78.12
-      mIoU(ms+flip): 78.98
-  Config: configs/pspnet/pspnet_r50-d8_4x4_512x512_80k_potsdam.py
-  Weights: https://download.openmmlab.com/mmsegmentation/v0.5/pspnet/pspnet_r50-d8_4x4_512x512_80k_potsdam/pspnet_r50-d8_4x4_512x512_80k_potsdam_20211219_043541-2dd5fe67.pth
-- Name: pspnet_r101-d8_4x4_512x512_80k_potsdam
->>>>>>> b997a13e
-  In Collection: pspnet
-  Metadata:
-    backbone: R-101-D8
-    crop size: (512,512)
-    lr schd: 80000
-    inference time (ms/im):
-<<<<<<< HEAD
+  In Collection: pspnet
+  Metadata:
+    backbone: R-101-D8
+    crop size: (512,512)
+    lr schd: 80000
+    inference time (ms/im):
     - value: 50.08
-=======
-    - value: 51.55
->>>>>>> b997a13e
       hardware: V100
       backend: PyTorch
       batch size: 1
@@ -912,18 +936,9 @@
     Training Memory (GB): 9.61
   Results:
   - Task: Semantic Segmentation
-<<<<<<< HEAD
     Dataset: Vaihingen
     Metrics:
       mIoU: 72.61
       mIoU(ms+flip): 74.18
   Config: configs/pspnet/pspnet_r101-d8_4x4_512x512_80k_vaihingen.py
-  Weights: https://download.openmmlab.com/mmsegmentation/v0.5/pspnet/pspnet_r101-d8_4x4_512x512_80k_vaihingen/pspnet_r101-d8_4x4_512x512_80k_vaihingen_20211231_230806-8eba0a09.pth
-=======
-    Dataset: Potsdam
-    Metrics:
-      mIoU: 78.62
-      mIoU(ms+flip): 79.47
-  Config: configs/pspnet/pspnet_r101-d8_4x4_512x512_80k_potsdam.py
-  Weights: https://download.openmmlab.com/mmsegmentation/v0.5/pspnet/pspnet_r101-d8_4x4_512x512_80k_potsdam/pspnet_r101-d8_4x4_512x512_80k_potsdam_20211220_125612-aed036c4.pth
->>>>>>> b997a13e
+  Weights: https://download.openmmlab.com/mmsegmentation/v0.5/pspnet/pspnet_r101-d8_4x4_512x512_80k_vaihingen/pspnet_r101-d8_4x4_512x512_80k_vaihingen_20211231_230806-8eba0a09.pth