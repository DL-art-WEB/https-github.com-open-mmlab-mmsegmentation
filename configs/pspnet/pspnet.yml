Collections:
- Name: pspnet
  Metadata:
    Training Data:
    - Cityscapes
    - ADE20K
    - Pascal VOC 2012 + Aug
    - Pascal Context
    - Pascal Context 59
    - Dark Zurich and Nighttime Driving
<<<<<<< HEAD
  Paper:
    URL: https://arxiv.org/abs/1612.01105
    Title: Pyramid Scene Parsing Network
  README: configs\pspnet\README.md
  Code:
    URL: https://github.com/open-mmlab/mmsegmentation/blob/v0.17.0/mmseg/models/decode_heads/psp_head.py#L63
    Version: v0.17.0
  Converted From:
    Weights: ''
    Code: https://github.com/hszhao/PSPNet
=======
    - COCO-Stuff 10k
    - COCO-Stuff 164k
  Name: pspnet
>>>>>>> 36eb2d8b
Models:
- Name: pspnet_r50-d8_512x1024_40k_cityscapes
  In Collection: pspnet
  Metadata:
    backbone: R-50-D8
    crop size: (512,1024)
    lr schd: 40000
    inference time (ms/im):
    - value: 245.7
      hardware: V100
      backend: PyTorch
      batch size: 1
      mode: FP32
      resolution: (512,1024)
    memory (GB): 6.1
  Results:
    Task: Semantic Segmentation
    Dataset: Cityscapes
    Metrics:
      mIoU: 77.85
      mIoU(ms+flip): 79.18
  Config: configs/pspnet/pspnet_r50-d8_512x1024_40k_cityscapes.py
  Weights: https://download.openmmlab.com/mmsegmentation/v0.5/pspnet/pspnet_r50-d8_512x1024_40k_cityscapes/pspnet_r50-d8_512x1024_40k_cityscapes_20200605_003338-2966598c.pth
- Name: pspnet_r101-d8_512x1024_40k_cityscapes
  In Collection: pspnet
  Metadata:
    backbone: R-101-D8
    crop size: (512,1024)
    lr schd: 40000
    inference time (ms/im):
    - value: 373.13
      hardware: V100
      backend: PyTorch
      batch size: 1
      mode: FP32
      resolution: (512,1024)
    memory (GB): 9.6
  Results:
    Task: Semantic Segmentation
    Dataset: Cityscapes
    Metrics:
      mIoU: 78.34
      mIoU(ms+flip): 79.74
  Config: configs/pspnet/pspnet_r101-d8_512x1024_40k_cityscapes.py
  Weights: https://download.openmmlab.com/mmsegmentation/v0.5/pspnet/pspnet_r101-d8_512x1024_40k_cityscapes/pspnet_r101-d8_512x1024_40k_cityscapes_20200604_232751-467e7cf4.pth
- Name: pspnet_r50-d8_769x769_40k_cityscapes
  In Collection: pspnet
  Metadata:
    backbone: R-50-D8
    crop size: (769,769)
    lr schd: 40000
    inference time (ms/im):
    - value: 568.18
      hardware: V100
      backend: PyTorch
      batch size: 1
      mode: FP32
      resolution: (769,769)
    memory (GB): 6.9
  Results:
    Task: Semantic Segmentation
    Dataset: Cityscapes
    Metrics:
      mIoU: 78.26
      mIoU(ms+flip): 79.88
  Config: configs/pspnet/pspnet_r50-d8_769x769_40k_cityscapes.py
  Weights: https://download.openmmlab.com/mmsegmentation/v0.5/pspnet/pspnet_r50-d8_769x769_40k_cityscapes/pspnet_r50-d8_769x769_40k_cityscapes_20200606_112725-86638686.pth
- Name: pspnet_r101-d8_769x769_40k_cityscapes
  In Collection: pspnet
  Metadata:
    backbone: R-101-D8
    crop size: (769,769)
    lr schd: 40000
    inference time (ms/im):
    - value: 869.57
      hardware: V100
      backend: PyTorch
      batch size: 1
      mode: FP32
      resolution: (769,769)
    memory (GB): 10.9
  Results:
    Task: Semantic Segmentation
    Dataset: Cityscapes
    Metrics:
      mIoU: 79.08
      mIoU(ms+flip): 80.28
  Config: configs/pspnet/pspnet_r101-d8_769x769_40k_cityscapes.py
  Weights: https://download.openmmlab.com/mmsegmentation/v0.5/pspnet/pspnet_r101-d8_769x769_40k_cityscapes/pspnet_r101-d8_769x769_40k_cityscapes_20200606_112753-61c6f5be.pth
- Name: pspnet_r18-d8_512x1024_80k_cityscapes
  In Collection: pspnet
  Metadata:
    backbone: R-18-D8
    crop size: (512,1024)
    lr schd: 80000
    inference time (ms/im):
    - value: 63.65
      hardware: V100
      backend: PyTorch
      batch size: 1
      mode: FP32
      resolution: (512,1024)
    memory (GB): 1.7
  Results:
    Task: Semantic Segmentation
    Dataset: Cityscapes
    Metrics:
      mIoU: 74.87
      mIoU(ms+flip): 76.04
  Config: configs/pspnet/pspnet_r18-d8_512x1024_80k_cityscapes.py
  Weights: https://download.openmmlab.com/mmsegmentation/v0.5/pspnet/pspnet_r18-d8_512x1024_80k_cityscapes/pspnet_r18-d8_512x1024_80k_cityscapes_20201225_021458-09ffa746.pth
- Name: pspnet_r50-d8_512x1024_80k_cityscapes
  In Collection: pspnet
  Metadata:
    backbone: R-50-D8
    crop size: (512,1024)
    lr schd: 80000
  Results:
    Task: Semantic Segmentation
    Dataset: Cityscapes
    Metrics:
      mIoU: 78.55
      mIoU(ms+flip): 79.79
  Config: configs/pspnet/pspnet_r50-d8_512x1024_80k_cityscapes.py
  Weights: https://download.openmmlab.com/mmsegmentation/v0.5/pspnet/pspnet_r50-d8_512x1024_80k_cityscapes/pspnet_r50-d8_512x1024_80k_cityscapes_20200606_112131-2376f12b.pth
- Name: pspnet_r101-d8_512x1024_80k_cityscapes
  In Collection: pspnet
  Metadata:
    backbone: R-101-D8
    crop size: (512,1024)
    lr schd: 80000
  Results:
    Task: Semantic Segmentation
    Dataset: Cityscapes
    Metrics:
      mIoU: 79.76
      mIoU(ms+flip): 81.01
  Config: configs/pspnet/pspnet_r101-d8_512x1024_80k_cityscapes.py
  Weights: https://download.openmmlab.com/mmsegmentation/v0.5/pspnet/pspnet_r101-d8_512x1024_80k_cityscapes/pspnet_r101-d8_512x1024_80k_cityscapes_20200606_112211-e1e1100f.pth
- Name: pspnet_r18-d8_769x769_80k_cityscapes
  In Collection: pspnet
  Metadata:
    backbone: R-18-D8
    crop size: (769,769)
    lr schd: 80000
    inference time (ms/im):
    - value: 161.29
      hardware: V100
      backend: PyTorch
      batch size: 1
      mode: FP32
      resolution: (769,769)
    memory (GB): 1.9
  Results:
    Task: Semantic Segmentation
    Dataset: Cityscapes
    Metrics:
      mIoU: 75.9
      mIoU(ms+flip): 77.86
  Config: configs/pspnet/pspnet_r18-d8_769x769_80k_cityscapes.py
  Weights: https://download.openmmlab.com/mmsegmentation/v0.5/pspnet/pspnet_r18-d8_769x769_80k_cityscapes/pspnet_r18-d8_769x769_80k_cityscapes_20201225_021458-3deefc62.pth
- Name: pspnet_r50-d8_769x769_80k_cityscapes
  In Collection: pspnet
  Metadata:
    backbone: R-50-D8
    crop size: (769,769)
    lr schd: 80000
  Results:
    Task: Semantic Segmentation
    Dataset: Cityscapes
    Metrics:
      mIoU: 79.59
      mIoU(ms+flip): 80.69
  Config: configs/pspnet/pspnet_r50-d8_769x769_80k_cityscapes.py
  Weights: https://download.openmmlab.com/mmsegmentation/v0.5/pspnet/pspnet_r50-d8_769x769_80k_cityscapes/pspnet_r50-d8_769x769_80k_cityscapes_20200606_210121-5ccf03dd.pth
- Name: pspnet_r101-d8_769x769_80k_cityscapes
  In Collection: pspnet
  Metadata:
    backbone: R-101-D8
    crop size: (769,769)
    lr schd: 80000
  Results:
    Task: Semantic Segmentation
    Dataset: Cityscapes
    Metrics:
      mIoU: 79.77
      mIoU(ms+flip): 81.06
  Config: configs/pspnet/pspnet_r101-d8_769x769_80k_cityscapes.py
  Weights: https://download.openmmlab.com/mmsegmentation/v0.5/pspnet/pspnet_r101-d8_769x769_80k_cityscapes/pspnet_r101-d8_769x769_80k_cityscapes_20200606_225055-dba412fa.pth
- Name: pspnet_r18b-d8_512x1024_80k_cityscapes
  In Collection: pspnet
  Metadata:
    backbone: R-18b-D8
    crop size: (512,1024)
    lr schd: 80000
    inference time (ms/im):
    - value: 61.43
      hardware: V100
      backend: PyTorch
      batch size: 1
      mode: FP32
      resolution: (512,1024)
    memory (GB): 1.5
  Results:
    Task: Semantic Segmentation
    Dataset: Cityscapes
    Metrics:
      mIoU: 74.23
      mIoU(ms+flip): 75.79
  Config: configs/pspnet/pspnet_r18b-d8_512x1024_80k_cityscapes.py
  Weights: https://download.openmmlab.com/mmsegmentation/v0.5/pspnet/pspnet_r18b-d8_512x1024_80k_cityscapes/pspnet_r18b-d8_512x1024_80k_cityscapes_20201226_063116-26928a60.pth
- Name: pspnet_r50b-d8_512x1024_80k_cityscapes
  In Collection: pspnet
  Metadata:
    backbone: R-50b-D8
    crop size: (512,1024)
    lr schd: 80000
    inference time (ms/im):
    - value: 232.56
      hardware: V100
      backend: PyTorch
      batch size: 1
      mode: FP32
      resolution: (512,1024)
    memory (GB): 6.0
  Results:
    Task: Semantic Segmentation
    Dataset: Cityscapes
    Metrics:
      mIoU: 78.22
      mIoU(ms+flip): 79.46
  Config: configs/pspnet/pspnet_r50b-d8_512x1024_80k_cityscapes.py
  Weights: https://download.openmmlab.com/mmsegmentation/v0.5/pspnet/pspnet_r50b-d8_512x1024_80k_cityscapes/pspnet_r50b-d8_512x1024_80k_cityscapes_20201225_094315-6344287a.pth
- Name: pspnet_r101b-d8_512x1024_80k_cityscapes
  In Collection: pspnet
  Metadata:
    backbone: R-101b-D8
    crop size: (512,1024)
    lr schd: 80000
    inference time (ms/im):
    - value: 362.32
      hardware: V100
      backend: PyTorch
      batch size: 1
      mode: FP32
      resolution: (512,1024)
    memory (GB): 9.5
  Results:
    Task: Semantic Segmentation
    Dataset: Cityscapes
    Metrics:
      mIoU: 79.69
      mIoU(ms+flip): 80.79
  Config: configs/pspnet/pspnet_r101b-d8_512x1024_80k_cityscapes.py
  Weights: https://download.openmmlab.com/mmsegmentation/v0.5/pspnet/pspnet_r101b-d8_512x1024_80k_cityscapes/pspnet_r101b-d8_512x1024_80k_cityscapes_20201226_170012-3a4d38ab.pth
- Name: pspnet_r18b-d8_769x769_80k_cityscapes
  In Collection: pspnet
  Metadata:
    backbone: R-18b-D8
    crop size: (769,769)
    lr schd: 80000
    inference time (ms/im):
    - value: 156.01
      hardware: V100
      backend: PyTorch
      batch size: 1
      mode: FP32
      resolution: (769,769)
    memory (GB): 1.7
  Results:
    Task: Semantic Segmentation
    Dataset: Cityscapes
    Metrics:
      mIoU: 74.92
      mIoU(ms+flip): 76.9
  Config: configs/pspnet/pspnet_r18b-d8_769x769_80k_cityscapes.py
  Weights: https://download.openmmlab.com/mmsegmentation/v0.5/pspnet/pspnet_r18b-d8_769x769_80k_cityscapes/pspnet_r18b-d8_769x769_80k_cityscapes_20201226_080942-bf98d186.pth
- Name: pspnet_r50b-d8_769x769_80k_cityscapes
  In Collection: pspnet
  Metadata:
    backbone: R-50b-D8
    crop size: (769,769)
    lr schd: 80000
    inference time (ms/im):
    - value: 531.91
      hardware: V100
      backend: PyTorch
      batch size: 1
      mode: FP32
      resolution: (769,769)
    memory (GB): 6.8
  Results:
    Task: Semantic Segmentation
    Dataset: Cityscapes
    Metrics:
      mIoU: 78.5
      mIoU(ms+flip): 79.96
  Config: configs/pspnet/pspnet_r50b-d8_769x769_80k_cityscapes.py
  Weights: https://download.openmmlab.com/mmsegmentation/v0.5/pspnet/pspnet_r50b-d8_769x769_80k_cityscapes/pspnet_r50b-d8_769x769_80k_cityscapes_20201225_094316-4c643cf6.pth
- Name: pspnet_r101b-d8_769x769_80k_cityscapes
  In Collection: pspnet
  Metadata:
    backbone: R-101b-D8
    crop size: (769,769)
    lr schd: 80000
    inference time (ms/im):
    - value: 854.7
      hardware: V100
      backend: PyTorch
      batch size: 1
      mode: FP32
      resolution: (769,769)
    memory (GB): 10.8
  Results:
    Task: Semantic Segmentation
    Dataset: Cityscapes
    Metrics:
      mIoU: 78.87
      mIoU(ms+flip): 80.04
  Config: configs/pspnet/pspnet_r101b-d8_769x769_80k_cityscapes.py
  Weights: https://download.openmmlab.com/mmsegmentation/v0.5/pspnet/pspnet_r101b-d8_769x769_80k_cityscapes/pspnet_r101b-d8_769x769_80k_cityscapes_20201226_171823-f0e7c293.pth
- Name: pspnet_r50-d8_512x512_80k_ade20k
  In Collection: pspnet
  Metadata:
    backbone: R-50-D8
    crop size: (512,512)
    lr schd: 80000
    inference time (ms/im):
    - value: 42.5
      hardware: V100
      backend: PyTorch
      batch size: 1
      mode: FP32
      resolution: (512,512)
    memory (GB): 8.5
  Results:
    Task: Semantic Segmentation
    Dataset: ADE20K
    Metrics:
      mIoU: 41.13
      mIoU(ms+flip): 41.94
  Config: configs/pspnet/pspnet_r50-d8_512x512_80k_ade20k.py
  Weights: https://download.openmmlab.com/mmsegmentation/v0.5/pspnet/pspnet_r50-d8_512x512_80k_ade20k/pspnet_r50-d8_512x512_80k_ade20k_20200615_014128-15a8b914.pth
- Name: pspnet_r101-d8_512x512_80k_ade20k
  In Collection: pspnet
  Metadata:
    backbone: R-101-D8
    crop size: (512,512)
    lr schd: 80000
    inference time (ms/im):
    - value: 65.36
      hardware: V100
      backend: PyTorch
      batch size: 1
      mode: FP32
      resolution: (512,512)
    memory (GB): 12.0
  Results:
    Task: Semantic Segmentation
    Dataset: ADE20K
    Metrics:
      mIoU: 43.57
      mIoU(ms+flip): 44.35
  Config: configs/pspnet/pspnet_r101-d8_512x512_80k_ade20k.py
  Weights: https://download.openmmlab.com/mmsegmentation/v0.5/pspnet/pspnet_r101-d8_512x512_80k_ade20k/pspnet_r101-d8_512x512_80k_ade20k_20200614_031423-b6e782f0.pth
- Name: pspnet_r50-d8_512x512_160k_ade20k
  In Collection: pspnet
  Metadata:
    backbone: R-50-D8
    crop size: (512,512)
    lr schd: 160000
  Results:
    Task: Semantic Segmentation
    Dataset: ADE20K
    Metrics:
      mIoU: 42.48
      mIoU(ms+flip): 43.44
  Config: configs/pspnet/pspnet_r50-d8_512x512_160k_ade20k.py
  Weights: https://download.openmmlab.com/mmsegmentation/v0.5/pspnet/pspnet_r50-d8_512x512_160k_ade20k/pspnet_r50-d8_512x512_160k_ade20k_20200615_184358-1890b0bd.pth
- Name: pspnet_r101-d8_512x512_160k_ade20k
  In Collection: pspnet
  Metadata:
    backbone: R-101-D8
    crop size: (512,512)
    lr schd: 160000
  Results:
    Task: Semantic Segmentation
    Dataset: ADE20K
    Metrics:
      mIoU: 44.39
      mIoU(ms+flip): 45.35
  Config: configs/pspnet/pspnet_r101-d8_512x512_160k_ade20k.py
  Weights: https://download.openmmlab.com/mmsegmentation/v0.5/pspnet/pspnet_r101-d8_512x512_160k_ade20k/pspnet_r101-d8_512x512_160k_ade20k_20200615_100650-967c316f.pth
- Name: pspnet_r50-d8_512x512_20k_voc12aug
  In Collection: pspnet
  Metadata:
    backbone: R-50-D8
    crop size: (512,512)
    lr schd: 20000
    inference time (ms/im):
    - value: 42.39
      hardware: V100
      backend: PyTorch
      batch size: 1
      mode: FP32
      resolution: (512,512)
    memory (GB): 6.1
  Results:
    Task: Semantic Segmentation
    Dataset: Pascal VOC 2012 + Aug
    Metrics:
      mIoU: 76.78
      mIoU(ms+flip): 77.61
  Config: configs/pspnet/pspnet_r50-d8_512x512_20k_voc12aug.py
  Weights: https://download.openmmlab.com/mmsegmentation/v0.5/pspnet/pspnet_r50-d8_512x512_20k_voc12aug/pspnet_r50-d8_512x512_20k_voc12aug_20200617_101958-ed5dfbd9.pth
- Name: pspnet_r101-d8_512x512_20k_voc12aug
  In Collection: pspnet
  Metadata:
    backbone: R-101-D8
    crop size: (512,512)
    lr schd: 20000
    inference time (ms/im):
    - value: 66.58
      hardware: V100
      backend: PyTorch
      batch size: 1
      mode: FP32
      resolution: (512,512)
    memory (GB): 9.6
  Results:
    Task: Semantic Segmentation
    Dataset: Pascal VOC 2012 + Aug
    Metrics:
      mIoU: 78.47
      mIoU(ms+flip): 79.25
  Config: configs/pspnet/pspnet_r101-d8_512x512_20k_voc12aug.py
  Weights: https://download.openmmlab.com/mmsegmentation/v0.5/pspnet/pspnet_r101-d8_512x512_20k_voc12aug/pspnet_r101-d8_512x512_20k_voc12aug_20200617_102003-4aef3c9a.pth
- Name: pspnet_r50-d8_512x512_40k_voc12aug
  In Collection: pspnet
  Metadata:
    backbone: R-50-D8
    crop size: (512,512)
    lr schd: 40000
  Results:
    Task: Semantic Segmentation
    Dataset: Pascal VOC 2012 + Aug
    Metrics:
      mIoU: 77.29
      mIoU(ms+flip): 78.48
  Config: configs/pspnet/pspnet_r50-d8_512x512_40k_voc12aug.py
  Weights: https://download.openmmlab.com/mmsegmentation/v0.5/pspnet/pspnet_r50-d8_512x512_40k_voc12aug/pspnet_r50-d8_512x512_40k_voc12aug_20200613_161222-ae9c1b8c.pth
- Name: pspnet_r101-d8_512x512_40k_voc12aug
  In Collection: pspnet
  Metadata:
    backbone: R-101-D8
    crop size: (512,512)
    lr schd: 40000
  Results:
    Task: Semantic Segmentation
    Dataset: Pascal VOC 2012 + Aug
    Metrics:
      mIoU: 78.52
      mIoU(ms+flip): 79.57
  Config: configs/pspnet/pspnet_r101-d8_512x512_40k_voc12aug.py
  Weights: https://download.openmmlab.com/mmsegmentation/v0.5/pspnet/pspnet_r101-d8_512x512_40k_voc12aug/pspnet_r101-d8_512x512_40k_voc12aug_20200613_161222-bc933b18.pth
- Name: pspnet_r101-d8_480x480_40k_pascal_context
  In Collection: pspnet
  Metadata:
    backbone: R-101-D8
    crop size: (480,480)
    lr schd: 40000
    inference time (ms/im):
    - value: 103.31
      hardware: V100
      backend: PyTorch
      batch size: 1
      mode: FP32
      resolution: (480,480)
    memory (GB): 8.8
  Results:
    Task: Semantic Segmentation
    Dataset: Pascal Context
    Metrics:
      mIoU: 46.6
      mIoU(ms+flip): 47.78
  Config: configs/pspnet/pspnet_r101-d8_480x480_40k_pascal_context.py
  Weights: https://download.openmmlab.com/mmsegmentation/v0.5/pspnet/pspnet_r101-d8_480x480_40k_pascal_context/pspnet_r101-d8_480x480_40k_pascal_context_20200911_211210-bf0f5d7c.pth
- Name: pspnet_r101-d8_480x480_80k_pascal_context
  In Collection: pspnet
  Metadata:
    backbone: R-101-D8
    crop size: (480,480)
    lr schd: 80000
  Results:
    Task: Semantic Segmentation
    Dataset: Pascal Context
    Metrics:
      mIoU: 46.03
      mIoU(ms+flip): 47.15
  Config: configs/pspnet/pspnet_r101-d8_480x480_80k_pascal_context.py
  Weights: https://download.openmmlab.com/mmsegmentation/v0.5/pspnet/pspnet_r101-d8_480x480_80k_pascal_context/pspnet_r101-d8_480x480_80k_pascal_context_20200911_190530-c86d6233.pth
- Name: pspnet_r101-d8_480x480_40k_pascal_context_59
  In Collection: pspnet
  Metadata:
    backbone: R-101-D8
    crop size: (480,480)
    lr schd: 40000
  Results:
    Task: Semantic Segmentation
    Dataset: Pascal Context 59
    Metrics:
      mIoU: 52.02
      mIoU(ms+flip): 53.54
  Config: configs/pspnet/pspnet_r101-d8_480x480_40k_pascal_context_59.py
  Weights: https://download.openmmlab.com/mmsegmentation/v0.5/pspnet/pspnet_r101-d8_480x480_40k_pascal_context_59/pspnet_r101-d8_480x480_40k_pascal_context_59_20210416_114524-86d44cd4.pth
- Name: pspnet_r101-d8_480x480_80k_pascal_context_59
  In Collection: pspnet
  Metadata:
    backbone: R-101-D8
    crop size: (480,480)
    lr schd: 80000
  Results:
    Task: Semantic Segmentation
    Dataset: Pascal Context 59
    Metrics:
      mIoU: 52.47
      mIoU(ms+flip): 53.99
<<<<<<< HEAD
  Config: configs/pspnet/pspnet_r101-d8_480x480_80k_pascal_context_59.py
  Weights: https://download.openmmlab.com/mmsegmentation/v0.5/pspnet/pspnet_r101-d8_480x480_80k_pascal_context_59/pspnet_r101-d8_480x480_80k_pascal_context_59_20210416_114418-fa6caaa2.pth
=======
    Task: Semantic Segmentation
  Weights: https://download.openmmlab.com/mmsegmentation/v0.5/pspnet/pspnet_r101-d8_480x480_80k_pascal_context_59/pspnet_r101-d8_480x480_80k_pascal_context_59_20210416_114418-fa6caaa2.pth
- Config: configs/pspnet/pspnet_r50-d8_512x512_4x4_20k_coco-stuff10k.py
  In Collection: pspnet
  Metadata:
    backbone: R-50-D8
    crop size: (512,512)
    inference time (ms/im):
    - backend: PyTorch
      batch size: 1
      hardware: V100
      mode: FP32
      resolution: (512,512)
      value: 48.78
    lr schd: 20000
    memory (GB): 9.6
  Name: pspnet_r50-d8_512x512_4x4_20k_coco-stuff10k
  Results:
    Dataset: COCO-Stuff 10k
    Metrics:
      mIoU: 35.69
      mIoU(ms+flip): 36.62
    Task: Semantic Segmentation
  Weights: https://download.openmmlab.com/mmsegmentation/v0.5/pspnet/pspnet_r50-d8_512x512_4x4_20k_coco-stuff10k/pspnet_r50-d8_512x512_4x4_20k_coco-stuff10k_20210820_203258-b88df27f.pth
- Config: configs/pspnet/pspnet_r101-d8_512x512_4x4_20k_coco-stuff10k.py
  In Collection: pspnet
  Metadata:
    backbone: R-101-D8
    crop size: (512,512)
    inference time (ms/im):
    - backend: PyTorch
      batch size: 1
      hardware: V100
      mode: FP32
      resolution: (512,512)
      value: 90.09
    lr schd: 20000
    memory (GB): 13.2
  Name: pspnet_r101-d8_512x512_4x4_20k_coco-stuff10k
  Results:
    Dataset: COCO-Stuff 10k
    Metrics:
      mIoU: 37.26
      mIoU(ms+flip): 38.52
    Task: Semantic Segmentation
  Weights: https://download.openmmlab.com/mmsegmentation/v0.5/pspnet/pspnet_r101-d8_512x512_4x4_20k_coco-stuff10k/pspnet_r101-d8_512x512_4x4_20k_coco-stuff10k_20210820_232135-76aae482.pth
- Config: configs/pspnet/pspnet_r50-d8_512x512_4x4_40k_coco-stuff10k.py
  In Collection: pspnet
  Metadata:
    backbone: R-50-D8
    crop size: (512,512)
    lr schd: 40000
  Name: pspnet_r50-d8_512x512_4x4_40k_coco-stuff10k
  Results:
    Dataset: COCO-Stuff 10k
    Metrics:
      mIoU: 36.33
      mIoU(ms+flip): 37.24
    Task: Semantic Segmentation
  Weights: https://download.openmmlab.com/mmsegmentation/v0.5/pspnet/pspnet_r50-d8_512x512_4x4_40k_coco-stuff10k/pspnet_r50-d8_512x512_4x4_40k_coco-stuff10k_20210821_030857-92e2902b.pth
- Config: configs/pspnet/pspnet_r101-d8_512x512_4x4_40k_coco-stuff10k.py
  In Collection: pspnet
  Metadata:
    backbone: R-101-D8
    crop size: (512,512)
    lr schd: 40000
  Name: pspnet_r101-d8_512x512_4x4_40k_coco-stuff10k
  Results:
    Dataset: COCO-Stuff 10k
    Metrics:
      mIoU: 37.76
      mIoU(ms+flip): 38.86
    Task: Semantic Segmentation
  Weights: https://download.openmmlab.com/mmsegmentation/v0.5/pspnet/pspnet_r101-d8_512x512_4x4_40k_coco-stuff10k/pspnet_r101-d8_512x512_4x4_40k_coco-stuff10k_20210821_014022-831aec95.pth
- Config: configs/pspnet/pspnet_r50-d8_512x512_4x4_80k_coco-stuff164k.py
  In Collection: pspnet
  Metadata:
    backbone: R-50-D8
    crop size: (512,512)
    inference time (ms/im):
    - backend: PyTorch
      batch size: 1
      hardware: V100
      mode: FP32
      resolution: (512,512)
      value: 48.78
    lr schd: 80000
    memory (GB): 9.6
  Name: pspnet_r50-d8_512x512_4x4_80k_coco-stuff164k
  Results:
    Dataset: COCO-Stuff 164k
    Metrics:
      mIoU: 38.8
      mIoU(ms+flip): 39.19
    Task: Semantic Segmentation
  Weights: https://download.openmmlab.com/mmsegmentation/v0.5/pspnet/pspnet_r50-d8_512x512_4x4_80k_coco-stuff164k/pspnet_r50-d8_512x512_4x4_80k_coco-stuff164k_20210707_152034-0e41b2db.pth
- Config: configs/pspnet/pspnet_r101-d8_512x512_4x4_80k_coco-stuff164k.py
  In Collection: pspnet
  Metadata:
    backbone: R-101-D8
    crop size: (512,512)
    inference time (ms/im):
    - backend: PyTorch
      batch size: 1
      hardware: V100
      mode: FP32
      resolution: (512,512)
      value: 90.09
    lr schd: 80000
    memory (GB): 13.2
  Name: pspnet_r101-d8_512x512_4x4_80k_coco-stuff164k
  Results:
    Dataset: COCO-Stuff 164k
    Metrics:
      mIoU: 40.34
      mIoU(ms+flip): 40.79
    Task: Semantic Segmentation
  Weights: https://download.openmmlab.com/mmsegmentation/v0.5/pspnet/pspnet_r101-d8_512x512_4x4_80k_coco-stuff164k/pspnet_r101-d8_512x512_4x4_80k_coco-stuff164k_20210707_152034-7eb41789.pth
- Config: configs/pspnet/pspnet_r50-d8_512x512_4x4_160k_coco-stuff164k.py
  In Collection: pspnet
  Metadata:
    backbone: R-50-D8
    crop size: (512,512)
    lr schd: 160000
  Name: pspnet_r50-d8_512x512_4x4_160k_coco-stuff164k
  Results:
    Dataset: COCO-Stuff 164k
    Metrics:
      mIoU: 39.64
      mIoU(ms+flip): 39.97
    Task: Semantic Segmentation
  Weights: https://download.openmmlab.com/mmsegmentation/v0.5/pspnet/pspnet_r50-d8_512x512_4x4_160k_coco-stuff164k/pspnet_r50-d8_512x512_4x4_160k_coco-stuff164k_20210707_152004-51276a57.pth
- Config: configs/pspnet/pspnet_r101-d8_512x512_4x4_160k_coco-stuff164k.py
  In Collection: pspnet
  Metadata:
    backbone: R-101-D8
    crop size: (512,512)
    lr schd: 160000
  Name: pspnet_r101-d8_512x512_4x4_160k_coco-stuff164k
  Results:
    Dataset: COCO-Stuff 164k
    Metrics:
      mIoU: 41.28
      mIoU(ms+flip): 41.66
    Task: Semantic Segmentation
  Weights: https://download.openmmlab.com/mmsegmentation/v0.5/pspnet/pspnet_r101-d8_512x512_4x4_160k_coco-stuff164k/pspnet_r101-d8_512x512_4x4_160k_coco-stuff164k_20210707_152004-4af9621b.pth
- Config: configs/pspnet/pspnet_r50-d8_512x512_4x4_320k_coco-stuff164k.py
  In Collection: pspnet
  Metadata:
    backbone: R-50-D8
    crop size: (512,512)
    lr schd: 320000
  Name: pspnet_r50-d8_512x512_4x4_320k_coco-stuff164k
  Results:
    Dataset: COCO-Stuff 164k
    Metrics:
      mIoU: 40.53
      mIoU(ms+flip): 40.75
    Task: Semantic Segmentation
  Weights: https://download.openmmlab.com/mmsegmentation/v0.5/pspnet/pspnet_r50-d8_512x512_4x4_320k_coco-stuff164k/pspnet_r50-d8_512x512_4x4_320k_coco-stuff164k_20210707_152004-be9610cc.pth
- Config: configs/pspnet/pspnet_r101-d8_512x512_4x4_320k_coco-stuff164k.py
  In Collection: pspnet
  Metadata:
    backbone: R-101-D8
    crop size: (512,512)
    lr schd: 320000
  Name: pspnet_r101-d8_512x512_4x4_320k_coco-stuff164k
  Results:
    Dataset: COCO-Stuff 164k
    Metrics:
      mIoU: 41.95
      mIoU(ms+flip): 42.42
    Task: Semantic Segmentation
  Weights: https://download.openmmlab.com/mmsegmentation/v0.5/pspnet/pspnet_r101-d8_512x512_4x4_320k_coco-stuff164k/pspnet_r101-d8_512x512_4x4_320k_coco-stuff164k_20210707_152004-72220c60.pth
>>>>>>> 36eb2d8b
<|MERGE_RESOLUTION|>--- conflicted
+++ resolved
@@ -8,7 +8,8 @@
     - Pascal Context
     - Pascal Context 59
     - Dark Zurich and Nighttime Driving
-<<<<<<< HEAD
+    - COCO-Stuff 10k
+    - COCO-Stuff 164k
   Paper:
     URL: https://arxiv.org/abs/1612.01105
     Title: Pyramid Scene Parsing Network
@@ -19,11 +20,6 @@
   Converted From:
     Weights: ''
     Code: https://github.com/hszhao/PSPNet
-=======
-    - COCO-Stuff 10k
-    - COCO-Stuff 164k
-  Name: pspnet
->>>>>>> 36eb2d8b
 Models:
 - Name: pspnet_r50-d8_512x1024_40k_cityscapes
   In Collection: pspnet
@@ -551,11 +547,7 @@
     Metrics:
       mIoU: 52.47
       mIoU(ms+flip): 53.99
-<<<<<<< HEAD
   Config: configs/pspnet/pspnet_r101-d8_480x480_80k_pascal_context_59.py
-  Weights: https://download.openmmlab.com/mmsegmentation/v0.5/pspnet/pspnet_r101-d8_480x480_80k_pascal_context_59/pspnet_r101-d8_480x480_80k_pascal_context_59_20210416_114418-fa6caaa2.pth
-=======
-    Task: Semantic Segmentation
   Weights: https://download.openmmlab.com/mmsegmentation/v0.5/pspnet/pspnet_r101-d8_480x480_80k_pascal_context_59/pspnet_r101-d8_480x480_80k_pascal_context_59_20210416_114418-fa6caaa2.pth
 - Config: configs/pspnet/pspnet_r50-d8_512x512_4x4_20k_coco-stuff10k.py
   In Collection: pspnet
@@ -728,5 +720,4 @@
       mIoU: 41.95
       mIoU(ms+flip): 42.42
     Task: Semantic Segmentation
-  Weights: https://download.openmmlab.com/mmsegmentation/v0.5/pspnet/pspnet_r101-d8_512x512_4x4_320k_coco-stuff164k/pspnet_r101-d8_512x512_4x4_320k_coco-stuff164k_20210707_152004-72220c60.pth
->>>>>>> 36eb2d8b
+  Weights: https://download.openmmlab.com/mmsegmentation/v0.5/pspnet/pspnet_r101-d8_512x512_4x4_320k_coco-stuff164k/pspnet_r101-d8_512x512_4x4_320k_coco-stuff164k_20210707_152004-72220c60.pth