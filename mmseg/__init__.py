--- conflicted
+++ resolved
@@ -3,11 +3,8 @@
 from .version import __version__, version_info
 
 MMCV_MIN = '1.0.5'
-<<<<<<< HEAD
 MMCV_MAX = '1.1.1'
-=======
-MMCV_MAX = '1.1.0'
->>>>>>> 29812456
+
 
 
 def digit_version(version_str):
