# Copyright (c) OpenMMLab. All rights reserved.
import warnings

import mmcv
<<<<<<< HEAD
=======
import mmengine
>>>>>>> 7ac0888d
from packaging.version import parse

from .version import __version__, version_info

<<<<<<< HEAD
MMCV_MIN = '1.3.13'
MMCV_MAX = '1.8.0'
=======
MMCV_MIN = '2.0.0rc4'
MMCV_MAX = '2.1.0'
MMENGINE_MIN = '0.2.0'
MMENGINE_MAX = '1.0.0'
>>>>>>> 7ac0888d


def digit_version(version_str: str, length: int = 4):
    """Convert a version string into a tuple of integers.

    This method is usually used for comparing two versions. For pre-release
    versions: alpha < beta < rc.

    Args:
        version_str (str): The version string.
        length (int): The maximum number of version levels. Default: 4.

    Returns:
        tuple[int]: The version info in digits (integers).
    """
    version = parse(version_str)
    assert version.release, f'failed to parse version {version_str}'
    release = list(version.release)
    release = release[:length]
    if len(release) < length:
        release = release + [0] * (length - len(release))
    if version.is_prerelease:
        mapping = {'a': -3, 'b': -2, 'rc': -1}
        val = -4
        # version.pre can be None
        if version.pre:
            if version.pre[0] not in mapping:
                warnings.warn(f'unknown prerelease version {version.pre[0]}, '
                              'version checking may go wrong')
            else:
                val = mapping[version.pre[0]]
            release.extend([val, version.pre[-1]])
        else:
            release.extend([val, 0])

    elif version.is_postrelease:
        release.extend([1, version.post])
    else:
        release.extend([0, 0])
    return tuple(release)


mmcv_min_version = digit_version(MMCV_MIN)
mmcv_max_version = digit_version(MMCV_MAX)
mmcv_version = digit_version(mmcv.__version__)


assert (mmcv_min_version <= mmcv_version < mmcv_max_version), \
    f'MMCV=={mmcv.__version__} is used but incompatible. ' \
<<<<<<< HEAD
    f'Please install mmcv>={mmcv_min_version}, <{mmcv_max_version}.'
=======
    f'Please install mmcv>=2.0.0rc4.'

mmengine_min_version = digit_version(MMENGINE_MIN)
mmengine_max_version = digit_version(MMENGINE_MAX)
mmengine_version = digit_version(mmengine.__version__)

assert (mmengine_min_version <= mmengine_version < mmengine_max_version), \
    f'MMEngine=={mmengine.__version__} is used but incompatible. ' \
    f'Please install mmengine>={mmengine_min_version}, '\
    f'<{mmengine_max_version}.'
>>>>>>> 7ac0888d

__all__ = ['__version__', 'version_info', 'digit_version']<|MERGE_RESOLUTION|>--- conflicted
+++ resolved
@@ -2,23 +2,15 @@
 import warnings
 
 import mmcv
-<<<<<<< HEAD
-=======
 import mmengine
->>>>>>> 7ac0888d
 from packaging.version import parse
 
 from .version import __version__, version_info
 
-<<<<<<< HEAD
-MMCV_MIN = '1.3.13'
-MMCV_MAX = '1.8.0'
-=======
 MMCV_MIN = '2.0.0rc4'
 MMCV_MAX = '2.1.0'
 MMENGINE_MIN = '0.2.0'
 MMENGINE_MAX = '1.0.0'
->>>>>>> 7ac0888d
 
 
 def digit_version(version_str: str, length: int = 4):
@@ -68,9 +60,6 @@
 
 assert (mmcv_min_version <= mmcv_version < mmcv_max_version), \
     f'MMCV=={mmcv.__version__} is used but incompatible. ' \
-<<<<<<< HEAD
-    f'Please install mmcv>={mmcv_min_version}, <{mmcv_max_version}.'
-=======
     f'Please install mmcv>=2.0.0rc4.'
 
 mmengine_min_version = digit_version(MMENGINE_MIN)
@@ -81,6 +70,5 @@
     f'MMEngine=={mmengine.__version__} is used but incompatible. ' \
     f'Please install mmengine>={mmengine_min_version}, '\
     f'<{mmengine_max_version}.'
->>>>>>> 7ac0888d
 
 __all__ = ['__version__', 'version_info', 'digit_version']