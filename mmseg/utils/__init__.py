--- conflicted
+++ resolved
@@ -26,19 +26,6 @@
 from .mask_classification import MatchMasks, seg_data_to_instance_data
 
 __all__ = [
-<<<<<<< HEAD
-    'collect_env', 'register_all_modules', 'stack_batch', 'add_prefix',
-    'ConfigType', 'OptConfigType', 'MultiConfig', 'OptMultiConfig',
-    'SampleList', 'OptSampleList', 'TensorDict', 'TensorList',
-    'ForwardResults', 'cityscapes_classes', 'ade_classes', 'voc_classes',
-    'cocostuff_classes', 'loveda_classes', 'potsdam_classes',
-    'vaihingen_classes', 'isaid_classes', 'stare_classes',
-    'cityscapes_palette', 'ade_palette', 'voc_palette', 'cocostuff_palette',
-    'loveda_palette', 'potsdam_palette', 'vaihingen_palette', 'isaid_palette',
-    'stare_palette', 'dataset_aliases', 'get_classes', 'get_palette',
-    'datafrombytes', 'synapse_palette', 'synapse_classes', 'bdd100k_classes',
-    'bdd100k_palette', 'get_predefined_templates', 'tokenize'
-=======
     'collect_env',
     'register_all_modules',
     'stack_batch',
@@ -86,5 +73,4 @@
     'sync_random_seed',
     'bdd100k_classes',
     'bdd100k_palette',
->>>>>>> 48ccb019
 ]