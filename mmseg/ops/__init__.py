from .cc_attention import CrissCrossAttention
from .context_block import ContextBlock
from .conv import build_conv_layer
from .conv_module import ConvModule
from .conv_ws import ConvWS2d, conv_ws_2d
from .dcn import (DeformConv, DeformConvPack, ModulatedDeformConv,
                  ModulatedDeformConvPack, deform_conv, modulated_deform_conv)
from .generalized_attention import GeneralizedAttention
from .non_local import NonLocal2D
from .norm import build_norm_layer
from .plugin import build_plugin_layer
from .psa import PSAMask
from .scale import Scale
from .upsample import build_upsample_layer
from .utils import get_compiler_version, get_compiling_cuda_version

__all__ = [
    'DeformConv', 'DeformConvPack', 'ModulatedDeformConv',
    'ModulatedDeformConvPack', 'deform_conv', 'modulated_deform_conv',
    'ContextBlock', 'GeneralizedAttention', 'NonLocal2D',
    'get_compiler_version', 'get_compiling_cuda_version', 'build_conv_layer',
    'ConvModule', 'ConvWS2d', 'conv_ws_2d', 'build_norm_layer', 'Scale',
<<<<<<< HEAD
    'build_upsample_layer', 'build_plugin_layer', 'PSAMask'
=======
    'build_upsample_layer', 'build_plugin_layer', 'CrissCrossAttention'
>>>>>>> ee908403
]<|MERGE_RESOLUTION|>--- conflicted
+++ resolved
@@ -20,9 +20,6 @@
     'ContextBlock', 'GeneralizedAttention', 'NonLocal2D',
     'get_compiler_version', 'get_compiling_cuda_version', 'build_conv_layer',
     'ConvModule', 'ConvWS2d', 'conv_ws_2d', 'build_norm_layer', 'Scale',
-<<<<<<< HEAD
-    'build_upsample_layer', 'build_plugin_layer', 'PSAMask'
-=======
-    'build_upsample_layer', 'build_plugin_layer', 'CrissCrossAttention'
->>>>>>> ee908403
+    'build_upsample_layer', 'build_plugin_layer', 'PSAMask',
+    'CrissCrossAttention'
 ]