import os.path as osp
import tempfile

import mmcv
import numpy as np
import torch
from mmcv.engine import collect_results_cpu, collect_results_gpu
from mmcv.image import tensor2imgs
from mmcv.runner import get_dist_info


def np2tmp(array, temp_file_name=None, tmpdir=None):
    """Save ndarray to local numpy file.

    Args:
        array (ndarray): Ndarray to save.
        temp_file_name (str): Numpy file name. If 'temp_file_name=None', this
            function will generate a file name with tempfile.NamedTemporaryFile
            to save ndarray. Default: None.
        tmpdir (str): Temporary directory to save Ndarray files. Default: None.

    Returns:
        str: The numpy file name.
    """

    if temp_file_name is None:
        temp_file_name = tempfile.NamedTemporaryFile(
            suffix='.npy', delete=False, dir=tmpdir).name
    np.save(temp_file_name, array)
    return temp_file_name


def single_gpu_test(model,
                    data_loader,
                    show=False,
                    out_dir=None,
                    efficient_test=False,
                    opacity=0.5):
    """Test with single GPU.

    Args:
        model (nn.Module): Model to be tested.
        data_loader (utils.data.Dataloader): Pytorch data loader.
        show (bool): Whether show results during inference. Default: False.
        out_dir (str, optional): If specified, the results will be dumped into
            the directory to save output results.
        efficient_test (bool): Whether save the results as local numpy files to
            save CPU memory during evaluation. Default: False.
        opacity(float): Opacity of painted segmentation map.
            Default 0.5.
            Must be in (0, 1] range.
    Returns:
        list: The prediction results.
    """

    model.eval()
    results = []
    dataset = data_loader.dataset
    prog_bar = mmcv.ProgressBar(len(dataset))
<<<<<<< HEAD
    for data in data_loader:
=======
    if efficient_test:
        mmcv.mkdir_or_exist('.efficient_test')
    for i, data in enumerate(data_loader):
>>>>>>> 5097d55f
        with torch.no_grad():
            result = model(return_loss=False, **data)

        if show or out_dir:
            img_tensor = data['img'][0]
            img_metas = data['img_metas'][0].data[0]
            imgs = tensor2imgs(img_tensor, **img_metas[0]['img_norm_cfg'])
            assert len(imgs) == len(img_metas)

            for img, img_meta in zip(imgs, img_metas):
                h, w, _ = img_meta['img_shape']
                img_show = img[:h, :w, :]

                ori_h, ori_w = img_meta['ori_shape'][:-1]
                img_show = mmcv.imresize(img_show, (ori_w, ori_h))

                if out_dir:
                    out_file = osp.join(out_dir, img_meta['ori_filename'])
                else:
                    out_file = None

                model.module.show_result(
                    img_show,
                    result,
                    palette=dataset.PALETTE,
                    show=show,
                    out_file=out_file,
                    opacity=opacity)

        if isinstance(result, list):
            if efficient_test:
                result = [np2tmp(_, tmpdir='.efficient_test') for _ in result]
            results.extend(result)
        else:
            if efficient_test:
                result = np2tmp(result, tmpdir='.efficient_test')
            results.append(result)

        batch_size = len(result)
        for _ in range(batch_size):
            prog_bar.update()
    return results


def multi_gpu_test(
    model,
    data_loader,
    out_dir=None,
    tmpdir=None,
    gpu_collect=False,
    efficient_test=False,
    opacity=0.5,
):
    """Test model with multiple gpus.

    This method tests model with multiple gpus and collects the results
    under two different modes: gpu and cpu modes. By setting 'gpu_collect=True'
    it encodes results to gpu tensors and use gpu communication for results
    collection. On cpu mode it saves the results on different gpus to 'tmpdir'
    and collects them by the rank 0 worker.

    Args:
        model (nn.Module): Model to be tested.
        data_loader (utils.data.Dataloader): Pytorch data loader.
        out_dir (str, optional): If specified, the results will be dumped into
            the directory to save output results.
        tmpdir (str): Path of directory to save the temporary results from
            different gpus under cpu mode. The same path is used for efficient
            test.
        gpu_collect (bool): Option to use either gpu or cpu to collect results.
        efficient_test (bool): Whether save the results as local numpy files to
            save CPU memory during evaluation. Default: False.
        opacity (float): Opacity of painted segmentation map.
            Default 0.5.
            Must be in (0, 1] range.

    Returns:
        list: The prediction results.
    """

    model.eval()
    results = []
    dataset = data_loader.dataset
    rank, world_size = get_dist_info()
    if rank == 0:
        prog_bar = mmcv.ProgressBar(len(dataset))
<<<<<<< HEAD
    for data in data_loader:
=======
    if efficient_test:
        mmcv.mkdir_or_exist('.efficient_test')
    for i, data in enumerate(data_loader):
>>>>>>> 5097d55f
        with torch.no_grad():
            result = model(return_loss=False, rescale=True, **data)

        if out_dir:
            img_tensor = data['img'][0]
            img_metas = data['img_metas'][0].data[0]
            imgs = tensor2imgs(img_tensor, **img_metas[0]['img_norm_cfg'])
            assert len(imgs) == len(img_metas)

            for img, img_meta in zip(imgs, img_metas):
                h, w, _ = img_meta['img_shape']
                img_show = img[:h, :w, :]

                ori_h, ori_w = img_meta['ori_shape'][:-1]
                img_show = mmcv.imresize(img_show, (ori_w, ori_h))

                out_file = osp.join(out_dir, img_meta['ori_filename'])

                model.module.show_result(
                    img_show,
                    result,
                    palette=dataset.PALETTE,
                    show=False,
                    out_file=out_file,
                    opacity=opacity)

        if isinstance(result, list):
            if efficient_test:
                result = [np2tmp(_, tmpdir='.efficient_test') for _ in result]
            results.extend(result)
        else:
            if efficient_test:
                result = np2tmp(result, tmpdir='.efficient_test')
            results.append(result)

        if rank == 0:
            batch_size = len(result)
            for _ in range(batch_size * world_size):
                prog_bar.update()

    # collect results from all ranks
    if gpu_collect:
        results = collect_results_gpu(results, len(dataset))
    else:
        results = collect_results_cpu(results, len(dataset), tmpdir)
    return results<|MERGE_RESOLUTION|>--- conflicted
+++ resolved
@@ -57,13 +57,9 @@
     results = []
     dataset = data_loader.dataset
     prog_bar = mmcv.ProgressBar(len(dataset))
-<<<<<<< HEAD
-    for data in data_loader:
-=======
     if efficient_test:
         mmcv.mkdir_or_exist('.efficient_test')
     for i, data in enumerate(data_loader):
->>>>>>> 5097d55f
         with torch.no_grad():
             result = model(return_loss=False, **data)
 
@@ -150,13 +146,9 @@
     rank, world_size = get_dist_info()
     if rank == 0:
         prog_bar = mmcv.ProgressBar(len(dataset))
-<<<<<<< HEAD
-    for data in data_loader:
-=======
     if efficient_test:
         mmcv.mkdir_or_exist('.efficient_test')
     for i, data in enumerate(data_loader):
->>>>>>> 5097d55f
         with torch.no_grad():
             result = model(return_loss=False, rescale=True, **data)
 
