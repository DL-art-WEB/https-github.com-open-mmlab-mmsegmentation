import os.path as osp

import mmcv
import torch
from mmcv.engine import collect_results_cpu, collect_results_gpu
from mmcv.image import tensor2imgs
from mmcv.runner import get_dist_info


def single_gpu_test(model, data_loader, show=False, out_dir=None, opacity=0.5):
    """Test with single GPU by progressive mode.

    Args:
        model (nn.Module): Model to be tested.
        data_loader (utils.data.Dataloader): Pytorch data loader.
        show (bool): Whether show results during inference. Default: False.
        out_dir (str, optional): If specified, the results will be dumped into
            the directory to save output results.
        opacity(float): Opacity of painted segmentation map.
            Default 0.5.
            Must be in (0, 1] range.
    Returns:
        list: evaluation preparetion results.
    """
    model.eval()
    pre_eval_results = []
    dataset = data_loader.dataset
    prog_bar = mmcv.ProgressBar(len(dataset))

    loader_indices = iter(data_loader.sampler)

    for _, data in enumerate(data_loader):
        with torch.no_grad():
            result = model(return_loss=False, **data)

        pre_eval_results.extend(
            dataset.pre_eval(result, [next(loader_indices)]))

        if show or out_dir:
            img_tensor = data['img'][0]
            img_metas = data['img_metas'][0].data[0]
            imgs = tensor2imgs(img_tensor, **img_metas[0]['img_norm_cfg'])
            assert len(imgs) == len(img_metas)

            for img, img_meta in zip(imgs, img_metas):
                h, w, _ = img_meta['img_shape']
                img_show = img[:h, :w, :]

                ori_h, ori_w = img_meta['ori_shape'][:-1]
                img_show = mmcv.imresize(img_show, (ori_w, ori_h))

                if out_dir:
                    out_file = osp.join(out_dir, img_meta['ori_filename'])
                else:
                    out_file = None

                model.module.show_result(
                    img_show,
                    result,
                    palette=dataset.PALETTE,
                    show=show,
                    out_file=out_file,
                    opacity=opacity)

        batch_size = len(result)
        for _ in range(batch_size):
            prog_bar.update()

    return pre_eval_results


def multi_gpu_test(model, data_loader, tmpdir=None, gpu_collect=False):
    """Test model with multiple gpus by progressive mode.

    This method tests model with multiple gpus and collects the results
    under two different modes: gpu and cpu modes. By setting 'gpu_collect=True'
    it encodes results to gpu tensors and use gpu communication for results
    collection. On cpu mode it saves the results on different gpus to 'tmpdir'
    and collects them by the rank 0 worker.

    Args:
        model (nn.Module): Model to be tested.
        data_loader (utils.data.Dataloader): Pytorch data loader.
        tmpdir (str): Path of directory to save the temporary results from
            different gpus under cpu mode. The same path is used for efficient
            test.
        gpu_collect (bool): Option to use either gpu or cpu to collect results.

    Returns:
        list: evaluation preparetion results.
    """
    model.eval()
    pre_eval_results = []
    dataset = data_loader.dataset
    loader_indices = iter(data_loader.sampler)

    rank, world_size = get_dist_info()
    if rank == 0:
        prog_bar = mmcv.ProgressBar(len(dataset))

    for _, data in enumerate(data_loader):
        with torch.no_grad():
            result = model(return_loss=False, rescale=True, **data)

        # TODO: adapt samples_per_gpu > 1.
        # only samples_per_gpu=1 valid now
        pre_eval_results.extend(
            dataset.pre_eval(result, [next(loader_indices)]))

        if rank == 0:
            batch_size = len(result) * world_size
            for _ in range(batch_size):
                prog_bar.update()

<<<<<<< HEAD
        cur += len(result) * world_size

=======
>>>>>>> 049b307c
    # collect results from all ranks
    if gpu_collect:
        pre_eval_results = collect_results_gpu(pre_eval_results, len(dataset))
    else:
        pre_eval_results = collect_results_cpu(pre_eval_results, len(dataset),
                                               tmpdir)
    return pre_eval_results<|MERGE_RESOLUTION|>--- conflicted
+++ resolved
@@ -112,11 +112,6 @@
             for _ in range(batch_size):
                 prog_bar.update()
 
-<<<<<<< HEAD
-        cur += len(result) * world_size
-
-=======
->>>>>>> 049b307c
     # collect results from all ranks
     if gpu_collect:
         pre_eval_results = collect_results_gpu(pre_eval_results, len(dataset))
