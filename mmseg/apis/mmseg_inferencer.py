--- conflicted
+++ resolved
@@ -45,13 +45,9 @@
             label indices. If classes is not defined, visualizer will take
             `cityscapes` classes by default. Defaults to None.
         palette (list, optional): Input palette for result rendering, which is
-<<<<<<< HEAD
             a list of color palette responding to the classes. If palette is 
             not defined, visualizer will take `cityscapes` palette by default. 
             Defaults to None.
-=======
-            a list of color palette responding to the classes. Defaults to None.
->>>>>>> 66d7bc5a
         dataset_name (str, optional): `Dataset name or alias <https://github.com/open-mmlab/mmsegmentation/blob/dev-1.x/mmseg/utils/class_names.py#L302-L317>`_
             visulizer will use the meta information of the dataset i.e. classes
             and palette, but the `classes` and `palette` have higher priority.
