--- conflicted
+++ resolved
@@ -115,11 +115,6 @@
     Returns:
         (list[Tensor]): The segmentation result.
     """
-    PALETTE = [[128, 64, 128], [244, 35, 232], [70, 70, 70], [102, 102, 156],
-               [190, 153, 153], [153, 153, 153], [250, 170, 30], [220, 220, 0],
-               [107, 142, 35], [152, 251, 152], [70, 130, 180], [220, 20, 60],
-               [255, 0, 0], [0, 0, 142], [0, 0, 70], [0, 60, 100],
-               [0, 80, 100], [0, 0, 230], [119, 11, 32]]
     cfg = model.cfg
     device = next(model.parameters()).device  # model device
     # build the data pipeline
@@ -143,17 +138,8 @@
     with torch.no_grad():
         result = model(return_loss=False, rescale=True, **data)
     seg = result[0]
-<<<<<<< HEAD
-    for i in range(seg.shape[0]):
-        for j in range(seg.shape[1]):
-            seg[i][j] = trainid_to_id[seg[i][j].item()]
+
     return seg
-=======
-    color_seg = np.zeros((seg.shape[0], seg.shape[1], 3), dtype=np.uint8)
-    for label, color in enumerate(PALETTE):
-            color_seg[seg == label, :] = color
-    return torch.tensor(color_seg)
->>>>>>> 6cdbacb0
 
 
 def show_result_pyplot(model,
