--- conflicted
+++ resolved
@@ -1,13 +1,9 @@
 # Copyright (c) OpenMMLab. All rights reserved.
-<<<<<<< HEAD
-import matplotlib.pyplot as plt
-=======
 import warnings
 from collections import defaultdict
 from pathlib import Path
 from typing import Optional, Sequence, Union
 
->>>>>>> 7ac0888d
 import mmcv
 import numpy as np
 import torch
@@ -36,11 +32,8 @@
             will not load any weights.
         device (str, optional) CPU/CUDA device option. Default 'cuda:0'.
             Use 'cpu' for loading model on CPU.
-<<<<<<< HEAD
-=======
         cfg_options (dict, optional): Options to override some settings in
             the used config.
->>>>>>> 7ac0888d
     Returns:
         nn.Module: The constructed segmentor.
     """
@@ -55,13 +48,6 @@
         config.model.backbone.init_cfg = None
     config.model.pretrained = None
     config.model.train_cfg = None
-<<<<<<< HEAD
-    model = build_segmentor(config.model, test_cfg=config.get('test_cfg'))
-    if checkpoint is not None:
-        checkpoint = load_checkpoint(model, checkpoint, map_location='cpu')
-        model.CLASSES = checkpoint['meta']['CLASSES']
-        model.PALETTE = checkpoint['meta']['PALETTE']
-=======
     model = MODELS.build(config.model)
     if checkpoint is not None:
         checkpoint = load_checkpoint(model, checkpoint, map_location='cpu')
@@ -95,7 +81,6 @@
                 'classes': get_classes(dataset_name),
                 'palette': get_palette(dataset_name)
             }
->>>>>>> 7ac0888d
     model.cfg = config  # save the config in the model for convenience
     model.to(device)
     model.eval()
@@ -136,13 +121,9 @@
 
     return data, is_batch
 
-<<<<<<< HEAD
-def inference_segmentor(model, imgs):
-=======
 
 def inference_model(model: BaseSegmentor,
                     img: ImageType) -> Union[SegDataSample, SampleList]:
->>>>>>> 7ac0888d
     """Inference image(s) with the segmentor.
 
     Args:
@@ -156,35 +137,6 @@
         will be returned, otherwise return the segmentation results directly.
     """
     # prepare data
-<<<<<<< HEAD
-    data = []
-    imgs = imgs if isinstance(imgs, list) else [imgs]
-    for img in imgs:
-        img_data = dict(img=img)
-        img_data = test_pipeline(img_data)
-        data.append(img_data)
-    data = collate(data, samples_per_gpu=len(imgs))
-    if next(model.parameters()).is_cuda:
-        # scatter to specified GPU
-        data = scatter(data, [device])[0]
-    else:
-        data['img_metas'] = [i.data[0] for i in data['img_metas']]
-
-    # forward the model
-    with torch.no_grad():
-        result = model(return_loss=False, rescale=True, **data)
-    return result
-
-
-def show_result_pyplot(model,
-                       img,
-                       result,
-                       palette=None,
-                       fig_size=(15, 10),
-                       opacity=0.5,
-                       title='',
-                       block=True,
-=======
     data, is_batch = _preprare_data(img, model)
 
     # forward the model
@@ -204,41 +156,12 @@
                        wait_time: float = 0,
                        show: bool = True,
                        save_dir=None,
->>>>>>> 7ac0888d
                        out_file=None):
     """Visualize the segmentation results on the image.
 
     Args:
         model (nn.Module): The loaded segmentor.
         img (str or np.ndarray): Image filename or loaded image.
-<<<<<<< HEAD
-        result (list): The segmentation result.
-        palette (list[list[int]]] | None): The palette of segmentation
-            map. If None is given, random palette will be generated.
-            Default: None
-        fig_size (tuple): Figure size of the pyplot figure.
-        opacity(float): Opacity of painted segmentation map.
-            Default 0.5.
-            Must be in (0, 1] range.
-        title (str): The title of pyplot figure.
-            Default is ''.
-        block (bool): Whether to block the pyplot figure.
-            Default is True.
-        out_file (str or None): The path to write the image.
-            Default: None.
-    """
-    if hasattr(model, 'module'):
-        model = model.module
-    img = model.show_result(
-        img, result, palette=palette, show=False, opacity=opacity)
-    plt.figure(figsize=fig_size)
-    plt.imshow(mmcv.bgr2rgb(img))
-    plt.title(title)
-    plt.tight_layout()
-    plt.show(block=block)
-    if out_file is not None:
-        mmcv.imwrite(img, out_file)
-=======
         result (SegDataSample): The prediction SegDataSample result.
         opacity(float): Opacity of painted segmentation map.
             Default 0.5. Must be in (0, 1] range.
@@ -285,5 +208,4 @@
         show=show)
     vis_img = visualizer.get_image()
 
-    return vis_img
->>>>>>> 7ac0888d
+    return vis_img