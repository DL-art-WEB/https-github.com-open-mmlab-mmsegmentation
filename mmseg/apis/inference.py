--- conflicted
+++ resolved
@@ -127,12 +127,8 @@
                        draw_pred: bool = True,
                        wait_time: float = 0,
                        show: bool = True,
-<<<<<<< HEAD
                        withLabels: Optional[bool] = True,
                        segmentation_only: bool = False,
-=======
-                       with_labels: Optional[bool] = True,
->>>>>>> c7ac97d5
                        save_dir=None,
                        out_file=None):
     """Visualize the segmentation results on the image.
