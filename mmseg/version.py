--- conflicted
+++ resolved
@@ -1,10 +1,6 @@
 # Copyright (c) Open-MMLab. All rights reserved.
 
-<<<<<<< HEAD
-__version__ = '0.20.1'
-=======
 __version__ = '0.20.2'
->>>>>>> 520ec8e1
 
 
 def parse_version_info(version_str):
