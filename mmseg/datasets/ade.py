# Copyright (c) OpenMMLab. All rights reserved.
<<<<<<< HEAD
import os.path as osp

import mmcv
import numpy as np
from PIL import Image

from .builder import DATASETS
from .custom import CustomDataset
=======
from mmseg.registry import DATASETS
from .basesegdataset import BaseSegDataset
>>>>>>> 7ac0888d


@DATASETS.register_module()
class ADE20KDataset(BaseSegDataset):
    """ADE20K dataset.

    In segmentation map annotation for ADE20K, 0 stands for background, which
    is not included in 150 categories. ``reduce_zero_label`` is fixed to True.
    The ``img_suffix`` is fixed to '.jpg' and ``seg_map_suffix`` is fixed to
    '.png'.
    """
    METAINFO = dict(
        classes=('wall', 'building', 'sky', 'floor', 'tree', 'ceiling', 'road',
                 'bed ', 'windowpane', 'grass', 'cabinet', 'sidewalk',
                 'person', 'earth', 'door', 'table', 'mountain', 'plant',
                 'curtain', 'chair', 'car', 'water', 'painting', 'sofa',
                 'shelf', 'house', 'sea', 'mirror', 'rug', 'field', 'armchair',
                 'seat', 'fence', 'desk', 'rock', 'wardrobe', 'lamp',
                 'bathtub', 'railing', 'cushion', 'base', 'box', 'column',
                 'signboard', 'chest of drawers', 'counter', 'sand', 'sink',
                 'skyscraper', 'fireplace', 'refrigerator', 'grandstand',
                 'path', 'stairs', 'runway', 'case', 'pool table', 'pillow',
                 'screen door', 'stairway', 'river', 'bridge', 'bookcase',
                 'blind', 'coffee table', 'toilet', 'flower', 'book', 'hill',
                 'bench', 'countertop', 'stove', 'palm', 'kitchen island',
                 'computer', 'swivel chair', 'boat', 'bar', 'arcade machine',
                 'hovel', 'bus', 'towel', 'light', 'truck', 'tower',
                 'chandelier', 'awning', 'streetlight', 'booth',
                 'television receiver', 'airplane', 'dirt track', 'apparel',
                 'pole', 'land', 'bannister', 'escalator', 'ottoman', 'bottle',
                 'buffet', 'poster', 'stage', 'van', 'ship', 'fountain',
                 'conveyer belt', 'canopy', 'washer', 'plaything',
                 'swimming pool', 'stool', 'barrel', 'basket', 'waterfall',
                 'tent', 'bag', 'minibike', 'cradle', 'oven', 'ball', 'food',
                 'step', 'tank', 'trade name', 'microwave', 'pot', 'animal',
                 'bicycle', 'lake', 'dishwasher', 'screen', 'blanket',
                 'sculpture', 'hood', 'sconce', 'vase', 'traffic light',
                 'tray', 'ashcan', 'fan', 'pier', 'crt screen', 'plate',
                 'monitor', 'bulletin board', 'shower', 'radiator', 'glass',
                 'clock', 'flag'),
        palette=[[120, 120, 120], [180, 120, 120], [6, 230, 230], [80, 50, 50],
                 [4, 200, 3], [120, 120, 80], [140, 140, 140], [204, 5, 255],
                 [230, 230, 230], [4, 250, 7], [224, 5, 255], [235, 255, 7],
                 [150, 5, 61], [120, 120, 70], [8, 255, 51], [255, 6, 82],
                 [143, 255, 140], [204, 255, 4], [255, 51, 7], [204, 70, 3],
                 [0, 102, 200], [61, 230, 250], [255, 6, 51], [11, 102, 255],
                 [255, 7, 71], [255, 9, 224], [9, 7, 230], [220, 220, 220],
                 [255, 9, 92], [112, 9, 255], [8, 255, 214], [7, 255, 224],
                 [255, 184, 6], [10, 255, 71], [255, 41, 10], [7, 255, 255],
                 [224, 255, 8], [102, 8, 255], [255, 61, 6], [255, 194, 7],
                 [255, 122, 8], [0, 255, 20], [255, 8, 41], [255, 5, 153],
                 [6, 51, 255], [235, 12, 255], [160, 150, 20], [0, 163, 255],
                 [140, 140, 140], [250, 10, 15], [20, 255, 0], [31, 255, 0],
                 [255, 31, 0], [255, 224, 0], [153, 255, 0], [0, 0, 255],
                 [255, 71, 0], [0, 235, 255], [0, 173, 255], [31, 0, 255],
                 [11, 200, 200], [255, 82, 0], [0, 255, 245], [0, 61, 255],
                 [0, 255, 112], [0, 255, 133], [255, 0, 0], [255, 163, 0],
                 [255, 102, 0], [194, 255, 0], [0, 143, 255], [51, 255, 0],
                 [0, 82, 255], [0, 255, 41], [0, 255, 173], [10, 0, 255],
                 [173, 255, 0], [0, 255, 153], [255, 92, 0], [255, 0, 255],
                 [255, 0, 245], [255, 0, 102], [255, 173, 0], [255, 0, 20],
                 [255, 184, 184], [0, 31, 255], [0, 255, 61], [0, 71, 255],
                 [255, 0, 204], [0, 255, 194], [0, 255, 82], [0, 10, 255],
                 [0, 112, 255], [51, 0, 255], [0, 194, 255], [0, 122, 255],
                 [0, 255, 163], [255, 153, 0], [0, 255, 10], [255, 112, 0],
                 [143, 255, 0], [82, 0, 255], [163, 255, 0], [255, 235, 0],
                 [8, 184, 170], [133, 0, 255], [0, 255, 92], [184, 0, 255],
                 [255, 0, 31], [0, 184, 255], [0, 214, 255], [255, 0, 112],
                 [92, 255, 0], [0, 224, 255], [112, 224, 255], [70, 184, 160],
                 [163, 0, 255], [153, 0, 255], [71, 255, 0], [255, 0, 163],
                 [255, 204, 0], [255, 0, 143], [0, 255, 235], [133, 255, 0],
                 [255, 0, 235], [245, 0, 255], [255, 0, 122], [255, 245, 0],
                 [10, 190, 212], [214, 255, 0], [0, 204, 255], [20, 0, 255],
                 [255, 255, 0], [0, 153, 255], [0, 41, 255], [0, 255, 204],
                 [41, 0, 255], [41, 255, 0], [173, 0, 255], [0, 245, 255],
                 [71, 0, 255], [122, 0, 255], [0, 255, 184], [0, 92, 255],
                 [184, 255, 0], [0, 133, 255], [255, 214, 0], [25, 194, 194],
                 [102, 255, 0], [92, 0, 255]])

<<<<<<< HEAD
    PALETTE = [[120, 120, 120], [180, 120, 120], [6, 230, 230], [80, 50, 50],
               [4, 200, 3], [120, 120, 80], [140, 140, 140], [204, 5, 255],
               [230, 230, 230], [4, 250, 7], [224, 5, 255], [235, 255, 7],
               [150, 5, 61], [120, 120, 70], [8, 255, 51], [255, 6, 82],
               [143, 255, 140], [204, 255, 4], [255, 51, 7], [204, 70, 3],
               [0, 102, 200], [61, 230, 250], [255, 6, 51], [11, 102, 255],
               [255, 7, 71], [255, 9, 224], [9, 7, 230], [220, 220, 220],
               [255, 9, 92], [112, 9, 255], [8, 255, 214], [7, 255, 224],
               [255, 184, 6], [10, 255, 71], [255, 41, 10], [7, 255, 255],
               [224, 255, 8], [102, 8, 255], [255, 61, 6], [255, 194, 7],
               [255, 122, 8], [0, 255, 20], [255, 8, 41], [255, 5, 153],
               [6, 51, 255], [235, 12, 255], [160, 150, 20], [0, 163, 255],
               [140, 140, 140], [250, 10, 15], [20, 255, 0], [31, 255, 0],
               [255, 31, 0], [255, 224, 0], [153, 255, 0], [0, 0, 255],
               [255, 71, 0], [0, 235, 255], [0, 173, 255], [31, 0, 255],
               [11, 200, 200], [255, 82, 0], [0, 255, 245], [0, 61, 255],
               [0, 255, 112], [0, 255, 133], [255, 0, 0], [255, 163, 0],
               [255, 102, 0], [194, 255, 0], [0, 143, 255], [51, 255, 0],
               [0, 82, 255], [0, 255, 41], [0, 255, 173], [10, 0, 255],
               [173, 255, 0], [0, 255, 153], [255, 92, 0], [255, 0, 255],
               [255, 0, 245], [255, 0, 102], [255, 173, 0], [255, 0, 20],
               [255, 184, 184], [0, 31, 255], [0, 255, 61], [0, 71, 255],
               [255, 0, 204], [0, 255, 194], [0, 255, 82], [0, 10, 255],
               [0, 112, 255], [51, 0, 255], [0, 194, 255], [0, 122, 255],
               [0, 255, 163], [255, 153, 0], [0, 255, 10], [255, 112, 0],
               [143, 255, 0], [82, 0, 255], [163, 255, 0], [255, 235, 0],
               [8, 184, 170], [133, 0, 255], [0, 255, 92], [184, 0, 255],
               [255, 0, 31], [0, 184, 255], [0, 214, 255], [255, 0, 112],
               [92, 255, 0], [0, 224, 255], [112, 224, 255], [70, 184, 160],
               [163, 0, 255], [153, 0, 255], [71, 255, 0], [255, 0, 163],
               [255, 204, 0], [255, 0, 143], [0, 255, 235], [133, 255, 0],
               [255, 0, 235], [245, 0, 255], [255, 0, 122], [255, 245, 0],
               [10, 190, 212], [214, 255, 0], [0, 204, 255], [20, 0, 255],
               [255, 255, 0], [0, 153, 255], [0, 41, 255], [0, 255, 204],
               [41, 0, 255], [41, 255, 0], [173, 0, 255], [0, 245, 255],
               [71, 0, 255], [122, 0, 255], [0, 255, 184], [0, 92, 255],
               [184, 255, 0], [0, 133, 255], [255, 214, 0], [25, 194, 194],
               [102, 255, 0], [92, 0, 255]]

    def __init__(self, **kwargs):
        super(ADE20KDataset, self).__init__(
            img_suffix='.jpg',
            seg_map_suffix='.png',
            reduce_zero_label=True,
            **kwargs)

    def results2img(self, results, imgfile_prefix, to_label_id, indices=None):
        """Write the segmentation results to images.

        Args:
            results (list[ndarray]): Testing results of the
                dataset.
            imgfile_prefix (str): The filename prefix of the png files.
                If the prefix is "somepath/xxx",
                the png files will be named "somepath/xxx.png".
            to_label_id (bool): whether convert output to label_id for
                submission.
            indices (list[int], optional): Indices of input results, if not
                set, all the indices of the dataset will be used.
                Default: None.

        Returns:
            list[str: str]: result txt files which contains corresponding
            semantic segmentation images.
        """
        if indices is None:
            indices = list(range(len(self)))

        mmcv.mkdir_or_exist(imgfile_prefix)
        result_files = []
        for result, idx in zip(results, indices):

            filename = self.img_infos[idx]['filename']
            basename = osp.splitext(osp.basename(filename))[0]

            png_filename = osp.join(imgfile_prefix, f'{basename}.png')

            # The  index range of official requirement is from 0 to 150.
            # But the index range of output is from 0 to 149.
            # That is because we set reduce_zero_label=True.
            result = result + 1

            output = Image.fromarray(result.astype(np.uint8))
            output.save(png_filename)
            result_files.append(png_filename)

        return result_files

    def format_results(self,
                       results,
                       imgfile_prefix,
                       to_label_id=True,
                       indices=None):
        """Format the results into dir (standard format for ade20k evaluation).

        Args:
            results (list): Testing results of the dataset.
            imgfile_prefix (str | None): The prefix of images files. It
                includes the file path and the prefix of filename, e.g.,
                "a/b/prefix".
            to_label_id (bool): whether convert output to label_id for
                submission. Default: False
            indices (list[int], optional): Indices of input results, if not
                set, all the indices of the dataset will be used.
                Default: None.

        Returns:
            tuple: (result_files, tmp_dir), result_files is a list containing
               the image paths, tmp_dir is the temporal directory created
                for saving json/png files when img_prefix is not specified.
        """

        if indices is None:
            indices = list(range(len(self)))

        assert isinstance(results, list), 'results must be a list.'
        assert isinstance(indices, list), 'indices must be a list.'

        result_files = self.results2img(results, imgfile_prefix, to_label_id,
                                        indices)
        return result_files
=======
    def __init__(self,
                 img_suffix='.jpg',
                 seg_map_suffix='.png',
                 reduce_zero_label=True,
                 **kwargs) -> None:
        super().__init__(
            img_suffix=img_suffix,
            seg_map_suffix=seg_map_suffix,
            reduce_zero_label=reduce_zero_label,
            **kwargs)
>>>>>>> 7ac0888d
<|MERGE_RESOLUTION|>--- conflicted
+++ resolved
@@ -1,17 +1,6 @@
 # Copyright (c) OpenMMLab. All rights reserved.
-<<<<<<< HEAD
-import os.path as osp
-
-import mmcv
-import numpy as np
-from PIL import Image
-
-from .builder import DATASETS
-from .custom import CustomDataset
-=======
 from mmseg.registry import DATASETS
 from .basesegdataset import BaseSegDataset
->>>>>>> 7ac0888d
 
 
 @DATASETS.register_module()
@@ -91,129 +80,6 @@
                  [184, 255, 0], [0, 133, 255], [255, 214, 0], [25, 194, 194],
                  [102, 255, 0], [92, 0, 255]])
 
-<<<<<<< HEAD
-    PALETTE = [[120, 120, 120], [180, 120, 120], [6, 230, 230], [80, 50, 50],
-               [4, 200, 3], [120, 120, 80], [140, 140, 140], [204, 5, 255],
-               [230, 230, 230], [4, 250, 7], [224, 5, 255], [235, 255, 7],
-               [150, 5, 61], [120, 120, 70], [8, 255, 51], [255, 6, 82],
-               [143, 255, 140], [204, 255, 4], [255, 51, 7], [204, 70, 3],
-               [0, 102, 200], [61, 230, 250], [255, 6, 51], [11, 102, 255],
-               [255, 7, 71], [255, 9, 224], [9, 7, 230], [220, 220, 220],
-               [255, 9, 92], [112, 9, 255], [8, 255, 214], [7, 255, 224],
-               [255, 184, 6], [10, 255, 71], [255, 41, 10], [7, 255, 255],
-               [224, 255, 8], [102, 8, 255], [255, 61, 6], [255, 194, 7],
-               [255, 122, 8], [0, 255, 20], [255, 8, 41], [255, 5, 153],
-               [6, 51, 255], [235, 12, 255], [160, 150, 20], [0, 163, 255],
-               [140, 140, 140], [250, 10, 15], [20, 255, 0], [31, 255, 0],
-               [255, 31, 0], [255, 224, 0], [153, 255, 0], [0, 0, 255],
-               [255, 71, 0], [0, 235, 255], [0, 173, 255], [31, 0, 255],
-               [11, 200, 200], [255, 82, 0], [0, 255, 245], [0, 61, 255],
-               [0, 255, 112], [0, 255, 133], [255, 0, 0], [255, 163, 0],
-               [255, 102, 0], [194, 255, 0], [0, 143, 255], [51, 255, 0],
-               [0, 82, 255], [0, 255, 41], [0, 255, 173], [10, 0, 255],
-               [173, 255, 0], [0, 255, 153], [255, 92, 0], [255, 0, 255],
-               [255, 0, 245], [255, 0, 102], [255, 173, 0], [255, 0, 20],
-               [255, 184, 184], [0, 31, 255], [0, 255, 61], [0, 71, 255],
-               [255, 0, 204], [0, 255, 194], [0, 255, 82], [0, 10, 255],
-               [0, 112, 255], [51, 0, 255], [0, 194, 255], [0, 122, 255],
-               [0, 255, 163], [255, 153, 0], [0, 255, 10], [255, 112, 0],
-               [143, 255, 0], [82, 0, 255], [163, 255, 0], [255, 235, 0],
-               [8, 184, 170], [133, 0, 255], [0, 255, 92], [184, 0, 255],
-               [255, 0, 31], [0, 184, 255], [0, 214, 255], [255, 0, 112],
-               [92, 255, 0], [0, 224, 255], [112, 224, 255], [70, 184, 160],
-               [163, 0, 255], [153, 0, 255], [71, 255, 0], [255, 0, 163],
-               [255, 204, 0], [255, 0, 143], [0, 255, 235], [133, 255, 0],
-               [255, 0, 235], [245, 0, 255], [255, 0, 122], [255, 245, 0],
-               [10, 190, 212], [214, 255, 0], [0, 204, 255], [20, 0, 255],
-               [255, 255, 0], [0, 153, 255], [0, 41, 255], [0, 255, 204],
-               [41, 0, 255], [41, 255, 0], [173, 0, 255], [0, 245, 255],
-               [71, 0, 255], [122, 0, 255], [0, 255, 184], [0, 92, 255],
-               [184, 255, 0], [0, 133, 255], [255, 214, 0], [25, 194, 194],
-               [102, 255, 0], [92, 0, 255]]
-
-    def __init__(self, **kwargs):
-        super(ADE20KDataset, self).__init__(
-            img_suffix='.jpg',
-            seg_map_suffix='.png',
-            reduce_zero_label=True,
-            **kwargs)
-
-    def results2img(self, results, imgfile_prefix, to_label_id, indices=None):
-        """Write the segmentation results to images.
-
-        Args:
-            results (list[ndarray]): Testing results of the
-                dataset.
-            imgfile_prefix (str): The filename prefix of the png files.
-                If the prefix is "somepath/xxx",
-                the png files will be named "somepath/xxx.png".
-            to_label_id (bool): whether convert output to label_id for
-                submission.
-            indices (list[int], optional): Indices of input results, if not
-                set, all the indices of the dataset will be used.
-                Default: None.
-
-        Returns:
-            list[str: str]: result txt files which contains corresponding
-            semantic segmentation images.
-        """
-        if indices is None:
-            indices = list(range(len(self)))
-
-        mmcv.mkdir_or_exist(imgfile_prefix)
-        result_files = []
-        for result, idx in zip(results, indices):
-
-            filename = self.img_infos[idx]['filename']
-            basename = osp.splitext(osp.basename(filename))[0]
-
-            png_filename = osp.join(imgfile_prefix, f'{basename}.png')
-
-            # The  index range of official requirement is from 0 to 150.
-            # But the index range of output is from 0 to 149.
-            # That is because we set reduce_zero_label=True.
-            result = result + 1
-
-            output = Image.fromarray(result.astype(np.uint8))
-            output.save(png_filename)
-            result_files.append(png_filename)
-
-        return result_files
-
-    def format_results(self,
-                       results,
-                       imgfile_prefix,
-                       to_label_id=True,
-                       indices=None):
-        """Format the results into dir (standard format for ade20k evaluation).
-
-        Args:
-            results (list): Testing results of the dataset.
-            imgfile_prefix (str | None): The prefix of images files. It
-                includes the file path and the prefix of filename, e.g.,
-                "a/b/prefix".
-            to_label_id (bool): whether convert output to label_id for
-                submission. Default: False
-            indices (list[int], optional): Indices of input results, if not
-                set, all the indices of the dataset will be used.
-                Default: None.
-
-        Returns:
-            tuple: (result_files, tmp_dir), result_files is a list containing
-               the image paths, tmp_dir is the temporal directory created
-                for saving json/png files when img_prefix is not specified.
-        """
-
-        if indices is None:
-            indices = list(range(len(self)))
-
-        assert isinstance(results, list), 'results must be a list.'
-        assert isinstance(indices, list), 'indices must be a list.'
-
-        result_files = self.results2img(results, imgfile_prefix, to_label_id,
-                                        indices)
-        return result_files
-=======
     def __init__(self,
                  img_suffix='.jpg',
                  seg_map_suffix='.png',
@@ -223,5 +89,4 @@
             img_suffix=img_suffix,
             seg_map_suffix=seg_map_suffix,
             reduce_zero_label=reduce_zero_label,
-            **kwargs)
->>>>>>> 7ac0888d
+            **kwargs)