--- conflicted
+++ resolved
@@ -15,14 +15,10 @@
 from .pascal_context import PascalContextDataset, PascalContextDataset59
 from .potsdam import PotsdamDataset
 from .stare import STAREDataset
-<<<<<<< HEAD
-from .transforms import *  # noqa
-=======
 from .transforms import (CLAHE, AdjustGamma, LoadAnnotations, PackSegInputs,
                          PhotoMetricDistortion, RandomCrop, RandomCutOut,
                          RandomMosaic, RandomRotate, Rerange, ResizeToMultiple,
                          RGB2Gray, SegRescale)
->>>>>>> 4de57b49
 from .voc import PascalVOCDataset
 
 __all__ = [
