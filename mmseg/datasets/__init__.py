# Copyright (c) OpenMMLab. All rights reserved.
from .ade import ADE20KDataset
from .basesegdataset import BaseSegDataset
from .chase_db1 import ChaseDB1Dataset
from .cityscapes import CityscapesDataset
from .coco_stuff import COCOStuffDataset
from .dark_zurich import DarkZurichDataset
from .dataset_wrappers import MultiImageMixDataset
from .decathlon import DecathlonDataset
from .drive import DRIVEDataset
from .hrf import HRFDataset
from .isaid import iSAIDDataset
from .isprs import ISPRSDataset
from .lip import LIPDataset
from .loveda import LoveDADataset
from .night_driving import NightDrivingDataset
from .pascal_context import PascalContextDataset, PascalContextDataset59
from .potsdam import PotsdamDataset
from .stare import STAREDataset
from .transforms import (CLAHE, AdjustGamma, GenerateEdge, LoadAnnotations,
                         LoadBiomedicalAnnotation, LoadBiomedicalData,
                         LoadBiomedicalImageFromFile, LoadImageFromNDArray,
                         PackSegInputs, PhotoMetricDistortion, RandomCrop,
                         RandomCutOut, RandomMosaic, RandomRotate, Rerange,
<<<<<<< HEAD
                         ResizeToMultiple, RGB2Gray, SegRescale, RandomRotFlip)
=======
                         ResizeShortestEdge, ResizeToMultiple, RGB2Gray,
                         SegRescale)
>>>>>>> 933e4d3c
from .voc import PascalVOCDataset
from .synapse import SynapseDataset

__all__ = [
    'BaseSegDataset', 'CityscapesDataset', 'PascalVOCDataset', 'ADE20KDataset',
    'PascalContextDataset', 'PascalContextDataset59', 'ChaseDB1Dataset',
    'DRIVEDataset', 'HRFDataset', 'STAREDataset', 'DarkZurichDataset',
    'NightDrivingDataset', 'COCOStuffDataset', 'LoveDADataset',
    'MultiImageMixDataset', 'iSAIDDataset', 'ISPRSDataset', 'PotsdamDataset',
    'LoadAnnotations', 'RandomCrop', 'SegRescale', 'PhotoMetricDistortion',
    'RandomRotate', 'AdjustGamma', 'CLAHE', 'Rerange', 'RGB2Gray',
    'RandomCutOut', 'RandomMosaic', 'PackSegInputs', 'ResizeToMultiple',
    'LoadImageFromNDArray', 'LoadBiomedicalImageFromFile',
    'LoadBiomedicalAnnotation', 'LoadBiomedicalData', 'GenerateEdge',
<<<<<<< HEAD
    'DecathlonDataset', 'LIPDataset', 'SynapseDataset', 'RandomRotFlip'
=======
    'DecathlonDataset', 'LIPDataset', 'ResizeShortestEdge'
>>>>>>> 933e4d3c
]<|MERGE_RESOLUTION|>--- conflicted
+++ resolved
@@ -22,12 +22,9 @@
                          LoadBiomedicalImageFromFile, LoadImageFromNDArray,
                          PackSegInputs, PhotoMetricDistortion, RandomCrop,
                          RandomCutOut, RandomMosaic, RandomRotate, Rerange,
-<<<<<<< HEAD
-                         ResizeToMultiple, RGB2Gray, SegRescale, RandomRotFlip)
-=======
                          ResizeShortestEdge, ResizeToMultiple, RGB2Gray,
-                         SegRescale)
->>>>>>> 933e4d3c
+                         SegRescale, RandomRotFlip)
+
 from .voc import PascalVOCDataset
 from .synapse import SynapseDataset
 
@@ -42,9 +39,5 @@
     'RandomCutOut', 'RandomMosaic', 'PackSegInputs', 'ResizeToMultiple',
     'LoadImageFromNDArray', 'LoadBiomedicalImageFromFile',
     'LoadBiomedicalAnnotation', 'LoadBiomedicalData', 'GenerateEdge',
-<<<<<<< HEAD
-    'DecathlonDataset', 'LIPDataset', 'SynapseDataset', 'RandomRotFlip'
-=======
-    'DecathlonDataset', 'LIPDataset', 'ResizeShortestEdge'
->>>>>>> 933e4d3c
+    'DecathlonDataset', 'LIPDataset', 'ResizeShortestEdge', 'RandomRotFlip'
 ]