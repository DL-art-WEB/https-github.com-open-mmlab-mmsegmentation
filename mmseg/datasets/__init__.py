# Copyright (c) OpenMMLab. All rights reserved.
# yapf: disable
from .ade import ADE20KDataset
from .basesegdataset import BaseSegDataset
from .chase_db1 import ChaseDB1Dataset
from .cityscapes import CityscapesDataset
from .coco_stuff import COCOStuffDataset
from .dark_zurich import DarkZurichDataset
from .dataset_wrappers import MultiImageMixDataset
from .decathlon import DecathlonDataset
from .drive import DRIVEDataset
from .hrf import HRFDataset
from .refuge import REFUGEDataset
from .isaid import iSAIDDataset
from .isprs import ISPRSDataset
from .lip import LIPDataset
from .loveda import LoveDADataset
from .night_driving import NightDrivingDataset
from .pascal_context import PascalContextDataset, PascalContextDataset59
from .potsdam import PotsdamDataset
from .stare import STAREDataset
# yapf: disable
from .transforms import (CLAHE, AdjustGamma, BioMedical3DRandomCrop,
                         BioMedicalGaussianBlur, BioMedicalGaussianNoise,
                         BioMedicalRandomGamma, GenerateEdge, LoadAnnotations,
                         LoadBiomedicalAnnotation, LoadBiomedicalData,
                         LoadBiomedicalImageFromFile, LoadImageFromNDArray,
                         PackSegInputs, PhotoMetricDistortion, RandomCrop,
                         RandomCutOut, RandomMosaic, RandomRotate, Rerange,
                         ResizeShortestEdge, ResizeToMultiple, RGB2Gray,
                         SegRescale,Rot90,ColorJitter,RandomFlipud,RandomFliplr)
from .voc import PascalVOCDataset

# yapf: enable
__all__ = [
<<<<<<< HEAD
    'BaseSegDataset', 'CityscapesDataset', 'PascalVOCDataset', 'ADE20KDataset',
    'PascalContextDataset', 'PascalContextDataset59', 'ChaseDB1Dataset',
    'DRIVEDataset', 'HRFDataset', 'STAREDataset', 'DarkZurichDataset',
    'NightDrivingDataset', 'COCOStuffDataset', 'LoveDADataset',
    'MultiImageMixDataset', 'iSAIDDataset', 'ISPRSDataset', 'PotsdamDataset',
    'LoadAnnotations', 'RandomCrop', 'SegRescale', 'PhotoMetricDistortion',
    'RandomRotate', 'AdjustGamma', 'CLAHE', 'Rerange', 'RGB2Gray','ColorJitter',
    'RandomCutOut', 'RandomMosaic', 'PackSegInputs', 'ResizeToMultiple',
    'LoadImageFromNDArray', 'LoadBiomedicalImageFromFile','Rot90','RandomFlipud','RandomFliplr',
    'LoadBiomedicalAnnotation', 'LoadBiomedicalData', 'GenerateEdge',
    'DecathlonDataset', 'LIPDataset', 'ResizeShortestEdge','REFUGEDataset'
=======
    'BaseSegDataset', 'BioMedical3DRandomCrop', 'CityscapesDataset',
    'PascalVOCDataset', 'ADE20KDataset', 'PascalContextDataset',
    'PascalContextDataset59', 'ChaseDB1Dataset', 'DRIVEDataset', 'HRFDataset',
    'STAREDataset', 'DarkZurichDataset', 'NightDrivingDataset',
    'COCOStuffDataset', 'LoveDADataset', 'MultiImageMixDataset',
    'iSAIDDataset', 'ISPRSDataset', 'PotsdamDataset', 'LoadAnnotations',
    'RandomCrop', 'SegRescale', 'PhotoMetricDistortion', 'RandomRotate',
    'AdjustGamma', 'CLAHE', 'Rerange', 'RGB2Gray', 'RandomCutOut',
    'RandomMosaic', 'PackSegInputs', 'ResizeToMultiple',
    'LoadImageFromNDArray', 'LoadBiomedicalImageFromFile',
    'LoadBiomedicalAnnotation', 'LoadBiomedicalData', 'GenerateEdge',
    'DecathlonDataset', 'LIPDataset', 'ResizeShortestEdge',
    'BioMedicalGaussianNoise', 'BioMedicalGaussianBlur',
    'BioMedicalRandomGamma'
>>>>>>> 3ca690ba
]<|MERGE_RESOLUTION|>--- conflicted
+++ resolved
@@ -10,7 +10,6 @@
 from .decathlon import DecathlonDataset
 from .drive import DRIVEDataset
 from .hrf import HRFDataset
-from .refuge import REFUGEDataset
 from .isaid import iSAIDDataset
 from .isprs import ISPRSDataset
 from .lip import LIPDataset
@@ -28,24 +27,11 @@
                          PackSegInputs, PhotoMetricDistortion, RandomCrop,
                          RandomCutOut, RandomMosaic, RandomRotate, Rerange,
                          ResizeShortestEdge, ResizeToMultiple, RGB2Gray,
-                         SegRescale,Rot90,ColorJitter,RandomFlipud,RandomFliplr)
+                         SegRescale)
 from .voc import PascalVOCDataset
 
 # yapf: enable
 __all__ = [
-<<<<<<< HEAD
-    'BaseSegDataset', 'CityscapesDataset', 'PascalVOCDataset', 'ADE20KDataset',
-    'PascalContextDataset', 'PascalContextDataset59', 'ChaseDB1Dataset',
-    'DRIVEDataset', 'HRFDataset', 'STAREDataset', 'DarkZurichDataset',
-    'NightDrivingDataset', 'COCOStuffDataset', 'LoveDADataset',
-    'MultiImageMixDataset', 'iSAIDDataset', 'ISPRSDataset', 'PotsdamDataset',
-    'LoadAnnotations', 'RandomCrop', 'SegRescale', 'PhotoMetricDistortion',
-    'RandomRotate', 'AdjustGamma', 'CLAHE', 'Rerange', 'RGB2Gray','ColorJitter',
-    'RandomCutOut', 'RandomMosaic', 'PackSegInputs', 'ResizeToMultiple',
-    'LoadImageFromNDArray', 'LoadBiomedicalImageFromFile','Rot90','RandomFlipud','RandomFliplr',
-    'LoadBiomedicalAnnotation', 'LoadBiomedicalData', 'GenerateEdge',
-    'DecathlonDataset', 'LIPDataset', 'ResizeShortestEdge','REFUGEDataset'
-=======
     'BaseSegDataset', 'BioMedical3DRandomCrop', 'CityscapesDataset',
     'PascalVOCDataset', 'ADE20KDataset', 'PascalContextDataset',
     'PascalContextDataset59', 'ChaseDB1Dataset', 'DRIVEDataset', 'HRFDataset',
@@ -60,5 +46,4 @@
     'DecathlonDataset', 'LIPDataset', 'ResizeShortestEdge',
     'BioMedicalGaussianNoise', 'BioMedicalGaussianBlur',
     'BioMedicalRandomGamma'
->>>>>>> 3ca690ba
 ]