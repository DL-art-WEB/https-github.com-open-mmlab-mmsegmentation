# Copyright (c) OpenMMLab. All rights reserved.
from .ade import ADE20KDataset
from .builder import DATASETS, PIPELINES, build_dataloader, build_dataset
from .chase_db1 import ChaseDB1Dataset
from .cityscapes import CityscapesDataset
from .coco_stuff import COCOStuffDataset
from .custom import CustomDataset
from .dark_zurich import DarkZurichDataset
from .dataset_wrappers import ConcatDataset, RepeatDataset
from .drive import DRIVEDataset
from .hrf import HRFDataset
from .night_driving import NightDrivingDataset
from .pascal_context import PascalContextDataset, PascalContextDataset59
from .stare import STAREDataset
from .voc import PascalVOCDataset
from .coco_lvis import COCOLVISDataset

__all__ = [
    'CustomDataset', 'build_dataloader', 'ConcatDataset', 'RepeatDataset',
    'DATASETS', 'build_dataset', 'PIPELINES', 'CityscapesDataset',
    'PascalVOCDataset', 'ADE20KDataset', 'PascalContextDataset',
    'PascalContextDataset59', 'ChaseDB1Dataset', 'DRIVEDataset', 'HRFDataset',
    'STAREDataset', 'DarkZurichDataset', 'NightDrivingDataset',
<<<<<<< HEAD
    'COCOLVISDataset'
=======
    'COCOStuffDataset'
>>>>>>> 54bd4bdd
]<|MERGE_RESOLUTION|>--- conflicted
+++ resolved
@@ -21,9 +21,5 @@
     'PascalVOCDataset', 'ADE20KDataset', 'PascalContextDataset',
     'PascalContextDataset59', 'ChaseDB1Dataset', 'DRIVEDataset', 'HRFDataset',
     'STAREDataset', 'DarkZurichDataset', 'NightDrivingDataset',
-<<<<<<< HEAD
-    'COCOLVISDataset'
-=======
-    'COCOStuffDataset'
->>>>>>> 54bd4bdd
+    'COCOLVISDataset', 'COCOStuffDataset'
 ]