--- conflicted
+++ resolved
@@ -1,10 +1,6 @@
-<<<<<<< HEAD
+# Copyright (c) OpenMMLab. All rights reserved.
 from .a2d2_18cls import A2D2Dataset18Classes
 from .a2d2_34cls import A2D2Dataset34Classes
-=======
-# Copyright (c) OpenMMLab. All rights reserved.
-from .a2d2 import A2D2Dataset
->>>>>>> 306731f4
 from .ade import ADE20KDataset
 from .builder import DATASETS, PIPELINES, build_dataloader, build_dataset
 from .chase_db1 import ChaseDB1Dataset
@@ -25,10 +21,6 @@
     'DATASETS', 'build_dataset', 'PIPELINES', 'CityscapesDataset',
     'PascalVOCDataset', 'ADE20KDataset', 'PascalContextDataset',
     'PascalContextDataset59', 'ChaseDB1Dataset', 'DRIVEDataset', 'HRFDataset',
-<<<<<<< HEAD
-    'STAREDataset', 'A2D2Dataset18Classes', 'A2D2Dataset34Classes'
-=======
     'STAREDataset', 'DarkZurichDataset', 'NightDrivingDataset',
-    'COCOStuffDataset', 'A2D2Dataset'
->>>>>>> 306731f4
+    'COCOStuffDataset', 'A2D2Dataset18Classes', 'A2D2Dataset34Classes'
 ]