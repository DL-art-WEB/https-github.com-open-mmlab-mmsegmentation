# Copyright (c) OpenMMLab. All rights reserved.
<<<<<<< HEAD
from .ade import ADE20KDataset
from .builder import DATASETS, PIPELINES, build_dataloader, build_dataset
from .chase_db1 import ChaseDB1Dataset
from .cityscapes import CityscapesDataset
from .coco_stuff import COCOStuffDataset
from .custom import CustomDataset
from .dark_zurich import DarkZurichDataset
from .dataset_wrappers import (ConcatDataset, MultiImageMixDataset,
                               RepeatDataset)
from .drive import DRIVEDataset
from .face import FaceOccludedDataset
from .hrf import HRFDataset
from .isaid import iSAIDDataset
from .isprs import ISPRSDataset
=======
# yapf: disable
from .ade import ADE20KDataset
from .basesegdataset import BaseSegDataset
from .chase_db1 import ChaseDB1Dataset
from .cityscapes import CityscapesDataset
from .coco_stuff import COCOStuffDataset
from .dark_zurich import DarkZurichDataset
from .dataset_wrappers import MultiImageMixDataset
from .decathlon import DecathlonDataset
from .drive import DRIVEDataset
from .hrf import HRFDataset
from .isaid import iSAIDDataset
from .isprs import ISPRSDataset
from .lip import LIPDataset
>>>>>>> 7ac0888d
from .loveda import LoveDADataset
from .night_driving import NightDrivingDataset
from .pascal_context import PascalContextDataset, PascalContextDataset59
from .potsdam import PotsdamDataset
from .stare import STAREDataset
<<<<<<< HEAD
=======
from .synapse import SynapseDataset
# yapf: disable
from .transforms import (CLAHE, AdjustGamma, BioMedical3DPad,
                         BioMedical3DRandomCrop, BioMedical3DRandomFlip,
                         BioMedicalGaussianBlur, BioMedicalGaussianNoise,
                         BioMedicalRandomGamma, GenerateEdge, LoadAnnotations,
                         LoadBiomedicalAnnotation, LoadBiomedicalData,
                         LoadBiomedicalImageFromFile, LoadImageFromNDArray,
                         PackSegInputs, PhotoMetricDistortion, RandomCrop,
                         RandomCutOut, RandomMosaic, RandomRotate,
                         RandomRotFlip, Rerange, ResizeShortestEdge,
                         ResizeToMultiple, RGB2Gray, SegRescale)
>>>>>>> 7ac0888d
from .voc import PascalVOCDataset

# yapf: enable
__all__ = [
<<<<<<< HEAD
    'CustomDataset', 'build_dataloader', 'ConcatDataset', 'RepeatDataset',
    'DATASETS', 'build_dataset', 'PIPELINES', 'CityscapesDataset',
    'PascalVOCDataset', 'ADE20KDataset', 'PascalContextDataset',
    'PascalContextDataset59', 'ChaseDB1Dataset', 'DRIVEDataset', 'HRFDataset',
    'STAREDataset', 'DarkZurichDataset', 'NightDrivingDataset',
    'COCOStuffDataset', 'LoveDADataset', 'MultiImageMixDataset',
    'iSAIDDataset', 'ISPRSDataset', 'PotsdamDataset', 'FaceOccludedDataset'
=======
    'BaseSegDataset', 'BioMedical3DRandomCrop', 'BioMedical3DRandomFlip',
    'CityscapesDataset', 'PascalVOCDataset', 'ADE20KDataset',
    'PascalContextDataset', 'PascalContextDataset59', 'ChaseDB1Dataset',
    'DRIVEDataset', 'HRFDataset', 'STAREDataset', 'DarkZurichDataset',
    'NightDrivingDataset', 'COCOStuffDataset', 'LoveDADataset',
    'MultiImageMixDataset', 'iSAIDDataset', 'ISPRSDataset', 'PotsdamDataset',
    'LoadAnnotations', 'RandomCrop', 'SegRescale', 'PhotoMetricDistortion',
    'RandomRotate', 'AdjustGamma', 'CLAHE', 'Rerange', 'RGB2Gray',
    'RandomCutOut', 'RandomMosaic', 'PackSegInputs', 'ResizeToMultiple',
    'LoadImageFromNDArray', 'LoadBiomedicalImageFromFile',
    'LoadBiomedicalAnnotation', 'LoadBiomedicalData', 'GenerateEdge',
    'DecathlonDataset', 'LIPDataset', 'ResizeShortestEdge',
    'BioMedicalGaussianNoise', 'BioMedicalGaussianBlur',
    'BioMedicalRandomGamma', 'BioMedical3DPad', 'RandomRotFlip',
    'SynapseDataset'
>>>>>>> 7ac0888d
]<|MERGE_RESOLUTION|>--- conflicted
+++ resolved
@@ -1,20 +1,4 @@
 # Copyright (c) OpenMMLab. All rights reserved.
-<<<<<<< HEAD
-from .ade import ADE20KDataset
-from .builder import DATASETS, PIPELINES, build_dataloader, build_dataset
-from .chase_db1 import ChaseDB1Dataset
-from .cityscapes import CityscapesDataset
-from .coco_stuff import COCOStuffDataset
-from .custom import CustomDataset
-from .dark_zurich import DarkZurichDataset
-from .dataset_wrappers import (ConcatDataset, MultiImageMixDataset,
-                               RepeatDataset)
-from .drive import DRIVEDataset
-from .face import FaceOccludedDataset
-from .hrf import HRFDataset
-from .isaid import iSAIDDataset
-from .isprs import ISPRSDataset
-=======
 # yapf: disable
 from .ade import ADE20KDataset
 from .basesegdataset import BaseSegDataset
@@ -29,14 +13,11 @@
 from .isaid import iSAIDDataset
 from .isprs import ISPRSDataset
 from .lip import LIPDataset
->>>>>>> 7ac0888d
 from .loveda import LoveDADataset
 from .night_driving import NightDrivingDataset
 from .pascal_context import PascalContextDataset, PascalContextDataset59
 from .potsdam import PotsdamDataset
 from .stare import STAREDataset
-<<<<<<< HEAD
-=======
 from .synapse import SynapseDataset
 # yapf: disable
 from .transforms import (CLAHE, AdjustGamma, BioMedical3DPad,
@@ -49,20 +30,10 @@
                          RandomCutOut, RandomMosaic, RandomRotate,
                          RandomRotFlip, Rerange, ResizeShortestEdge,
                          ResizeToMultiple, RGB2Gray, SegRescale)
->>>>>>> 7ac0888d
 from .voc import PascalVOCDataset
 
 # yapf: enable
 __all__ = [
-<<<<<<< HEAD
-    'CustomDataset', 'build_dataloader', 'ConcatDataset', 'RepeatDataset',
-    'DATASETS', 'build_dataset', 'PIPELINES', 'CityscapesDataset',
-    'PascalVOCDataset', 'ADE20KDataset', 'PascalContextDataset',
-    'PascalContextDataset59', 'ChaseDB1Dataset', 'DRIVEDataset', 'HRFDataset',
-    'STAREDataset', 'DarkZurichDataset', 'NightDrivingDataset',
-    'COCOStuffDataset', 'LoveDADataset', 'MultiImageMixDataset',
-    'iSAIDDataset', 'ISPRSDataset', 'PotsdamDataset', 'FaceOccludedDataset'
-=======
     'BaseSegDataset', 'BioMedical3DRandomCrop', 'BioMedical3DRandomFlip',
     'CityscapesDataset', 'PascalVOCDataset', 'ADE20KDataset',
     'PascalContextDataset', 'PascalContextDataset59', 'ChaseDB1Dataset',
@@ -78,5 +49,4 @@
     'BioMedicalGaussianNoise', 'BioMedicalGaussianBlur',
     'BioMedicalRandomGamma', 'BioMedical3DPad', 'RandomRotFlip',
     'SynapseDataset'
->>>>>>> 7ac0888d
 ]