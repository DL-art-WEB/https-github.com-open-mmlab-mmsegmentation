# Copyright (c) OpenMMLab. All rights reserved.
# yapf: disable
from .ade import ADE20KDataset
from .basesegdataset import BaseSegDataset
from .chase_db1 import ChaseDB1Dataset
from .cityscapes import CityscapesDataset
from .coco_stuff import COCOStuffDataset
from .dark_zurich import DarkZurichDataset
from .dataset_wrappers import MultiImageMixDataset
from .decathlon import DecathlonDataset
from .drive import DRIVEDataset
from .hrf import HRFDataset
from .isaid import iSAIDDataset
from .isprs import ISPRSDataset
from .lip import LIPDataset
from .loveda import LoveDADataset
from .night_driving import NightDrivingDataset
from .pascal_context import PascalContextDataset, PascalContextDataset59
from .potsdam import PotsdamDataset
from .samplers import GroupMultiSourceSampler, MultiSourceSampler
from .stare import STAREDataset
# yapf: disable
from .transforms import (CLAHE, AdjustGamma, BioMedical3DPad,
                         BioMedical3DRandomCrop, BioMedicalGaussianBlur,
                         BioMedicalGaussianNoise, BioMedicalRandomGamma,
                         GenerateEdge, LoadAnnotations,
                         LoadBiomedicalAnnotation, LoadBiomedicalData,
                         LoadBiomedicalImageFromFile, LoadImageFromNDArray,
                         PackSegInputs, PhotoMetricDistortion, RandomCrop,
                         RandomCutOut, RandomMosaic, RandomRotate, Rerange,
                         ResizeShortestEdge, ResizeToMultiple, RGB2Gray,
                         SegRescale)
from .voc import PascalVOCDataset

# yapf: enable
__all__ = [
    'BaseSegDataset', 'BioMedical3DRandomCrop', 'CityscapesDataset',
    'PascalVOCDataset', 'ADE20KDataset', 'PascalContextDataset',
    'PascalContextDataset59', 'ChaseDB1Dataset', 'DRIVEDataset', 'HRFDataset',
    'STAREDataset', 'DarkZurichDataset', 'NightDrivingDataset',
    'COCOStuffDataset', 'LoveDADataset', 'MultiImageMixDataset',
    'iSAIDDataset', 'ISPRSDataset', 'PotsdamDataset', 'LoadAnnotations',
    'RandomCrop', 'SegRescale', 'PhotoMetricDistortion', 'RandomRotate',
    'AdjustGamma', 'CLAHE', 'Rerange', 'RGB2Gray', 'RandomCutOut',
    'RandomMosaic', 'PackSegInputs', 'ResizeToMultiple',
    'LoadImageFromNDArray', 'LoadBiomedicalImageFromFile',
    'LoadBiomedicalAnnotation', 'LoadBiomedicalData', 'GenerateEdge',
    'DecathlonDataset', 'LIPDataset', 'ResizeShortestEdge',
<<<<<<< HEAD
    'MultiSourceSampler', 'GroupMultiSourceSampler'
=======
    'BioMedicalGaussianNoise', 'BioMedicalGaussianBlur',
    'BioMedicalRandomGamma', 'BioMedical3DPad'
>>>>>>> 6af2b8ea
]<|MERGE_RESOLUTION|>--- conflicted
+++ resolved
@@ -26,10 +26,10 @@
                          GenerateEdge, LoadAnnotations,
                          LoadBiomedicalAnnotation, LoadBiomedicalData,
                          LoadBiomedicalImageFromFile, LoadImageFromNDArray,
-                         PackSegInputs, PhotoMetricDistortion, RandomCrop,
-                         RandomCutOut, RandomMosaic, RandomRotate, Rerange,
-                         ResizeShortestEdge, ResizeToMultiple, RGB2Gray,
-                         SegRescale)
+                         MultiBranch, PackSegInputs, PhotoMetricDistortion,
+                         RandomCrop, RandomCutOut, RandomMosaic, RandomRotate,
+                         Rerange, ResizeShortestEdge, ResizeToMultiple,
+                         RGB2Gray, SegRescale)
 from .voc import PascalVOCDataset
 
 # yapf: enable
@@ -46,10 +46,7 @@
     'LoadImageFromNDArray', 'LoadBiomedicalImageFromFile',
     'LoadBiomedicalAnnotation', 'LoadBiomedicalData', 'GenerateEdge',
     'DecathlonDataset', 'LIPDataset', 'ResizeShortestEdge',
-<<<<<<< HEAD
-    'MultiSourceSampler', 'GroupMultiSourceSampler'
-=======
     'BioMedicalGaussianNoise', 'BioMedicalGaussianBlur',
-    'BioMedicalRandomGamma', 'BioMedical3DPad'
->>>>>>> 6af2b8ea
+    'BioMedicalRandomGamma', 'BioMedical3DPad', 'GroupMultiSourceSampler',
+    'MultiSourceSampler', 'MultiBranch'
 ]