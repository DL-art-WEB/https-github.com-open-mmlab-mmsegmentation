<<<<<<< HEAD
from .a2d2 import A2D2Dataset
=======
# Copyright (c) OpenMMLab. All rights reserved.
>>>>>>> cff01b36
from .ade import ADE20KDataset
from .builder import DATASETS, PIPELINES, build_dataloader, build_dataset
from .chase_db1 import ChaseDB1Dataset
from .cityscapes import CityscapesDataset
from .coco_stuff import COCOStuffDataset
from .custom import CustomDataset
from .dark_zurich import DarkZurichDataset
from .dataset_wrappers import ConcatDataset, RepeatDataset
from .drive import DRIVEDataset
from .hrf import HRFDataset
from .night_driving import NightDrivingDataset
from .pascal_context import PascalContextDataset, PascalContextDataset59
from .stare import STAREDataset
from .voc import PascalVOCDataset

__all__ = [
    'CustomDataset', 'build_dataloader', 'ConcatDataset', 'RepeatDataset',
    'DATASETS', 'build_dataset', 'PIPELINES', 'CityscapesDataset',
    'PascalVOCDataset', 'ADE20KDataset', 'PascalContextDataset',
    'PascalContextDataset59', 'ChaseDB1Dataset', 'DRIVEDataset', 'HRFDataset',
<<<<<<< HEAD
    'STAREDataset', 'A2D2Dataset'
=======
    'STAREDataset', 'DarkZurichDataset', 'NightDrivingDataset',
    'COCOStuffDataset'
>>>>>>> cff01b36
]<|MERGE_RESOLUTION|>--- conflicted
+++ resolved
@@ -1,8 +1,5 @@
-<<<<<<< HEAD
+# Copyright (c) OpenMMLab. All rights reserved.
 from .a2d2 import A2D2Dataset
-=======
-# Copyright (c) OpenMMLab. All rights reserved.
->>>>>>> cff01b36
 from .ade import ADE20KDataset
 from .builder import DATASETS, PIPELINES, build_dataloader, build_dataset
 from .chase_db1 import ChaseDB1Dataset
@@ -23,10 +20,6 @@
     'DATASETS', 'build_dataset', 'PIPELINES', 'CityscapesDataset',
     'PascalVOCDataset', 'ADE20KDataset', 'PascalContextDataset',
     'PascalContextDataset59', 'ChaseDB1Dataset', 'DRIVEDataset', 'HRFDataset',
-<<<<<<< HEAD
-    'STAREDataset', 'A2D2Dataset'
-=======
     'STAREDataset', 'DarkZurichDataset', 'NightDrivingDataset',
-    'COCOStuffDataset'
->>>>>>> cff01b36
+    'COCOStuffDataset', 'A2D2Dataset'
 ]