--- conflicted
+++ resolved
@@ -18,16 +18,12 @@
 from .pascal_context import PascalContextDataset, PascalContextDataset59
 from .potsdam import PotsdamDataset
 from .stare import STAREDataset
-<<<<<<< HEAD
 from .synapse import SynapseDataset
-from .transforms import (CLAHE, AdjustGamma, GenerateEdge, LoadAnnotations,
-=======
 # yapf: disable
 from .transforms import (CLAHE, AdjustGamma, BioMedical3DPad,
                          BioMedical3DRandomCrop, BioMedicalGaussianBlur,
                          BioMedicalGaussianNoise, BioMedicalRandomGamma,
                          GenerateEdge, LoadAnnotations,
->>>>>>> 6af2b8ea
                          LoadBiomedicalAnnotation, LoadBiomedicalData,
                          LoadBiomedicalImageFromFile, LoadImageFromNDArray,
                          PackSegInputs, PhotoMetricDistortion, RandomCrop,
@@ -38,19 +34,6 @@
 
 # yapf: enable
 __all__ = [
-<<<<<<< HEAD
-    'BaseSegDataset', 'CityscapesDataset', 'PascalVOCDataset', 'ADE20KDataset',
-    'PascalContextDataset', 'PascalContextDataset59', 'ChaseDB1Dataset',
-    'DRIVEDataset', 'HRFDataset', 'STAREDataset', 'DarkZurichDataset',
-    'NightDrivingDataset', 'COCOStuffDataset', 'LoveDADataset',
-    'MultiImageMixDataset', 'iSAIDDataset', 'ISPRSDataset', 'PotsdamDataset',
-    'SynapseDataset', 'LoadAnnotations', 'RandomCrop', 'SegRescale',
-    'PhotoMetricDistortion', 'RandomRotate', 'AdjustGamma', 'CLAHE', 'Rerange',
-    'RGB2Gray', 'RandomCutOut', 'RandomMosaic', 'PackSegInputs',
-    'ResizeToMultiple', 'LoadImageFromNDArray', 'LoadBiomedicalImageFromFile',
-    'LoadBiomedicalAnnotation', 'LoadBiomedicalData', 'GenerateEdge',
-    'DecathlonDataset', 'LIPDataset', 'ResizeShortestEdge', 'RandomRotFlip'
-=======
     'BaseSegDataset', 'BioMedical3DRandomCrop', 'CityscapesDataset',
     'PascalVOCDataset', 'ADE20KDataset', 'PascalContextDataset',
     'PascalContextDataset59', 'ChaseDB1Dataset', 'DRIVEDataset', 'HRFDataset',
@@ -64,6 +47,6 @@
     'LoadBiomedicalAnnotation', 'LoadBiomedicalData', 'GenerateEdge',
     'DecathlonDataset', 'LIPDataset', 'ResizeShortestEdge',
     'BioMedicalGaussianNoise', 'BioMedicalGaussianBlur',
-    'BioMedicalRandomGamma', 'BioMedical3DPad'
->>>>>>> 6af2b8ea
+    'BioMedicalRandomGamma', 'BioMedical3DPad', 'RandomRotFlip',
+    'SynapseDataset'
 ]