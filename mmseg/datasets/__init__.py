--- conflicted
+++ resolved
@@ -3,29 +3,18 @@
 from .builder import DATASETS, PIPELINES, build_dataloader, build_dataset
 from .chase_db1 import ChaseDB1Dataset
 from .cityscapes import CityscapesDataset
-from .coco_stuff import COCOStuffDataset
 from .custom import CustomDataset
-from .dark_zurich import DarkZurichDataset
 from .dataset_wrappers import ConcatDataset, RepeatDataset
 from .drive import DRIVEDataset
 from .hrf import HRFDataset
-from .loveda import LoveDADataset
-from .night_driving import NightDrivingDataset
 from .pascal_context import PascalContextDataset, PascalContextDataset59
 from .stare import STAREDataset
 from .voc import PascalVOCDataset
-from .Vaihingen import VaihingenDataset
-from .nyu_v2 import NYUv2Dataset
 
 __all__ = [
     'CustomDataset', 'build_dataloader', 'ConcatDataset', 'RepeatDataset',
     'DATASETS', 'build_dataset', 'PIPELINES', 'CityscapesDataset',
     'PascalVOCDataset', 'ADE20KDataset', 'PascalContextDataset',
     'PascalContextDataset59', 'ChaseDB1Dataset', 'DRIVEDataset', 'HRFDataset',
-<<<<<<< HEAD
-    'STAREDataset', 'DarkZurichDataset', 'NightDrivingDataset',
-    'COCOStuffDataset', 'LoveDADataset'
-=======
-    'STAREDataset', 'VaihingenDataset', 'NYUv2Dataset'
->>>>>>> b10540e0
+    'STAREDataset'
 ]