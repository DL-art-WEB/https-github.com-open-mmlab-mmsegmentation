# Copyright (c) OpenMMLab. All rights reserved.
from .ade import ADE20KDataset
from .builder import DATASETS, PIPELINES, build_dataloader, build_dataset
from .chase_db1 import ChaseDB1Dataset
from .cityscapes import CityscapesDataset
from .coco_stuff import COCOStuffDataset
from .custom import CustomDataset
from .dark_zurich import DarkZurichDataset
from .dataset_wrappers import (ConcatDataset, MultiImageMixDataset,
                               RepeatDataset)
from .drive import DRIVEDataset
from .hrf import HRFDataset
from .iSAID import ISAIDDataset
from .loveda import LoveDADataset
from .night_driving import NightDrivingDataset
from .pascal_context import PascalContextDataset, PascalContextDataset59
from .stare import STAREDataset
from .voc import PascalVOCDataset

__all__ = [
    'CustomDataset', 'build_dataloader', 'ConcatDataset', 'RepeatDataset',
    'DATASETS', 'build_dataset', 'PIPELINES', 'CityscapesDataset',
    'PascalVOCDataset', 'ADE20KDataset', 'PascalContextDataset',
    'PascalContextDataset59', 'ChaseDB1Dataset', 'DRIVEDataset', 'HRFDataset',
    'STAREDataset', 'DarkZurichDataset', 'NightDrivingDataset',
<<<<<<< HEAD
    'COCOStuffDataset', 'LoveDADataset', 'ISAIDDataset'
=======
    'COCOStuffDataset', 'LoveDADataset', 'MultiImageMixDataset'
>>>>>>> 63f83258
]<|MERGE_RESOLUTION|>--- conflicted
+++ resolved
@@ -23,9 +23,5 @@
     'PascalVOCDataset', 'ADE20KDataset', 'PascalContextDataset',
     'PascalContextDataset59', 'ChaseDB1Dataset', 'DRIVEDataset', 'HRFDataset',
     'STAREDataset', 'DarkZurichDataset', 'NightDrivingDataset',
-<<<<<<< HEAD
-    'COCOStuffDataset', 'LoveDADataset', 'ISAIDDataset'
-=======
-    'COCOStuffDataset', 'LoveDADataset', 'MultiImageMixDataset'
->>>>>>> 63f83258
+    'COCOStuffDataset', 'LoveDADataset', 'MultiImageMixDataset', 'ISAIDDataset'
 ]