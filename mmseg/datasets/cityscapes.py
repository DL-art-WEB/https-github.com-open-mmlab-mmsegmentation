# Copyright (c) OpenMMLab. All rights reserved.
<<<<<<< HEAD
import os.path as osp

import mmcv
import numpy as np
from mmcv.utils import print_log
from PIL import Image

from .builder import DATASETS
from .custom import CustomDataset
=======
from mmseg.registry import DATASETS
from .basesegdataset import BaseSegDataset
>>>>>>> 7ac0888d


@DATASETS.register_module()
class CityscapesDataset(BaseSegDataset):
    """Cityscapes dataset.

    The ``img_suffix`` is fixed to '_leftImg8bit.png' and ``seg_map_suffix`` is
    fixed to '_gtFine_labelTrainIds.png' for Cityscapes dataset.
    """
<<<<<<< HEAD

    CLASSES = ('road', 'sidewalk', 'building', 'wall', 'fence', 'pole',
               'traffic light', 'traffic sign', 'vegetation', 'terrain', 'sky',
               'person', 'rider', 'car', 'truck', 'bus', 'train', 'motorcycle',
               'bicycle')

    PALETTE = [[128, 64, 128], [244, 35, 232], [70, 70, 70], [102, 102, 156],
               [190, 153, 153], [153, 153, 153], [250, 170, 30], [220, 220, 0],
               [107, 142, 35], [152, 251, 152], [70, 130, 180], [220, 20, 60],
               [255, 0, 0], [0, 0, 142], [0, 0, 70], [0, 60, 100],
               [0, 80, 100], [0, 0, 230], [119, 11, 32]]
=======
    METAINFO = dict(
        classes=('road', 'sidewalk', 'building', 'wall', 'fence', 'pole',
                 'traffic light', 'traffic sign', 'vegetation', 'terrain',
                 'sky', 'person', 'rider', 'car', 'truck', 'bus', 'train',
                 'motorcycle', 'bicycle'),
        palette=[[128, 64, 128], [244, 35, 232], [70, 70, 70], [102, 102, 156],
                 [190, 153, 153], [153, 153, 153], [250, 170,
                                                    30], [220, 220, 0],
                 [107, 142, 35], [152, 251, 152], [70, 130, 180],
                 [220, 20, 60], [255, 0, 0], [0, 0, 142], [0, 0, 70],
                 [0, 60, 100], [0, 80, 100], [0, 0, 230], [119, 11, 32]])
>>>>>>> 7ac0888d

    def __init__(self,
                 img_suffix='_leftImg8bit.png',
                 seg_map_suffix='_gtFine_labelTrainIds.png',
<<<<<<< HEAD
                 **kwargs):
        super(CityscapesDataset, self).__init__(
            img_suffix=img_suffix, seg_map_suffix=seg_map_suffix, **kwargs)

    @staticmethod
    def _convert_to_label_id(result):
        """Convert trainId to id for cityscapes."""
        if isinstance(result, str):
            result = np.load(result)
        import cityscapesscripts.helpers.labels as CSLabels
        result_copy = result.copy()
        for trainId, label in CSLabels.trainId2label.items():
            result_copy[result == trainId] = label.id

        return result_copy

    def results2img(self, results, imgfile_prefix, to_label_id, indices=None):
        """Write the segmentation results to images.

        Args:
            results (list[ndarray]): Testing results of the
                dataset.
            imgfile_prefix (str): The filename prefix of the png files.
                If the prefix is "somepath/xxx",
                the png files will be named "somepath/xxx.png".
            to_label_id (bool): whether convert output to label_id for
                submission.
            indices (list[int], optional): Indices of input results,
                if not set, all the indices of the dataset will be used.
                Default: None.

        Returns:
            list[str: str]: result txt files which contains corresponding
            semantic segmentation images.
        """
        if indices is None:
            indices = list(range(len(self)))

        mmcv.mkdir_or_exist(imgfile_prefix)
        result_files = []
        for result, idx in zip(results, indices):
            if to_label_id:
                result = self._convert_to_label_id(result)
            filename = self.img_infos[idx]['filename']
            basename = osp.splitext(osp.basename(filename))[0]

            png_filename = osp.join(imgfile_prefix, f'{basename}.png')

            output = Image.fromarray(result.astype(np.uint8)).convert('P')
            import cityscapesscripts.helpers.labels as CSLabels
            palette = np.zeros((len(CSLabels.id2label), 3), dtype=np.uint8)
            for label_id, label in CSLabels.id2label.items():
                palette[label_id] = label.color

            output.putpalette(palette)
            output.save(png_filename)
            result_files.append(png_filename)

        return result_files

    def format_results(self,
                       results,
                       imgfile_prefix,
                       to_label_id=True,
                       indices=None):
        """Format the results into dir (standard format for Cityscapes
        evaluation).

        Args:
            results (list): Testing results of the dataset.
            imgfile_prefix (str): The prefix of images files. It
                includes the file path and the prefix of filename, e.g.,
                "a/b/prefix".
            to_label_id (bool): whether convert output to label_id for
                submission. Default: False
            indices (list[int], optional): Indices of input results,
                if not set, all the indices of the dataset will be used.
                Default: None.

        Returns:
            tuple: (result_files, tmp_dir), result_files is a list containing
                the image paths, tmp_dir is the temporal directory created
                for saving json/png files when img_prefix is not specified.
        """
        if indices is None:
            indices = list(range(len(self)))

        assert isinstance(results, list), 'results must be a list.'
        assert isinstance(indices, list), 'indices must be a list.'

        result_files = self.results2img(results, imgfile_prefix, to_label_id,
                                        indices)

        return result_files

    def evaluate(self,
                 results,
                 metric='mIoU',
                 logger=None,
                 imgfile_prefix=None):
        """Evaluation in Cityscapes/default protocol.

        Args:
            results (list): Testing results of the dataset.
            metric (str | list[str]): Metrics to be evaluated.
            logger (logging.Logger | None | str): Logger used for printing
                related information during evaluation. Default: None.
            imgfile_prefix (str | None): The prefix of output image file,
                for cityscapes evaluation only. It includes the file path and
                the prefix of filename, e.g., "a/b/prefix".
                If results are evaluated with cityscapes protocol, it would be
                the prefix of output png files. The output files would be
                png images under folder "a/b/prefix/xxx.png", where "xxx" is
                the image name of cityscapes. If not specified, a temp file
                will be created for evaluation.
                Default: None.

        Returns:
            dict[str, float]: Cityscapes/default metrics.
        """

        eval_results = dict()
        metrics = metric.copy() if isinstance(metric, list) else [metric]
        if 'cityscapes' in metrics:
            eval_results.update(
                self._evaluate_cityscapes(results, logger, imgfile_prefix))
            metrics.remove('cityscapes')
        if len(metrics) > 0:
            eval_results.update(
                super(CityscapesDataset,
                      self).evaluate(results, metrics, logger))

        return eval_results

    def _evaluate_cityscapes(self, results, logger, imgfile_prefix):
        """Evaluation in Cityscapes protocol.

        Args:
            results (list): Testing results of the dataset.
            logger (logging.Logger | str | None): Logger used for printing
                related information during evaluation. Default: None.
            imgfile_prefix (str | None): The prefix of output image file

        Returns:
            dict[str: float]: Cityscapes evaluation results.
        """
        try:
            import cityscapesscripts.evaluation.evalPixelLevelSemanticLabeling as CSEval  # noqa
        except ImportError:
            raise ImportError('Please run "pip install cityscapesscripts" to '
                              'install cityscapesscripts first.')
        msg = 'Evaluating in Cityscapes style'
        if logger is None:
            msg = '\n' + msg
        print_log(msg, logger=logger)

        result_dir = imgfile_prefix

        eval_results = dict()
        print_log(f'Evaluating results under {result_dir} ...', logger=logger)

        CSEval.args.evalInstLevelScore = True
        CSEval.args.predictionPath = osp.abspath(result_dir)
        CSEval.args.evalPixelAccuracy = True
        CSEval.args.JSONOutput = False

        seg_map_list = []
        pred_list = []

        # when evaluating with official cityscapesscripts,
        # **_gtFine_labelIds.png is used
        for seg_map in mmcv.scandir(
                self.ann_dir, 'gtFine_labelIds.png', recursive=True):
            seg_map_list.append(osp.join(self.ann_dir, seg_map))
            pred_list.append(CSEval.getPrediction(CSEval.args, seg_map))

        eval_results.update(
            CSEval.evaluateImgLists(pred_list, seg_map_list, CSEval.args))

        return eval_results
=======
                 **kwargs) -> None:
        super().__init__(
            img_suffix=img_suffix, seg_map_suffix=seg_map_suffix, **kwargs)
>>>>>>> 7ac0888d
<|MERGE_RESOLUTION|>--- conflicted
+++ resolved
@@ -1,18 +1,6 @@
 # Copyright (c) OpenMMLab. All rights reserved.
-<<<<<<< HEAD
-import os.path as osp
-
-import mmcv
-import numpy as np
-from mmcv.utils import print_log
-from PIL import Image
-
-from .builder import DATASETS
-from .custom import CustomDataset
-=======
 from mmseg.registry import DATASETS
 from .basesegdataset import BaseSegDataset
->>>>>>> 7ac0888d
 
 
 @DATASETS.register_module()
@@ -22,19 +10,6 @@
     The ``img_suffix`` is fixed to '_leftImg8bit.png' and ``seg_map_suffix`` is
     fixed to '_gtFine_labelTrainIds.png' for Cityscapes dataset.
     """
-<<<<<<< HEAD
-
-    CLASSES = ('road', 'sidewalk', 'building', 'wall', 'fence', 'pole',
-               'traffic light', 'traffic sign', 'vegetation', 'terrain', 'sky',
-               'person', 'rider', 'car', 'truck', 'bus', 'train', 'motorcycle',
-               'bicycle')
-
-    PALETTE = [[128, 64, 128], [244, 35, 232], [70, 70, 70], [102, 102, 156],
-               [190, 153, 153], [153, 153, 153], [250, 170, 30], [220, 220, 0],
-               [107, 142, 35], [152, 251, 152], [70, 130, 180], [220, 20, 60],
-               [255, 0, 0], [0, 0, 142], [0, 0, 70], [0, 60, 100],
-               [0, 80, 100], [0, 0, 230], [119, 11, 32]]
-=======
     METAINFO = dict(
         classes=('road', 'sidewalk', 'building', 'wall', 'fence', 'pole',
                  'traffic light', 'traffic sign', 'vegetation', 'terrain',
@@ -46,194 +21,10 @@
                  [107, 142, 35], [152, 251, 152], [70, 130, 180],
                  [220, 20, 60], [255, 0, 0], [0, 0, 142], [0, 0, 70],
                  [0, 60, 100], [0, 80, 100], [0, 0, 230], [119, 11, 32]])
->>>>>>> 7ac0888d
 
     def __init__(self,
                  img_suffix='_leftImg8bit.png',
                  seg_map_suffix='_gtFine_labelTrainIds.png',
-<<<<<<< HEAD
-                 **kwargs):
-        super(CityscapesDataset, self).__init__(
-            img_suffix=img_suffix, seg_map_suffix=seg_map_suffix, **kwargs)
-
-    @staticmethod
-    def _convert_to_label_id(result):
-        """Convert trainId to id for cityscapes."""
-        if isinstance(result, str):
-            result = np.load(result)
-        import cityscapesscripts.helpers.labels as CSLabels
-        result_copy = result.copy()
-        for trainId, label in CSLabels.trainId2label.items():
-            result_copy[result == trainId] = label.id
-
-        return result_copy
-
-    def results2img(self, results, imgfile_prefix, to_label_id, indices=None):
-        """Write the segmentation results to images.
-
-        Args:
-            results (list[ndarray]): Testing results of the
-                dataset.
-            imgfile_prefix (str): The filename prefix of the png files.
-                If the prefix is "somepath/xxx",
-                the png files will be named "somepath/xxx.png".
-            to_label_id (bool): whether convert output to label_id for
-                submission.
-            indices (list[int], optional): Indices of input results,
-                if not set, all the indices of the dataset will be used.
-                Default: None.
-
-        Returns:
-            list[str: str]: result txt files which contains corresponding
-            semantic segmentation images.
-        """
-        if indices is None:
-            indices = list(range(len(self)))
-
-        mmcv.mkdir_or_exist(imgfile_prefix)
-        result_files = []
-        for result, idx in zip(results, indices):
-            if to_label_id:
-                result = self._convert_to_label_id(result)
-            filename = self.img_infos[idx]['filename']
-            basename = osp.splitext(osp.basename(filename))[0]
-
-            png_filename = osp.join(imgfile_prefix, f'{basename}.png')
-
-            output = Image.fromarray(result.astype(np.uint8)).convert('P')
-            import cityscapesscripts.helpers.labels as CSLabels
-            palette = np.zeros((len(CSLabels.id2label), 3), dtype=np.uint8)
-            for label_id, label in CSLabels.id2label.items():
-                palette[label_id] = label.color
-
-            output.putpalette(palette)
-            output.save(png_filename)
-            result_files.append(png_filename)
-
-        return result_files
-
-    def format_results(self,
-                       results,
-                       imgfile_prefix,
-                       to_label_id=True,
-                       indices=None):
-        """Format the results into dir (standard format for Cityscapes
-        evaluation).
-
-        Args:
-            results (list): Testing results of the dataset.
-            imgfile_prefix (str): The prefix of images files. It
-                includes the file path and the prefix of filename, e.g.,
-                "a/b/prefix".
-            to_label_id (bool): whether convert output to label_id for
-                submission. Default: False
-            indices (list[int], optional): Indices of input results,
-                if not set, all the indices of the dataset will be used.
-                Default: None.
-
-        Returns:
-            tuple: (result_files, tmp_dir), result_files is a list containing
-                the image paths, tmp_dir is the temporal directory created
-                for saving json/png files when img_prefix is not specified.
-        """
-        if indices is None:
-            indices = list(range(len(self)))
-
-        assert isinstance(results, list), 'results must be a list.'
-        assert isinstance(indices, list), 'indices must be a list.'
-
-        result_files = self.results2img(results, imgfile_prefix, to_label_id,
-                                        indices)
-
-        return result_files
-
-    def evaluate(self,
-                 results,
-                 metric='mIoU',
-                 logger=None,
-                 imgfile_prefix=None):
-        """Evaluation in Cityscapes/default protocol.
-
-        Args:
-            results (list): Testing results of the dataset.
-            metric (str | list[str]): Metrics to be evaluated.
-            logger (logging.Logger | None | str): Logger used for printing
-                related information during evaluation. Default: None.
-            imgfile_prefix (str | None): The prefix of output image file,
-                for cityscapes evaluation only. It includes the file path and
-                the prefix of filename, e.g., "a/b/prefix".
-                If results are evaluated with cityscapes protocol, it would be
-                the prefix of output png files. The output files would be
-                png images under folder "a/b/prefix/xxx.png", where "xxx" is
-                the image name of cityscapes. If not specified, a temp file
-                will be created for evaluation.
-                Default: None.
-
-        Returns:
-            dict[str, float]: Cityscapes/default metrics.
-        """
-
-        eval_results = dict()
-        metrics = metric.copy() if isinstance(metric, list) else [metric]
-        if 'cityscapes' in metrics:
-            eval_results.update(
-                self._evaluate_cityscapes(results, logger, imgfile_prefix))
-            metrics.remove('cityscapes')
-        if len(metrics) > 0:
-            eval_results.update(
-                super(CityscapesDataset,
-                      self).evaluate(results, metrics, logger))
-
-        return eval_results
-
-    def _evaluate_cityscapes(self, results, logger, imgfile_prefix):
-        """Evaluation in Cityscapes protocol.
-
-        Args:
-            results (list): Testing results of the dataset.
-            logger (logging.Logger | str | None): Logger used for printing
-                related information during evaluation. Default: None.
-            imgfile_prefix (str | None): The prefix of output image file
-
-        Returns:
-            dict[str: float]: Cityscapes evaluation results.
-        """
-        try:
-            import cityscapesscripts.evaluation.evalPixelLevelSemanticLabeling as CSEval  # noqa
-        except ImportError:
-            raise ImportError('Please run "pip install cityscapesscripts" to '
-                              'install cityscapesscripts first.')
-        msg = 'Evaluating in Cityscapes style'
-        if logger is None:
-            msg = '\n' + msg
-        print_log(msg, logger=logger)
-
-        result_dir = imgfile_prefix
-
-        eval_results = dict()
-        print_log(f'Evaluating results under {result_dir} ...', logger=logger)
-
-        CSEval.args.evalInstLevelScore = True
-        CSEval.args.predictionPath = osp.abspath(result_dir)
-        CSEval.args.evalPixelAccuracy = True
-        CSEval.args.JSONOutput = False
-
-        seg_map_list = []
-        pred_list = []
-
-        # when evaluating with official cityscapesscripts,
-        # **_gtFine_labelIds.png is used
-        for seg_map in mmcv.scandir(
-                self.ann_dir, 'gtFine_labelIds.png', recursive=True):
-            seg_map_list.append(osp.join(self.ann_dir, seg_map))
-            pred_list.append(CSEval.getPrediction(CSEval.args, seg_map))
-
-        eval_results.update(
-            CSEval.evaluateImgLists(pred_list, seg_map_list, CSEval.args))
-
-        return eval_results
-=======
                  **kwargs) -> None:
         super().__init__(
-            img_suffix=img_suffix, seg_map_suffix=seg_map_suffix, **kwargs)
->>>>>>> 7ac0888d
+            img_suffix=img_suffix, seg_map_suffix=seg_map_suffix, **kwargs)