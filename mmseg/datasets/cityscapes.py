# Copyright (c) OpenMMLab. All rights reserved.
import os.path as osp

import mmcv
import numpy as np
from mmcv.utils import print_log
from PIL import Image

from .builder import DATASETS
from .custom import CustomDataset


@DATASETS.register_module()
class CityscapesDataset(CustomDataset):
    """Cityscapes dataset.

    The ``img_suffix`` is fixed to '_leftImg8bit.png' and ``seg_map_suffix`` is
    fixed to '_gtFine_labelTrainIds.png' for Cityscapes dataset.
    """

    CLASSES = ('road', 'sidewalk', 'building', 'wall', 'fence', 'pole',
               'traffic light', 'traffic sign', 'vegetation', 'terrain', 'sky',
               'person', 'rider', 'car', 'truck', 'bus', 'train', 'motorcycle',
               'bicycle')

    PALETTE = [[128, 64, 128], [244, 35, 232], [70, 70, 70], [102, 102, 156],
               [190, 153, 153], [153, 153, 153], [250, 170, 30], [220, 220, 0],
               [107, 142, 35], [152, 251, 152], [70, 130, 180], [220, 20, 60],
               [255, 0, 0], [0, 0, 142], [0, 0, 70], [0, 60, 100],
               [0, 80, 100], [0, 0, 230], [119, 11, 32]]

<<<<<<< HEAD
    def __init__(self, **kwargs):
        kwargs.setdefault('img_suffix', '_leftImg8bit.png')
        kwargs.setdefault('seg_map_suffix', '_gtFine_labelTrainIds.png')
        super(CityscapesDataset, self).__init__(**kwargs)
=======
    def __init__(self,
                 img_suffix='_leftImg8bit.png',
                 seg_map_suffix='_gtFine_labelTrainIds.png',
                 **kwargs):
        super(CityscapesDataset, self).__init__(
            img_suffix=img_suffix, seg_map_suffix=seg_map_suffix, **kwargs)
>>>>>>> 231258c6

    @staticmethod
    def _convert_to_label_id(result):
        """Convert trainId to id for cityscapes."""
        if isinstance(result, str):
            result = np.load(result)
        import cityscapesscripts.helpers.labels as CSLabels
        result_copy = result.copy()
        for trainId, label in CSLabels.trainId2label.items():
            result_copy[result == trainId] = label.id

        return result_copy

    def results2img(self, results, imgfile_prefix, to_label_id, indices=None):
        """Write the segmentation results to images.

        Args:
            results (list[list | tuple | ndarray]): Testing results of the
                dataset.
            imgfile_prefix (str): The filename prefix of the png files.
                If the prefix is "somepath/xxx",
                the png files will be named "somepath/xxx.png".
            to_label_id (bool): whether convert output to label_id for
                submission.
            indices (list[int], optional): Indices of input results,
                if not set, all the indices of the dataset will be used.
                Default: None.

        Returns:
            list[str: str]: result txt files which contains corresponding
            semantic segmentation images.
        """
        if indices is None:
            indices = list(range(len(self)))

        mmcv.mkdir_or_exist(imgfile_prefix)
        result_files = []
        for result, idx in zip(results, indices):
            if to_label_id:
                result = self._convert_to_label_id(result)
            filename = self.img_infos[idx]['filename']
            basename = osp.splitext(osp.basename(filename))[0]

            png_filename = osp.join(imgfile_prefix, f'{basename}.png')

            output = Image.fromarray(result.astype(np.uint8)).convert('P')
            import cityscapesscripts.helpers.labels as CSLabels
            palette = np.zeros((len(CSLabels.id2label), 3), dtype=np.uint8)
            for label_id, label in CSLabels.id2label.items():
                palette[label_id] = label.color

            output.putpalette(palette)
            output.save(png_filename)
            result_files.append(png_filename)

        return result_files

    def format_results(self,
                       results,
                       imgfile_prefix,
                       to_label_id=True,
                       indices=None):
        """Format the results into dir (standard format for Cityscapes
        evaluation).

        Args:
            results (list): Testing results of the dataset.
            imgfile_prefix (str): The prefix of images files. It
                includes the file path and the prefix of filename, e.g.,
                "a/b/prefix".
            to_label_id (bool): whether convert output to label_id for
                submission. Default: False
            indices (list[int], optional): Indices of input results,
                if not set, all the indices of the dataset will be used.
                Default: None.

        Returns:
            tuple: (result_files, tmp_dir), result_files is a list containing
                the image paths, tmp_dir is the temporal directory created
                for saving json/png files when img_prefix is not specified.
        """
        if indices is None:
            indices = list(range(len(self)))

        assert isinstance(results, list), 'results must be a list.'
        assert isinstance(indices, list), 'indices must be a list.'

        result_files = self.results2img(results, imgfile_prefix, to_label_id,
                                        indices)

        return result_files

    def evaluate(self,
                 results,
                 metric='mIoU',
                 logger=None,
                 imgfile_prefix=None):
        """Evaluation in Cityscapes/default protocol.

        Args:
            results (list): Testing results of the dataset.
            metric (str | list[str]): Metrics to be evaluated.
            logger (logging.Logger | None | str): Logger used for printing
                related information during evaluation. Default: None.
            imgfile_prefix (str | None): The prefix of output image file,
                for cityscapes evaluation only. It includes the file path and
                the prefix of filename, e.g., "a/b/prefix".
                If results are evaluated with cityscapes protocol, it would be
                the prefix of output png files. The output files would be
                png images under folder "a/b/prefix/xxx.png", where "xxx" is
                the image name of cityscapes. If not specified, a temp file
                will be created for evaluation.
                Default: None.

        Returns:
            dict[str, float]: Cityscapes/default metrics.
        """

        eval_results = dict()
        metrics = metric.copy() if isinstance(metric, list) else [metric]
        if 'cityscapes' in metrics:
            eval_results.update(
                self._evaluate_cityscapes(results, logger, imgfile_prefix))
            metrics.remove('cityscapes')
        if len(metrics) > 0:
            eval_results.update(
                super(CityscapesDataset,
                      self).evaluate(results, metrics, logger))

        return eval_results

    def _evaluate_cityscapes(self, results, logger, imgfile_prefix):
        """Evaluation in Cityscapes protocol.

        Args:
            results (list): Testing results of the dataset.
            logger (logging.Logger | str | None): Logger used for printing
                related information during evaluation. Default: None.
            imgfile_prefix (str | None): The prefix of output image file

        Returns:
            dict[str: float]: Cityscapes evaluation results.
        """
        try:
            import cityscapesscripts.evaluation.evalPixelLevelSemanticLabeling as CSEval  # noqa
        except ImportError:
            raise ImportError('Please run "pip install cityscapesscripts" to '
                              'install cityscapesscripts first.')
        msg = 'Evaluating in Cityscapes style'
        if logger is None:
            msg = '\n' + msg
        print_log(msg, logger=logger)

        result_dir = imgfile_prefix

        eval_results = dict()
        print_log(f'Evaluating results under {result_dir} ...', logger=logger)

        CSEval.args.evalInstLevelScore = True
        CSEval.args.predictionPath = osp.abspath(result_dir)
        CSEval.args.evalPixelAccuracy = True
        CSEval.args.JSONOutput = False

        seg_map_list = []
        pred_list = []

        # when evaluating with official cityscapesscripts,
        # **_gtFine_labelIds.png is used
        for seg_map in mmcv.scandir(
                self.ann_dir, 'gtFine_labelIds.png', recursive=True):
            seg_map_list.append(osp.join(self.ann_dir, seg_map))
            pred_list.append(CSEval.getPrediction(CSEval.args, seg_map))

        eval_results.update(
            CSEval.evaluateImgLists(pred_list, seg_map_list, CSEval.args))

        return eval_results<|MERGE_RESOLUTION|>--- conflicted
+++ resolved
@@ -29,19 +29,12 @@
                [255, 0, 0], [0, 0, 142], [0, 0, 70], [0, 60, 100],
                [0, 80, 100], [0, 0, 230], [119, 11, 32]]
 
-<<<<<<< HEAD
-    def __init__(self, **kwargs):
-        kwargs.setdefault('img_suffix', '_leftImg8bit.png')
-        kwargs.setdefault('seg_map_suffix', '_gtFine_labelTrainIds.png')
-        super(CityscapesDataset, self).__init__(**kwargs)
-=======
     def __init__(self,
                  img_suffix='_leftImg8bit.png',
                  seg_map_suffix='_gtFine_labelTrainIds.png',
                  **kwargs):
         super(CityscapesDataset, self).__init__(
             img_suffix=img_suffix, seg_map_suffix=seg_map_suffix, **kwargs)
->>>>>>> 231258c6
 
     @staticmethod
     def _convert_to_label_id(result):
