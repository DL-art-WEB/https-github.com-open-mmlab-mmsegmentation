# Copyright (c) OpenMMLab. All rights reserved.
import copy
import warnings
from typing import Dict, Sequence, Tuple, Union

import cv2
import mmcv
import numpy as np
from mmcv.transforms.base import BaseTransform
from mmcv.transforms.utils import cache_randomness
from mmengine.utils import is_tuple_of
from numpy import random
from scipy.ndimage import gaussian_filter

from mmseg.datasets.dataset_wrappers import MultiImageMixDataset
from mmseg.registry import TRANSFORMS


@TRANSFORMS.register_module()
class ResizeToMultiple(BaseTransform):
    """Resize images & seg to multiple of divisor.

    Required Keys:

    - img
    - gt_seg_map

    Modified Keys:

    - img
    - img_shape
    - pad_shape

    Args:
        size_divisor (int): images and gt seg maps need to resize to multiple
            of size_divisor. Default: 32.
        interpolation (str, optional): The interpolation mode of image resize.
            Default: None
    """

    def __init__(self, size_divisor=32, interpolation=None):
        self.size_divisor = size_divisor
        self.interpolation = interpolation

    def transform(self, results: dict) -> dict:
        """Call function to resize images, semantic segmentation map to
        multiple of size divisor.

        Args:
            results (dict): Result dict from loading pipeline.

        Returns:
            dict: Resized results, 'img_shape', 'pad_shape' keys are updated.
        """
        # Align image to multiple of size divisor.
        img = results['img']
        img = mmcv.imresize_to_multiple(
            img,
            self.size_divisor,
            scale_factor=1,
            interpolation=self.interpolation
            if self.interpolation else 'bilinear')

        results['img'] = img
        results['img_shape'] = img.shape[:2]
        results['pad_shape'] = img.shape[:2]

        # Align segmentation map to multiple of size divisor.
        for key in results.get('seg_fields', []):
            gt_seg = results[key]
            gt_seg = mmcv.imresize_to_multiple(
                gt_seg,
                self.size_divisor,
                scale_factor=1,
                interpolation='nearest')
            results[key] = gt_seg

        return results

    def __repr__(self):
        repr_str = self.__class__.__name__
        repr_str += (f'(size_divisor={self.size_divisor}, '
                     f'interpolation={self.interpolation})')
        return repr_str


@TRANSFORMS.register_module()
class Rerange(BaseTransform):
    """Rerange the image pixel value.

    Required Keys:

    - img

    Modified Keys:

    - img

    Args:
        min_value (float or int): Minimum value of the reranged image.
            Default: 0.
        max_value (float or int): Maximum value of the reranged image.
            Default: 255.
    """

    def __init__(self, min_value=0, max_value=255):
        assert isinstance(min_value, float) or isinstance(min_value, int)
        assert isinstance(max_value, float) or isinstance(max_value, int)
        assert min_value < max_value
        self.min_value = min_value
        self.max_value = max_value

    def transform(self, results: dict) -> dict:
        """Call function to rerange images.

        Args:
            results (dict): Result dict from loading pipeline.
        Returns:
            dict: Reranged results.
        """

        img = results['img']
        img_min_value = np.min(img)
        img_max_value = np.max(img)

        assert img_min_value < img_max_value
        # rerange to [0, 1]
        img = (img - img_min_value) / (img_max_value - img_min_value)
        # rerange to [min_value, max_value]
        img = img * (self.max_value - self.min_value) + self.min_value
        results['img'] = img

        return results

    def __repr__(self):
        repr_str = self.__class__.__name__
        repr_str += f'(min_value={self.min_value}, max_value={self.max_value})'
        return repr_str


@TRANSFORMS.register_module()
class CLAHE(BaseTransform):
    """Use CLAHE method to process the image.

    See `ZUIDERVELD,K. Contrast Limited Adaptive Histogram Equalization[J].
    Graphics Gems, 1994:474-485.` for more information.

    Required Keys:

    - img

    Modified Keys:

    - img

    Args:
        clip_limit (float): Threshold for contrast limiting. Default: 40.0.
        tile_grid_size (tuple[int]): Size of grid for histogram equalization.
            Input image will be divided into equally sized rectangular tiles.
            It defines the number of tiles in row and column. Default: (8, 8).
    """

    def __init__(self, clip_limit=40.0, tile_grid_size=(8, 8)):
        assert isinstance(clip_limit, (float, int))
        self.clip_limit = clip_limit
        assert is_tuple_of(tile_grid_size, int)
        assert len(tile_grid_size) == 2
        self.tile_grid_size = tile_grid_size

    def transform(self, results: dict) -> dict:
        """Call function to Use CLAHE method process images.

        Args:
            results (dict): Result dict from loading pipeline.

        Returns:
            dict: Processed results.
        """

        for i in range(results['img'].shape[2]):
            results['img'][:, :, i] = mmcv.clahe(
                np.array(results['img'][:, :, i], dtype=np.uint8),
                self.clip_limit, self.tile_grid_size)

        return results

    def __repr__(self):
        repr_str = self.__class__.__name__
        repr_str += f'(clip_limit={self.clip_limit}, '\
                    f'tile_grid_size={self.tile_grid_size})'
        return repr_str


@TRANSFORMS.register_module()
class RandomCrop(BaseTransform):
    """Random crop the image & seg.

    Required Keys:

    - img
    - gt_seg_map

    Modified Keys:

    - img
    - img_shape
    - gt_seg_map


    Args:
        crop_size (Union[int, Tuple[int, int]]):  Expected size after cropping
            with the format of (h, w). If set to an integer, then cropping
            width and height are equal to this integer.
        cat_max_ratio (float): The maximum ratio that single category could
            occupy.
        ignore_index (int): The label index to be ignored. Default: 255
    """

    def __init__(self,
                 crop_size: Union[int, Tuple[int, int]],
                 cat_max_ratio: float = 1.,
                 ignore_index: int = 255):
        super().__init__()
        assert isinstance(crop_size, int) or (
            isinstance(crop_size, tuple) and len(crop_size) == 2
        ), 'The expected crop_size is an integer, or a tuple containing two '
        'intergers'

        if isinstance(crop_size, int):
            crop_size = (crop_size, crop_size)
        assert crop_size[0] > 0 and crop_size[1] > 0
        self.crop_size = crop_size
        self.cat_max_ratio = cat_max_ratio
        self.ignore_index = ignore_index

    @cache_randomness
    def crop_bbox(self, results: dict) -> tuple:
        """get a crop bounding box.

        Args:
            results (dict): Result dict from loading pipeline.

        Returns:
            tuple: Coordinates of the cropped image.
        """

        def generate_crop_bbox(img: np.ndarray) -> tuple:
            """Randomly get a crop bounding box.

            Args:
                img (np.ndarray): Original input image.

            Returns:
                tuple: Coordinates of the cropped image.
            """

            margin_h = max(img.shape[0] - self.crop_size[0], 0)
            margin_w = max(img.shape[1] - self.crop_size[1], 0)
            offset_h = np.random.randint(0, margin_h + 1)
            offset_w = np.random.randint(0, margin_w + 1)
            crop_y1, crop_y2 = offset_h, offset_h + self.crop_size[0]
            crop_x1, crop_x2 = offset_w, offset_w + self.crop_size[1]

            return crop_y1, crop_y2, crop_x1, crop_x2

        img = results['img']
        crop_bbox = generate_crop_bbox(img)
        if self.cat_max_ratio < 1.:
            # Repeat 10 times
            for _ in range(10):
                seg_temp = self.crop(results['gt_seg_map'], crop_bbox)
                labels, cnt = np.unique(seg_temp, return_counts=True)
                cnt = cnt[labels != self.ignore_index]
                if len(cnt) > 1 and np.max(cnt) / np.sum(
                        cnt) < self.cat_max_ratio:
                    break
                crop_bbox = generate_crop_bbox(img)

        return crop_bbox

    def crop(self, img: np.ndarray, crop_bbox: tuple) -> np.ndarray:
        """Crop from ``img``

        Args:
            img (np.ndarray): Original input image.
            crop_bbox (tuple): Coordinates of the cropped image.

        Returns:
            np.ndarray: The cropped image.
        """

        crop_y1, crop_y2, crop_x1, crop_x2 = crop_bbox
        img = img[crop_y1:crop_y2, crop_x1:crop_x2, ...]
        return img

    def transform(self, results: dict) -> dict:
        """Transform function to randomly crop images, semantic segmentation
        maps.

        Args:
            results (dict): Result dict from loading pipeline.

        Returns:
            dict: Randomly cropped results, 'img_shape' key in result dict is
                updated according to crop size.
        """

        img = results['img']
        crop_bbox = self.crop_bbox(results)

        # crop the image
        img = self.crop(img, crop_bbox)

        # crop semantic seg
        for key in results.get('seg_fields', []):
            results[key] = self.crop(results[key], crop_bbox)
        img_shape = img.shape
        results['img'] = img
        results['img_shape'] = img_shape
        return results

    def __repr__(self):
        return self.__class__.__name__ + f'(crop_size={self.crop_size})'


@TRANSFORMS.register_module()
class RandomRotate(BaseTransform):
    """Rotate the image & seg.

    Required Keys:

    - img
    - gt_seg_map

    Modified Keys:

    - img
    - gt_seg_map

    Args:
        prob (float): The rotation probability.
        degree (float, tuple[float]): Range of degrees to select from. If
            degree is a number instead of tuple like (min, max),
            the range of degree will be (``-degree``, ``+degree``)
        pad_val (float, optional): Padding value of image. Default: 0.
        seg_pad_val (float, optional): Padding value of segmentation map.
            Default: 255.
        center (tuple[float], optional): Center point (w, h) of the rotation in
            the source image. If not specified, the center of the image will be
            used. Default: None.
        auto_bound (bool): Whether to adjust the image size to cover the whole
            rotated image. Default: False
    """

    def __init__(self,
                 prob,
                 degree,
                 pad_val=0,
                 seg_pad_val=255,
                 center=None,
                 auto_bound=False):
        self.prob = prob
        assert prob >= 0 and prob <= 1
        if isinstance(degree, (float, int)):
            assert degree > 0, f'degree {degree} should be positive'
            self.degree = (-degree, degree)
        else:
            self.degree = degree
        assert len(self.degree) == 2, f'degree {self.degree} should be a ' \
                                      f'tuple of (min, max)'
        self.pal_val = pad_val
        self.seg_pad_val = seg_pad_val
        self.center = center
        self.auto_bound = auto_bound

    @cache_randomness
    def generate_degree(self):
        return np.random.rand() < self.prob, np.random.uniform(
            min(*self.degree), max(*self.degree))

    def transform(self, results: dict) -> dict:
        """Call function to rotate image, semantic segmentation maps.

        Args:
            results (dict): Result dict from loading pipeline.

        Returns:
            dict: Rotated results.
        """

        rotate, degree = self.generate_degree()
        if rotate:
            # rotate image
            results['img'] = mmcv.imrotate(
                results['img'],
                angle=degree,
                border_value=self.pal_val,
                center=self.center,
                auto_bound=self.auto_bound)

            # rotate segs
            for key in results.get('seg_fields', []):
                results[key] = mmcv.imrotate(
                    results[key],
                    angle=degree,
                    border_value=self.seg_pad_val,
                    center=self.center,
                    auto_bound=self.auto_bound,
                    interpolation='nearest')
        return results

    def __repr__(self):
        repr_str = self.__class__.__name__
        repr_str += f'(prob={self.prob}, ' \
                    f'degree={self.degree}, ' \
                    f'pad_val={self.pal_val}, ' \
                    f'seg_pad_val={self.seg_pad_val}, ' \
                    f'center={self.center}, ' \
                    f'auto_bound={self.auto_bound})'
        return repr_str


@TRANSFORMS.register_module()
class RGB2Gray(BaseTransform):
    """Convert RGB image to grayscale image.

    Required Keys:

    - img

    Modified Keys:

    - img
    - img_shape

    This transform calculate the weighted mean of input image channels with
    ``weights`` and then expand the channels to ``out_channels``. When
    ``out_channels`` is None, the number of output channels is the same as
    input channels.

    Args:
        out_channels (int): Expected number of output channels after
            transforming. Default: None.
        weights (tuple[float]): The weights to calculate the weighted mean.
            Default: (0.299, 0.587, 0.114).
    """

    def __init__(self, out_channels=None, weights=(0.299, 0.587, 0.114)):
        assert out_channels is None or out_channels > 0
        self.out_channels = out_channels
        assert isinstance(weights, tuple)
        for item in weights:
            assert isinstance(item, (float, int))
        self.weights = weights

    def transform(self, results: dict) -> dict:
        """Call function to convert RGB image to grayscale image.

        Args:
            results (dict): Result dict from loading pipeline.

        Returns:
            dict: Result dict with grayscale image.
        """
        img = results['img']
        assert len(img.shape) == 3
        assert img.shape[2] == len(self.weights)
        weights = np.array(self.weights).reshape((1, 1, -1))
        img = (img * weights).sum(2, keepdims=True)
        if self.out_channels is None:
            img = img.repeat(weights.shape[2], axis=2)
        else:
            img = img.repeat(self.out_channels, axis=2)

        results['img'] = img
        results['img_shape'] = img.shape

        return results

    def __repr__(self):
        repr_str = self.__class__.__name__
        repr_str += f'(out_channels={self.out_channels}, ' \
                    f'weights={self.weights})'
        return repr_str


@TRANSFORMS.register_module()
class AdjustGamma(BaseTransform):
    """Using gamma correction to process the image.

    Required Keys:

    - img

    Modified Keys:

    - img

    Args:
        gamma (float or int): Gamma value used in gamma correction.
            Default: 1.0.
    """

    def __init__(self, gamma=1.0):
        assert isinstance(gamma, float) or isinstance(gamma, int)
        assert gamma > 0
        self.gamma = gamma
        inv_gamma = 1.0 / gamma
        self.table = np.array([(i / 255.0)**inv_gamma * 255
                               for i in np.arange(256)]).astype('uint8')

    def transform(self, results: dict) -> dict:
        """Call function to process the image with gamma correction.

        Args:
            results (dict): Result dict from loading pipeline.

        Returns:
            dict: Processed results.
        """

        results['img'] = mmcv.lut_transform(
            np.array(results['img'], dtype=np.uint8), self.table)

        return results

    def __repr__(self):
        return self.__class__.__name__ + f'(gamma={self.gamma})'


@TRANSFORMS.register_module()
class SegRescale(BaseTransform):
    """Rescale semantic segmentation maps.

    Required Keys:

    - gt_seg_map

    Modified Keys:

    - gt_seg_map

    Args:
        scale_factor (float): The scale factor of the final output.
    """

    def __init__(self, scale_factor=1):
        self.scale_factor = scale_factor

    def transform(self, results: dict) -> dict:
        """Call function to scale the semantic segmentation map.

        Args:
            results (dict): Result dict from loading pipeline.

        Returns:
            dict: Result dict with semantic segmentation map scaled.
        """
        for key in results.get('seg_fields', []):
            if self.scale_factor != 1:
                results[key] = mmcv.imrescale(
                    results[key], self.scale_factor, interpolation='nearest')
        return results

    def __repr__(self):
        return self.__class__.__name__ + f'(scale_factor={self.scale_factor})'


@TRANSFORMS.register_module()
class PhotoMetricDistortion(BaseTransform):
    """Apply photometric distortion to image sequentially, every transformation
    is applied with a probability of 0.5. The position of random contrast is in
    second or second to last.

    1. random brightness
    2. random contrast (mode 0)
    3. convert color from BGR to HSV
    4. random saturation
    5. random hue
    6. convert color from HSV to BGR
    7. random contrast (mode 1)

    Required Keys:

    - img

    Modified Keys:

    - img

    Args:
        brightness_delta (int): delta of brightness.
        contrast_range (tuple): range of contrast.
        saturation_range (tuple): range of saturation.
        hue_delta (int): delta of hue.
    """

    def __init__(self,
                 brightness_delta: int = 32,
                 contrast_range: Sequence[float] = (0.5, 1.5),
                 saturation_range: Sequence[float] = (0.5, 1.5),
                 hue_delta: int = 18):
        self.brightness_delta = brightness_delta
        self.contrast_lower, self.contrast_upper = contrast_range
        self.saturation_lower, self.saturation_upper = saturation_range
        self.hue_delta = hue_delta

    def convert(self,
                img: np.ndarray,
                alpha: int = 1,
                beta: int = 0) -> np.ndarray:
        """Multiple with alpha and add beat with clip.

        Args:
            img (np.ndarray): The input image.
            alpha (int): Image weights, change the contrast/saturation
                of the image. Default: 1
            beta (int): Image bias, change the brightness of the
                image. Default: 0

        Returns:
            np.ndarray: The transformed image.
        """

        img = img.astype(np.float32) * alpha + beta
        img = np.clip(img, 0, 255)
        return img.astype(np.uint8)

    def brightness(self, img: np.ndarray) -> np.ndarray:
        """Brightness distortion.

        Args:
            img (np.ndarray): The input image.
        Returns:
            np.ndarray: Image after brightness change.
        """

        if random.randint(2):
            return self.convert(
                img,
                beta=random.uniform(-self.brightness_delta,
                                    self.brightness_delta))
        return img

    def contrast(self, img: np.ndarray) -> np.ndarray:
        """Contrast distortion.

        Args:
            img (np.ndarray): The input image.
        Returns:
            np.ndarray: Image after contrast change.
        """

        if random.randint(2):
            return self.convert(
                img,
                alpha=random.uniform(self.contrast_lower, self.contrast_upper))
        return img

    def saturation(self, img: np.ndarray) -> np.ndarray:
        """Saturation distortion.

        Args:
            img (np.ndarray): The input image.
        Returns:
            np.ndarray: Image after saturation change.
        """

        if random.randint(2):
            img = mmcv.bgr2hsv(img)
            img[:, :, 1] = self.convert(
                img[:, :, 1],
                alpha=random.uniform(self.saturation_lower,
                                     self.saturation_upper))
            img = mmcv.hsv2bgr(img)
        return img

    def hue(self, img: np.ndarray) -> np.ndarray:
        """Hue distortion.

        Args:
            img (np.ndarray): The input image.
        Returns:
            np.ndarray: Image after hue change.
        """

        if random.randint(2):
            img = mmcv.bgr2hsv(img)
            img[:, :,
                0] = (img[:, :, 0].astype(int) +
                      random.randint(-self.hue_delta, self.hue_delta)) % 180
            img = mmcv.hsv2bgr(img)
        return img

    def transform(self, results: dict) -> dict:
        """Transform function to perform photometric distortion on images.

        Args:
            results (dict): Result dict from loading pipeline.

        Returns:
            dict: Result dict with images distorted.
        """

        img = results['img']
        # random brightness
        img = self.brightness(img)

        # mode == 0 --> do random contrast first
        # mode == 1 --> do random contrast last
        mode = random.randint(2)
        if mode == 1:
            img = self.contrast(img)

        # random saturation
        img = self.saturation(img)

        # random hue
        img = self.hue(img)

        # random contrast
        if mode == 0:
            img = self.contrast(img)

        results['img'] = img
        return results

    def __repr__(self):
        repr_str = self.__class__.__name__
        repr_str += (f'(brightness_delta={self.brightness_delta}, '
                     f'contrast_range=({self.contrast_lower}, '
                     f'{self.contrast_upper}), '
                     f'saturation_range=({self.saturation_lower}, '
                     f'{self.saturation_upper}), '
                     f'hue_delta={self.hue_delta})')
        return repr_str


@TRANSFORMS.register_module()
class RandomCutOut(BaseTransform):
    """CutOut operation.

    Randomly drop some regions of image used in
    `Cutout <https://arxiv.org/abs/1708.04552>`_.

    Required Keys:

    - img
    - gt_seg_map

    Modified Keys:

    - img
    - gt_seg_map

    Args:
        prob (float): cutout probability.
        n_holes (int | tuple[int, int]): Number of regions to be dropped.
            If it is given as a list, number of holes will be randomly
            selected from the closed interval [`n_holes[0]`, `n_holes[1]`].
        cutout_shape (tuple[int, int] | list[tuple[int, int]]): The candidate
            shape of dropped regions. It can be `tuple[int, int]` to use a
            fixed cutout shape, or `list[tuple[int, int]]` to randomly choose
            shape from the list.
        cutout_ratio (tuple[float, float] | list[tuple[float, float]]): The
            candidate ratio of dropped regions. It can be `tuple[float, float]`
            to use a fixed ratio or `list[tuple[float, float]]` to randomly
            choose ratio from the list. Please note that `cutout_shape`
            and `cutout_ratio` cannot be both given at the same time.
        fill_in (tuple[float, float, float] | tuple[int, int, int]): The value
            of pixel to fill in the dropped regions. Default: (0, 0, 0).
        seg_fill_in (int): The labels of pixel to fill in the dropped regions.
            If seg_fill_in is None, skip. Default: None.
    """

    def __init__(self,
                 prob,
                 n_holes,
                 cutout_shape=None,
                 cutout_ratio=None,
                 fill_in=(0, 0, 0),
                 seg_fill_in=None):

        assert 0 <= prob and prob <= 1
        assert (cutout_shape is None) ^ (cutout_ratio is None), \
            'Either cutout_shape or cutout_ratio should be specified.'
        assert (isinstance(cutout_shape, (list, tuple))
                or isinstance(cutout_ratio, (list, tuple)))
        if isinstance(n_holes, tuple):
            assert len(n_holes) == 2 and 0 <= n_holes[0] < n_holes[1]
        else:
            n_holes = (n_holes, n_holes)
        if seg_fill_in is not None:
            assert (isinstance(seg_fill_in, int) and 0 <= seg_fill_in
                    and seg_fill_in <= 255)
        self.prob = prob
        self.n_holes = n_holes
        self.fill_in = fill_in
        self.seg_fill_in = seg_fill_in
        self.with_ratio = cutout_ratio is not None
        self.candidates = cutout_ratio if self.with_ratio else cutout_shape
        if not isinstance(self.candidates, list):
            self.candidates = [self.candidates]

    @cache_randomness
    def do_cutout(self):
        return np.random.rand() < self.prob

    @cache_randomness
    def generate_patches(self, results):
        cutout = self.do_cutout()

        h, w, _ = results['img'].shape
        if cutout:
            n_holes = np.random.randint(self.n_holes[0], self.n_holes[1] + 1)
        else:
            n_holes = 0
        x1_lst = []
        y1_lst = []
        index_lst = []
        for _ in range(n_holes):
            x1_lst.append(np.random.randint(0, w))
            y1_lst.append(np.random.randint(0, h))
            index_lst.append(np.random.randint(0, len(self.candidates)))
        return cutout, n_holes, x1_lst, y1_lst, index_lst

    def transform(self, results: dict) -> dict:
        """Call function to drop some regions of image."""
        cutout, n_holes, x1_lst, y1_lst, index_lst = self.generate_patches(
            results)
        if cutout:
            h, w, c = results['img'].shape
            for i in range(n_holes):
                x1 = x1_lst[i]
                y1 = y1_lst[i]
                index = index_lst[i]
                if not self.with_ratio:
                    cutout_w, cutout_h = self.candidates[index]
                else:
                    cutout_w = int(self.candidates[index][0] * w)
                    cutout_h = int(self.candidates[index][1] * h)

                x2 = np.clip(x1 + cutout_w, 0, w)
                y2 = np.clip(y1 + cutout_h, 0, h)
                results['img'][y1:y2, x1:x2, :] = self.fill_in

                if self.seg_fill_in is not None:
                    for key in results.get('seg_fields', []):
                        results[key][y1:y2, x1:x2] = self.seg_fill_in

        return results

    def __repr__(self):
        repr_str = self.__class__.__name__
        repr_str += f'(prob={self.prob}, '
        repr_str += f'n_holes={self.n_holes}, '
        repr_str += (f'cutout_ratio={self.candidates}, ' if self.with_ratio
                     else f'cutout_shape={self.candidates}, ')
        repr_str += f'fill_in={self.fill_in}, '
        repr_str += f'seg_fill_in={self.seg_fill_in})'
        return repr_str


@TRANSFORMS.register_module()
class RandomMosaic(BaseTransform):
    """Mosaic augmentation. Given 4 images, mosaic transform combines them into
    one output image. The output image is composed of the parts from each sub-
    image.

    .. code:: text

                        mosaic transform
                           center_x
                +------------------------------+
                |       pad        |  pad      |
                |      +-----------+           |
                |      |           |           |
                |      |  image1   |--------+  |
                |      |           |        |  |
                |      |           | image2 |  |
     center_y   |----+-------------+-----------|
                |    |   cropped   |           |
                |pad |   image3    |  image4   |
                |    |             |           |
                +----|-------------+-----------+
                     |             |
                     +-------------+

     The mosaic transform steps are as follows:
         1. Choose the mosaic center as the intersections of 4 images
         2. Get the left top image according to the index, and randomly
            sample another 3 images from the custom dataset.
         3. Sub image will be cropped if image is larger than mosaic patch

    Required Keys:

    - img
    - gt_seg_map
    - mix_results

    Modified Keys:

    - img
    - img_shape
    - ori_shape
    - gt_seg_map

    Args:
        prob (float): mosaic probability.
        img_scale (Sequence[int]): Image size after mosaic pipeline of
            a single image. The size of the output image is four times
            that of a single image. The output image comprises 4 single images.
            Default: (640, 640).
        center_ratio_range (Sequence[float]): Center ratio range of mosaic
            output. Default: (0.5, 1.5).
        pad_val (int): Pad value. Default: 0.
        seg_pad_val (int): Pad value of segmentation map. Default: 255.
    """

    def __init__(self,
                 prob,
                 img_scale=(640, 640),
                 center_ratio_range=(0.5, 1.5),
                 pad_val=0,
                 seg_pad_val=255):
        assert 0 <= prob and prob <= 1
        assert isinstance(img_scale, tuple)
        self.prob = prob
        self.img_scale = img_scale
        self.center_ratio_range = center_ratio_range
        self.pad_val = pad_val
        self.seg_pad_val = seg_pad_val

    @cache_randomness
    def do_mosaic(self):
        return np.random.rand() < self.prob

    def transform(self, results: dict) -> dict:
        """Call function to make a mosaic of image.

        Args:
            results (dict): Result dict.

        Returns:
            dict: Result dict with mosaic transformed.
        """
        mosaic = self.do_mosaic()
        if mosaic:
            results = self._mosaic_transform_img(results)
            results = self._mosaic_transform_seg(results)
        return results

    def get_indices(self, dataset: MultiImageMixDataset) -> list:
        """Call function to collect indexes.

        Args:
            dataset (:obj:`MultiImageMixDataset`): The dataset.

        Returns:
            list: indexes.
        """

        indexes = [random.randint(0, len(dataset)) for _ in range(3)]
        return indexes

    @cache_randomness
    def generate_mosaic_center(self):
        # mosaic center x, y
        center_x = int(
            random.uniform(*self.center_ratio_range) * self.img_scale[1])
        center_y = int(
            random.uniform(*self.center_ratio_range) * self.img_scale[0])
        return center_x, center_y

    def _mosaic_transform_img(self, results: dict) -> dict:
        """Mosaic transform function.

        Args:
            results (dict): Result dict.

        Returns:
            dict: Updated result dict.
        """

        assert 'mix_results' in results
        if len(results['img'].shape) == 3:
            mosaic_img = np.full(
                (int(self.img_scale[0] * 2), int(self.img_scale[1] * 2), 3),
                self.pad_val,
                dtype=results['img'].dtype)
        else:
            mosaic_img = np.full(
                (int(self.img_scale[0] * 2), int(self.img_scale[1] * 2)),
                self.pad_val,
                dtype=results['img'].dtype)

        # mosaic center x, y
        self.center_x, self.center_y = self.generate_mosaic_center()
        center_position = (self.center_x, self.center_y)

        loc_strs = ('top_left', 'top_right', 'bottom_left', 'bottom_right')
        for i, loc in enumerate(loc_strs):
            if loc == 'top_left':
                result_patch = copy.deepcopy(results)
            else:
                result_patch = copy.deepcopy(results['mix_results'][i - 1])

            img_i = result_patch['img']
            h_i, w_i = img_i.shape[:2]
            # keep_ratio resize
            scale_ratio_i = min(self.img_scale[0] / h_i,
                                self.img_scale[1] / w_i)
            img_i = mmcv.imresize(
                img_i, (int(w_i * scale_ratio_i), int(h_i * scale_ratio_i)))

            # compute the combine parameters
            paste_coord, crop_coord = self._mosaic_combine(
                loc, center_position, img_i.shape[:2][::-1])
            x1_p, y1_p, x2_p, y2_p = paste_coord
            x1_c, y1_c, x2_c, y2_c = crop_coord

            # crop and paste image
            mosaic_img[y1_p:y2_p, x1_p:x2_p] = img_i[y1_c:y2_c, x1_c:x2_c]

        results['img'] = mosaic_img
        results['img_shape'] = mosaic_img.shape
        results['ori_shape'] = mosaic_img.shape

        return results

    def _mosaic_transform_seg(self, results: dict) -> dict:
        """Mosaic transform function for label annotations.

        Args:
            results (dict): Result dict.

        Returns:
            dict: Updated result dict.
        """

        assert 'mix_results' in results
        for key in results.get('seg_fields', []):
            mosaic_seg = np.full(
                (int(self.img_scale[0] * 2), int(self.img_scale[1] * 2)),
                self.seg_pad_val,
                dtype=results[key].dtype)

            # mosaic center x, y
            center_position = (self.center_x, self.center_y)

            loc_strs = ('top_left', 'top_right', 'bottom_left', 'bottom_right')
            for i, loc in enumerate(loc_strs):
                if loc == 'top_left':
                    result_patch = copy.deepcopy(results)
                else:
                    result_patch = copy.deepcopy(results['mix_results'][i - 1])

                gt_seg_i = result_patch[key]
                h_i, w_i = gt_seg_i.shape[:2]
                # keep_ratio resize
                scale_ratio_i = min(self.img_scale[0] / h_i,
                                    self.img_scale[1] / w_i)
                gt_seg_i = mmcv.imresize(
                    gt_seg_i,
                    (int(w_i * scale_ratio_i), int(h_i * scale_ratio_i)),
                    interpolation='nearest')

                # compute the combine parameters
                paste_coord, crop_coord = self._mosaic_combine(
                    loc, center_position, gt_seg_i.shape[:2][::-1])
                x1_p, y1_p, x2_p, y2_p = paste_coord
                x1_c, y1_c, x2_c, y2_c = crop_coord

                # crop and paste image
                mosaic_seg[y1_p:y2_p, x1_p:x2_p] = gt_seg_i[y1_c:y2_c,
                                                            x1_c:x2_c]

            results[key] = mosaic_seg

        return results

    def _mosaic_combine(self, loc: str, center_position_xy: Sequence[float],
                        img_shape_wh: Sequence[int]) -> tuple:
        """Calculate global coordinate of mosaic image and local coordinate of
        cropped sub-image.

        Args:
            loc (str): Index for the sub-image, loc in ('top_left',
              'top_right', 'bottom_left', 'bottom_right').
            center_position_xy (Sequence[float]): Mixing center for 4 images,
                (x, y).
            img_shape_wh (Sequence[int]): Width and height of sub-image

        Returns:
            tuple[tuple[float]]: Corresponding coordinate of pasting and
                cropping
                - paste_coord (tuple): paste corner coordinate in mosaic image.
                - crop_coord (tuple): crop corner coordinate in mosaic image.
        """

        assert loc in ('top_left', 'top_right', 'bottom_left', 'bottom_right')
        if loc == 'top_left':
            # index0 to top left part of image
            x1, y1, x2, y2 = max(center_position_xy[0] - img_shape_wh[0], 0), \
                             max(center_position_xy[1] - img_shape_wh[1], 0), \
                             center_position_xy[0], \
                             center_position_xy[1]
            crop_coord = img_shape_wh[0] - (x2 - x1), img_shape_wh[1] - (
                y2 - y1), img_shape_wh[0], img_shape_wh[1]

        elif loc == 'top_right':
            # index1 to top right part of image
            x1, y1, x2, y2 = center_position_xy[0], \
                             max(center_position_xy[1] - img_shape_wh[1], 0), \
                             min(center_position_xy[0] + img_shape_wh[0],
                                 self.img_scale[1] * 2), \
                             center_position_xy[1]
            crop_coord = 0, img_shape_wh[1] - (y2 - y1), min(
                img_shape_wh[0], x2 - x1), img_shape_wh[1]

        elif loc == 'bottom_left':
            # index2 to bottom left part of image
            x1, y1, x2, y2 = max(center_position_xy[0] - img_shape_wh[0], 0), \
                             center_position_xy[1], \
                             center_position_xy[0], \
                             min(self.img_scale[0] * 2, center_position_xy[1] +
                                 img_shape_wh[1])
            crop_coord = img_shape_wh[0] - (x2 - x1), 0, img_shape_wh[0], min(
                y2 - y1, img_shape_wh[1])

        else:
            # index3 to bottom right part of image
            x1, y1, x2, y2 = center_position_xy[0], \
                             center_position_xy[1], \
                             min(center_position_xy[0] + img_shape_wh[0],
                                 self.img_scale[1] * 2), \
                             min(self.img_scale[0] * 2, center_position_xy[1] +
                                 img_shape_wh[1])
            crop_coord = 0, 0, min(img_shape_wh[0],
                                   x2 - x1), min(y2 - y1, img_shape_wh[1])

        paste_coord = x1, y1, x2, y2
        return paste_coord, crop_coord

    def __repr__(self):
        repr_str = self.__class__.__name__
        repr_str += f'(prob={self.prob}, '
        repr_str += f'img_scale={self.img_scale}, '
        repr_str += f'center_ratio_range={self.center_ratio_range}, '
        repr_str += f'pad_val={self.pad_val}, '
        repr_str += f'seg_pad_val={self.pad_val})'
        return repr_str


@TRANSFORMS.register_module()
class GenerateEdge(BaseTransform):
    """Generate Edge for CE2P approach.

    Edge will be used to calculate loss of
    `CE2P <https://arxiv.org/abs/1809.05996>`_.

    Modified from https://github.com/liutinglt/CE2P/blob/master/dataset/target_generation.py # noqa:E501

    Required Keys:

        - img_shape
        - gt_seg_map

    Added Keys:
        - gt_edge (np.ndarray, uint8): The edge annotation generated from the
            seg map by extracting border between different semantics.

    Args:
        edge_width (int): The width of edge. Default to 3.
        ignore_index (int): Index that will be ignored. Default to 255.
    """

    def __init__(self, edge_width: int = 3, ignore_index: int = 255) -> None:
        super().__init__()
        self.edge_width = edge_width
        self.ignore_index = ignore_index

    def transform(self, results: Dict) -> Dict:
        """Call function to generate edge from segmentation map.

        Args:
            results (dict): Result dict.

        Returns:
            dict: Result dict with edge mask.
        """
        h, w = results['img_shape']
        edge = np.zeros((h, w), dtype=np.uint8)
        seg_map = results['gt_seg_map']

        # down
        edge_down = edge[1:h, :]
        edge_down[(seg_map[1:h, :] != seg_map[:h - 1, :])
                  & (seg_map[1:h, :] != self.ignore_index) &
                  (seg_map[:h - 1, :] != self.ignore_index)] = 1
        # left
        edge_left = edge[:, :w - 1]
        edge_left[(seg_map[:, :w - 1] != seg_map[:, 1:w])
                  & (seg_map[:, :w - 1] != self.ignore_index) &
                  (seg_map[:, 1:w] != self.ignore_index)] = 1
        # up_left
        edge_upleft = edge[:h - 1, :w - 1]
        edge_upleft[(seg_map[:h - 1, :w - 1] != seg_map[1:h, 1:w])
                    & (seg_map[:h - 1, :w - 1] != self.ignore_index) &
                    (seg_map[1:h, 1:w] != self.ignore_index)] = 1
        # up_right
        edge_upright = edge[:h - 1, 1:w]
        edge_upright[(seg_map[:h - 1, 1:w] != seg_map[1:h, :w - 1])
                     & (seg_map[:h - 1, 1:w] != self.ignore_index) &
                     (seg_map[1:h, :w - 1] != self.ignore_index)] = 1

        kernel = cv2.getStructuringElement(cv2.MORPH_RECT,
                                           (self.edge_width, self.edge_width))
        edge = cv2.dilate(edge, kernel)

        results['gt_edge'] = edge
        results['edge_width'] = self.edge_width

        return results

    def __repr__(self):
        repr_str = self.__class__.__name__
        repr_str += f'edge_width={self.edge_width}, '
        repr_str += f'ignore_index={self.ignore_index})'
        return repr_str


@TRANSFORMS.register_module()
class ResizeShortestEdge(BaseTransform):
    """Resize the image and mask while keeping the aspect ratio unchanged.

    Modified from https://github.com/facebookresearch/detectron2/blob/main/detectron2/data/transforms/augmentation_impl.py#L130 # noqa:E501
    Copyright (c) Facebook, Inc. and its affiliates.
    Licensed under the Apache-2.0 License

    This transform attempts to scale the shorter edge to the given
    `scale`, as long as the longer edge does not exceed `max_size`.
    If `max_size` is reached, then downscale so that the longer
    edge does not exceed `max_size`.

    Required Keys:

    - img
    - gt_seg_map (optional)

    Modified Keys:

    - img
    - img_shape
    - gt_seg_map (optional))

    Added Keys:

    - scale
    - scale_factor
    - keep_ratio


    Args:
        scale (Union[int, Tuple[int, int]]): The target short edge length.
            If it's tuple, will select the min value as the short edge length.
        max_size (int): The maximum allowed longest edge length.
    """

    def __init__(self, scale: Union[int, Tuple[int, int]],
                 max_size: int) -> None:
        super().__init__()
        self.scale = scale
        self.max_size = max_size

        # Create a empty Resize object
        self.resize = TRANSFORMS.build({
            'type': 'Resize',
            'scale': 0,
            'keep_ratio': True
        })

    def _get_output_shape(self, img, short_edge_length) -> Tuple[int, int]:
        """Compute the target image shape with the given `short_edge_length`.

        Args:
            img (np.ndarray): The input image.
            short_edge_length (Union[int, Tuple[int, int]]): The target short
                edge length. If it's tuple, will select the min value as the
                short edge length.
        """
        h, w = img.shape[:2]
        if isinstance(short_edge_length, int):
            size = short_edge_length * 1.0
        elif isinstance(short_edge_length, tuple):
            size = min(short_edge_length) * 1.0
        scale = size / min(h, w)
        if h < w:
            new_h, new_w = size, scale * w
        else:
            new_h, new_w = scale * h, size

        if max(new_h, new_w) > self.max_size:
            scale = self.max_size * 1.0 / max(new_h, new_w)
            new_h *= scale
            new_w *= scale

        new_h = int(new_h + 0.5)
        new_w = int(new_w + 0.5)
        return (new_w, new_h)

    def transform(self, results: Dict) -> Dict:
        self.resize.scale = self._get_output_shape(results['img'], self.scale)
        return self.resize(results)


@TRANSFORMS.register_module()
class BioMedical3DRandomCrop(BaseTransform):
    """Crop the input patch for medical image & segmentation mask.

    Required Keys:

    - img (np.ndarray): Biomedical image with shape (N, Z, Y, X),
        N is the number of modalities, and data type is float32.
    - gt_seg_map (np.ndarray, optional): Biomedical semantic segmentation mask
        with shape (Z, Y, X).

    Modified Keys:

        - img
        - img_shape
        - gt_seg_map (optional)

    Args:
        crop_shape (Union[int, Tuple[int, int, int]]):  Expected size after
            cropping with the format of (z, y, x). If set to an integer,
            then cropping width and height are equal to this integer.
        keep_foreground (bool): If keep_foreground is True, it will sample a
            voxel of foreground classes randomly, and will take it as the
            center of the crop bounding-box. Default to True.
    """

    def __init__(self,
                 crop_shape: Union[int, Tuple[int, int, int]],
                 keep_foreground: bool = True):
        super().__init__()
        assert isinstance(crop_shape, int) or (
            isinstance(crop_shape, tuple) and len(crop_shape) == 3
        ), 'The expected crop_shape is an integer, or a tuple containing '
        'three integers'

        if isinstance(crop_shape, int):
            crop_shape = (crop_shape, crop_shape, crop_shape)
        assert crop_shape[0] > 0 and crop_shape[1] > 0 and crop_shape[2] > 0
        self.crop_shape = crop_shape
        self.keep_foreground = keep_foreground

    def random_sample_location(self, seg_map: np.ndarray) -> dict:
        """sample foreground voxel when keep_foreground is True.

        Args:
            seg_map (np.ndarray): gt seg map.

        Returns:
            dict: Coordinates of selected foreground voxel.
        """
        num_samples = 10000
        # at least 1% of the class voxels need to be selected,
        # otherwise it may be too sparse
        min_percent_coverage = 0.01
        class_locs = {}
        foreground_classes = []
        all_classes = np.unique(seg_map)
        for c in all_classes:
            if c == 0:
                # to avoid the segmentation mask full of background 0
                # and the class_locs is just void dictionary {} when it return
                # there add a void list for background 0.
                class_locs[c] = []
            else:
                all_locs = np.argwhere(seg_map == c)
                target_num_samples = min(num_samples, len(all_locs))
                target_num_samples = max(
                    target_num_samples,
                    int(np.ceil(len(all_locs) * min_percent_coverage)))

                selected = all_locs[np.random.choice(
                    len(all_locs), target_num_samples, replace=False)]
                class_locs[c] = selected
                foreground_classes.append(c)

        selected_voxel = None
        if len(foreground_classes) > 0:
            selected_class = np.random.choice(foreground_classes)
            voxels_of_that_class = class_locs[selected_class]
            selected_voxel = voxels_of_that_class[np.random.choice(
                len(voxels_of_that_class))]

        return selected_voxel

    def random_generate_crop_bbox(self, margin_z: int, margin_y: int,
                                  margin_x: int) -> tuple:
        """Randomly get a crop bounding box.

        Args:
            seg_map (np.ndarray): Ground truth segmentation map.

        Returns:
            tuple: Coordinates of the cropped image.
        """
        offset_z = np.random.randint(0, margin_z + 1)
        offset_y = np.random.randint(0, margin_y + 1)
        offset_x = np.random.randint(0, margin_x + 1)
        crop_z1, crop_z2 = offset_z, offset_z + self.crop_shape[0]
        crop_y1, crop_y2 = offset_y, offset_y + self.crop_shape[1]
        crop_x1, crop_x2 = offset_x, offset_x + self.crop_shape[2]

        return crop_z1, crop_z2, crop_y1, crop_y2, crop_x1, crop_x2

    def generate_margin(self, results: dict) -> tuple:
        """Generate margin of crop bounding-box.

        If keep_foreground is True, it will sample a voxel of foreground
        classes randomly, and will take it as the center of the bounding-box,
        and return the margin between of the bounding-box and image.
        If keep_foreground is False, it will return the difference from crop
        shape and image shape.

        Args:
            results (dict): Result dict from loading pipeline.

        Returns:
            tuple: The margin for 3 dimensions of crop bounding-box and image.
        """

        seg_map = results['gt_seg_map']
        if self.keep_foreground:
            selected_voxel = self.random_sample_location(seg_map)
            if selected_voxel is None:
                # this only happens if some image does not contain
                # foreground voxels at all
                warnings.warn(f'case does not contain any foreground classes'
                              f': {results["img_path"]}')
                margin_z = max(seg_map.shape[0] - self.crop_shape[0], 0)
                margin_y = max(seg_map.shape[1] - self.crop_shape[1], 0)
                margin_x = max(seg_map.shape[2] - self.crop_shape[2], 0)
            else:
                margin_z = max(0, selected_voxel[0] - self.crop_shape[0] // 2)
                margin_y = max(0, selected_voxel[1] - self.crop_shape[1] // 2)
                margin_x = max(0, selected_voxel[2] - self.crop_shape[2] // 2)
                margin_z = max(
                    0, min(seg_map.shape[0] - self.crop_shape[0], margin_z))
                margin_y = max(
                    0, min(seg_map.shape[1] - self.crop_shape[1], margin_y))
                margin_x = max(
                    0, min(seg_map.shape[2] - self.crop_shape[2], margin_x))
        else:
            margin_z = max(seg_map.shape[0] - self.crop_shape[0], 0)
            margin_y = max(seg_map.shape[1] - self.crop_shape[1], 0)
            margin_x = max(seg_map.shape[2] - self.crop_shape[2], 0)

        return margin_z, margin_y, margin_x

    def crop(self, img: np.ndarray, crop_bbox: tuple) -> np.ndarray:
        """Crop from ``img``

        Args:
            img (np.ndarray): Original input image.
            crop_bbox (tuple): Coordinates of the cropped image.

        Returns:
            np.ndarray: The cropped image.
        """
        crop_z1, crop_z2, crop_y1, crop_y2, crop_x1, crop_x2 = crop_bbox
        if len(img.shape) == 3:
            # crop seg map
            img = img[crop_z1:crop_z2, crop_y1:crop_y2, crop_x1:crop_x2]
        else:
            # crop image
            assert len(img.shape) == 4
            img = img[:, crop_z1:crop_z2, crop_y1:crop_y2, crop_x1:crop_x2]
        return img

    def transform(self, results: dict) -> dict:
        """Transform function to randomly crop images, semantic segmentation
        maps.

        Args:
            results (dict): Result dict from loading pipeline.

        Returns:
            dict: Randomly cropped results, 'img_shape' key in result dict is
                updated according to crop size.
        """
        margin = self.generate_margin(results)
        crop_bbox = self.random_generate_crop_bbox(*margin)

        # crop the image
        img = results['img']
        results['img'] = self.crop(img, crop_bbox)
        results['img_shape'] = results['img'].shape[1:]

        # crop semantic seg
        seg_map = results['gt_seg_map']
        results['gt_seg_map'] = self.crop(seg_map, crop_bbox)

        return results

    def __repr__(self):
<<<<<<< HEAD
        return self.__class__.__name__ + f'(crop_shape={self.crop_shape})'
=======
        return self.__class__.__name__ + f'(crop_shape={self.crop_shape})'


@TRANSFORMS.register_module()
class BioMedicalGaussianNoise(BaseTransform):
    """Add random Gaussian noise to image.

    Modified from https://github.com/MIC-DKFZ/batchgenerators/blob/7651ece69faf55263dd582a9f5cbd149ed9c3ad0/batchgenerators/transforms/noise_transforms.py#L53  # noqa:E501

    Copyright (c) German Cancer Research Center (DKFZ)
    Licensed under the Apache License, Version 2.0

    Required Keys:

    - img (np.ndarray): Biomedical image with shape (N, Z, Y, X),
            N is the number of modalities, and data type is float32.

    Modified Keys:

    - img

    Args:
        prob (float): Probability to add Gaussian noise for
            each sample. Default to 0.1.
        mean (float): Mean or “centre” of the distribution. Default to 0.0.
        std (float): Standard deviation of distribution. Default to 0.1.
    """

    def __init__(self,
                 prob: float = 0.1,
                 mean: float = 0.0,
                 std: float = 0.1) -> None:
        super().__init__()
        assert 0.0 <= prob <= 1.0 and std >= 0.0
        self.prob = prob
        self.mean = mean
        self.std = std

    def transform(self, results: Dict) -> Dict:
        """Call function to add random Gaussian noise to image.

        Args:
            results (dict): Result dict.

        Returns:
            dict: Result dict with random Gaussian noise.
        """
        if np.random.rand() < self.prob:
            rand_std = np.random.uniform(0, self.std)
            noise = np.random.normal(
                self.mean, rand_std, size=results['img'].shape)
            # noise is float64 array, convert to the results['img'].dtype
            noise = noise.astype(results['img'].dtype)
            results['img'] = results['img'] + noise
        return results

    def __repr__(self):
        repr_str = self.__class__.__name__
        repr_str += f'(prob={self.prob}, '
        repr_str += f'mean={self.mean}, '
        repr_str += f'std={self.std})'
        return repr_str


@TRANSFORMS.register_module()
class BioMedicalGaussianBlur(BaseTransform):
    """Add Gaussian blur with random sigma to image.

    Modified from https://github.com/MIC-DKFZ/batchgenerators/blob/7651ece69faf55263dd582a9f5cbd149ed9c3ad0/batchgenerators/transforms/noise_transforms.py#L81 # noqa:E501

    Copyright (c) German Cancer Research Center (DKFZ)
    Licensed under the Apache License, Version 2.0

    Required Keys:

    - img (np.ndarray): Biomedical image with shape (N, Z, Y, X),
            N is the number of modalities, and data type is float32.

    Modified Keys:

    - img

    Args:
        sigma_range (Tuple[float, float]|float): range to randomly
            select sigma value. Default to (0.5, 1.0).
        prob (float): Probability to apply Gaussian blur
            for each sample. Default to 0.2.
        prob_per_channel  (float): Probability to apply Gaussian blur
            for each channel (axis N of the image). Default to 0.5.
        different_sigma_per_channel (bool): whether to use different
            sigma for each channel (axis N of the image). Default to True.
        different_sigma_per_axis (bool): whether to use different
            sigma for axis Z, X and Y of the image. Default to True.
    """

    def __init__(self,
                 sigma_range: Tuple[float, float] = (0.5, 1.0),
                 prob: float = 0.2,
                 prob_per_channel: float = 0.5,
                 different_sigma_per_channel: bool = True,
                 different_sigma_per_axis: bool = True) -> None:
        super().__init__()
        assert 0.0 <= prob <= 1.0
        assert 0.0 <= prob_per_channel <= 1.0
        assert isinstance(sigma_range, Sequence) and len(sigma_range) == 2
        self.sigma_range = sigma_range
        self.prob = prob
        self.prob_per_channel = prob_per_channel
        self.different_sigma_per_channel = different_sigma_per_channel
        self.different_sigma_per_axis = different_sigma_per_axis

    def _get_valid_sigma(self, value_range) -> Tuple[float, ...]:
        """Ensure the `value_range` to be either a single value or a sequence
        of two values. If the `value_range` is a sequence, generate a random
        value with `[value_range[0], value_range[1]]` based on uniform
        sampling.

        Modified from https://github.com/MIC-DKFZ/batchgenerators/blob/7651ece69faf55263dd582a9f5cbd149ed9c3ad0/batchgenerators/augmentations/utils.py#L625 # noqa:E501

        Args:
            value_range (tuple|list|float|int): the input value range
        """
        if (isinstance(value_range, (list, tuple))):
            if (value_range[0] == value_range[1]):
                value = value_range[0]
            else:
                orig_type = type(value_range[0])
                value = np.random.uniform(value_range[0], value_range[1])
                value = orig_type(value)
        return value

    def _gaussian_blur(self, data_sample: np.ndarray) -> np.ndarray:
        """Random generate sigma and apply Gaussian Blur to the data
        Args:
            data_sample (np.ndarray): data sample with multiple modalities,
                the data shape is (N, Z, Y, X)
        """
        sigma = None
        for c in range(data_sample.shape[0]):
            if np.random.rand() < self.prob_per_channel:
                # if no `sigma` is generated, generate one
                # if `self.different_sigma_per_channel` is True,
                # re-generate random sigma for each channel
                if (sigma is None or self.different_sigma_per_channel):
                    if (not self.different_sigma_per_axis):
                        sigma = self._get_valid_sigma(self.sigma_range)
                    else:
                        sigma = [
                            self._get_valid_sigma(self.sigma_range)
                            for _ in data_sample.shape[1:]
                        ]
                # apply gaussian filter with `sigma`
                data_sample[c] = gaussian_filter(
                    data_sample[c], sigma, order=0)
        return data_sample

    def transform(self, results: Dict) -> Dict:
        """Call function to add random Gaussian blur to image.

        Args:
            results (dict): Result dict.

        Returns:
            dict: Result dict with random Gaussian noise.
        """
        if np.random.rand() < self.prob:
            results['img'] = self._gaussian_blur(results['img'])
        return results

    def __repr__(self):
        repr_str = self.__class__.__name__
        repr_str += f'(prob={self.prob}, '
        repr_str += f'prob_per_channel={self.prob_per_channel}, '
        repr_str += f'sigma_range={self.sigma_range}, '
        repr_str += 'different_sigma_per_channel='\
                    f'{self.different_sigma_per_channel}, '
        repr_str += 'different_sigma_per_axis='\
                    f'{self.different_sigma_per_axis})'
        return repr_str


@TRANSFORMS.register_module()
class BioMedicalRandomGamma(BaseTransform):
    """Using random gamma correction to process the biomedical image.

    Modified from
    https://github.com/MIC-DKFZ/batchgenerators/blob/master/batchgenerators/transforms/color_transforms.py#L132 # noqa:E501
    With licence: Apache 2.0

    Required Keys:

    - img (np.ndarray): Biomedical image with shape (N, Z, Y, X),
        N is the number of modalities, and data type is float32.

    Modified Keys:
    - img

    Args:
        prob (float): The probability to perform this transform. Default: 0.5.
        gamma_range (Tuple[float]): Range of gamma values. Default: (0.5, 2).
        invert_image (bool): Whether invert the image before applying gamma
            augmentation. Default: False.
        per_channel (bool): Whether perform the transform each channel
            individually. Default: False
        retain_stats (bool): Gamma transformation will alter the mean and std
            of the data in the patch. If retain_stats=True, the data will be
            transformed to match the mean and standard deviation before gamma
            augmentation. Default: False.
    """

    def __init__(self,
                 prob: float = 0.5,
                 gamma_range: Tuple[float] = (0.5, 2),
                 invert_image: bool = False,
                 per_channel: bool = False,
                 retain_stats: bool = False):
        assert 0 <= prob and prob <= 1
        assert isinstance(gamma_range, tuple) and len(gamma_range) == 2
        assert isinstance(invert_image, bool)
        assert isinstance(per_channel, bool)
        assert isinstance(retain_stats, bool)
        self.prob = prob
        self.gamma_range = gamma_range
        self.invert_image = invert_image
        self.per_channel = per_channel
        self.retain_stats = retain_stats

    @cache_randomness
    def _do_gamma(self):
        """Whether do adjust gamma for image."""
        return np.random.rand() < self.prob

    def _adjust_gamma(self, img: np.array):
        """Gamma adjustment for image.

        Args:
            img (np.array): Input image before gamma adjust.

        Returns:
            np.arrays: Image after gamma adjust.
        """

        if self.invert_image:
            img = -img

        def _do_adjust(img):
            if retain_stats_here:
                img_mean = img.mean()
                img_std = img.std()
            if np.random.random() < 0.5 and self.gamma_range[0] < 1:
                gamma = np.random.uniform(self.gamma_range[0], 1)
            else:
                gamma = np.random.uniform(
                    max(self.gamma_range[0], 1), self.gamma_range[1])
            img_min = img.min()
            img_range = img.max() - img_min  # range
            img = np.power(((img - img_min) / float(img_range + 1e-7)),
                           gamma) * img_range + img_min
            if retain_stats_here:
                img = img - img.mean()
                img = img / (img.std() + 1e-8) * img_std
                img = img + img_mean
            return img

        if not self.per_channel:
            retain_stats_here = self.retain_stats
            img = _do_adjust(img)
        else:
            for c in range(img.shape[0]):
                img[c] = _do_adjust(img[c])
        if self.invert_image:
            img = -img
        return img

    def transform(self, results: dict) -> dict:
        """Call function to perform random gamma correction
        Args:
            results (dict): Result dict from loading pipeline.

        Returns:
            dict: Result dict with random gamma correction performed.
        """
        do_gamma = self._do_gamma()

        if do_gamma:
            results['img'] = self._adjust_gamma(results['img'])
        else:
            pass
        return results

    def __repr__(self):
        repr_str = self.__class__.__name__
        repr_str += f'(prob={self.prob}, '
        repr_str += f'gamma_range={self.gamma_range},'
        repr_str += f'invert_image={self.invert_image},'
        repr_str += f'per_channel={self.per_channel},'
        repr_str += f'retain_stats={self.retain_stats}'
        return repr_str


@TRANSFORMS.register_module()
class BioMedical3DPad(BaseTransform):
    """Pad the biomedical 3d image & biomedical 3d semantic segmentation maps.

    Required Keys:

    - img (np.ndarry): Biomedical image with shape (N, Z, Y, X) by default,
        N is the number of modalities.
    - gt_seg_map (np.ndarray, optional): Biomedical seg map with shape
        (Z, Y, X) by default.

    Modified Keys:

    - img (np.ndarry): Biomedical image with shape (N, Z, Y, X) by default,
        N is the number of modalities.
    - gt_seg_map (np.ndarray, optional): Biomedical seg map with shape
        (Z, Y, X) by default.

    Added Keys:

    - pad_shape (Tuple[int, int, int]): The padded shape.

    Args:
        pad_shape (Tuple[int, int, int]): Fixed padding size.
            Expected padding shape (Z, Y, X).
        pad_val (float): Padding value for biomedical image.
            The padding mode is set to "constant". The value
            to be filled in padding area. Default: 0.
        seg_pad_val (int): Padding value for biomedical 3d semantic
            segmentation maps. The padding mode is set to "constant".
            The value to be filled in padding area. Default: 0.
    """

    def __init__(self,
                 pad_shape: Tuple[int, int, int],
                 pad_val: float = 0.,
                 seg_pad_val: int = 0) -> None:

        # check pad_shape
        assert pad_shape is not None
        if not isinstance(pad_shape, tuple):
            assert len(pad_shape) == 3

        self.pad_shape = pad_shape
        self.pad_val = pad_val
        self.seg_pad_val = seg_pad_val

    def _pad_img(self, results: dict) -> None:
        """Pad images according to ``self.pad_shape``

        Args:
            results (dict): Result dict from loading pipeline.

        Returns:
            dict: The dict contains the padded image and shape
                information.
        """
        padded_img = self._to_pad(
            results['img'], pad_shape=self.pad_shape, pad_val=self.pad_val)

        results['img'] = padded_img
        results['pad_shape'] = padded_img.shape[1:]

    def _pad_seg(self, results: dict) -> None:
        """Pad semantic segmentation map according to ``self.pad_shape`` if
        ``gt_seg_map`` is not None in results dict.

        Args:
            results (dict): Result dict from loading pipeline.

        Returns:
            dict: Update the padded gt seg map in dict.
        """
        if results.get('gt_seg_map', None) is not None:
            pad_gt_seg = self._to_pad(
                results['gt_seg_map'][None, ...],
                pad_shape=results['pad_shape'],
                pad_val=self.seg_pad_val)
            results['gt_seg_map'] = pad_gt_seg[1:]

    @staticmethod
    def _to_pad(img: np.ndarray,
                pad_shape: Tuple[int, int, int],
                pad_val: Union[int, float] = 0) -> np.ndarray:
        """Pad the given 3d image to a certain shape with specified padding
        value.

        Args:
            img (ndarray): Biomedical image with shape (N, Z, Y, X)
                to be padded. N is the number of modalities.
            pad_shape (Tuple[int,int,int]): Expected padding shape (Z, Y, X).
            pad_val (float, int): Values to be filled in padding areas
                and the padding_mode is set to 'constant'. Default: 0.

        Returns:
            ndarray: The padded image.
        """
        # compute pad width
        d = max(pad_shape[0] - img.shape[1], 0)
        pad_d = (d // 2, d - d // 2)
        h = max(pad_shape[1] - img.shape[2], 0)
        pad_h = (h // 2, h - h // 2)
        w = max(pad_shape[2] - img.shape[2], 0)
        pad_w = (w // 2, w - w // 2)

        pad_list = [(0, 0), pad_d, pad_h, pad_w]

        img = np.pad(img, pad_list, mode='constant', constant_values=pad_val)
        return img

    def transform(self, results: dict) -> dict:
        """Call function to pad images, semantic segmentation maps.

        Args:
            results (dict): Result dict from loading pipeline.

        Returns:
            dict: Updated result dict.
        """
        self._pad_img(results)
        self._pad_seg(results)

        return results

    def __repr__(self):
        repr_str = self.__class__.__name__
        repr_str += f'pad_shape={self.pad_shape}, '
        repr_str += f'pad_val={self.pad_val}), '
        repr_str += f'seg_pad_val={self.seg_pad_val})'
        return repr_str
>>>>>>> 6af2b8ea
<|MERGE_RESOLUTION|>--- conflicted
+++ resolved
@@ -1507,9 +1507,6 @@
         return results
 
     def __repr__(self):
-<<<<<<< HEAD
-        return self.__class__.__name__ + f'(crop_shape={self.crop_shape})'
-=======
         return self.__class__.__name__ + f'(crop_shape={self.crop_shape})'
 
 
@@ -1939,5 +1936,4 @@
         repr_str += f'pad_shape={self.pad_shape}, '
         repr_str += f'pad_val={self.pad_val}), '
         repr_str += f'seg_pad_val={self.seg_pad_val})'
-        return repr_str
->>>>>>> 6af2b8ea
+        return repr_str