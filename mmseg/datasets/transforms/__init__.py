# Copyright (c) OpenMMLab. All rights reserved.
from .formatting import PackSegInputs
from .loading import (LoadAnnotations, LoadBiomedicalAnnotation,
                      LoadBiomedicalData, LoadBiomedicalImageFromFile,
                      LoadImageFromNDArray)
from .transforms import (CLAHE, AdjustGamma, GenerateEdge,
                         PhotoMetricDistortion, RandomCrop, RandomCutOut,
<<<<<<< HEAD
                         RandomMosaic, RandomRotate, Rerange, ResizeToMultiple,
                         RGB2Gray, SegRescale,Rot90,ColorJitter,RandomFlipud,RandomFliplr)
=======
                         RandomMosaic, RandomRotate, Rerange,
                         ResizeShortestEdge, ResizeToMultiple, RGB2Gray,
                         SegRescale)
>>>>>>> ca68b00c

__all__ = [
    'LoadAnnotations', 'RandomCrop', 'SegRescale', 'PhotoMetricDistortion',
    'RandomRotate', 'AdjustGamma', 'CLAHE', 'Rerange', 'RGB2Gray',
    'RandomCutOut', 'RandomMosaic', 'PackSegInputs', 'ResizeToMultiple',
    'LoadImageFromNDArray', 'LoadBiomedicalImageFromFile',
<<<<<<< HEAD
    'LoadBiomedicalAnnotation', 'LoadBiomedicalData', 'GenerateEdge','Rot90',
    'ColorJitter','RandomFliplr','RandomFlipud'
=======
    'LoadBiomedicalAnnotation', 'LoadBiomedicalData', 'GenerateEdge',
    'ResizeShortestEdge'
>>>>>>> ca68b00c
]<|MERGE_RESOLUTION|>--- conflicted
+++ resolved
@@ -5,25 +5,15 @@
                       LoadImageFromNDArray)
 from .transforms import (CLAHE, AdjustGamma, GenerateEdge,
                          PhotoMetricDistortion, RandomCrop, RandomCutOut,
-<<<<<<< HEAD
-                         RandomMosaic, RandomRotate, Rerange, ResizeToMultiple,
-                         RGB2Gray, SegRescale,Rot90,ColorJitter,RandomFlipud,RandomFliplr)
-=======
                          RandomMosaic, RandomRotate, Rerange,
                          ResizeShortestEdge, ResizeToMultiple, RGB2Gray,
-                         SegRescale)
->>>>>>> ca68b00c
+                         SegRescale,Rot90,ColorJitter,RandomFlipud,RandomFliplr)
 
 __all__ = [
     'LoadAnnotations', 'RandomCrop', 'SegRescale', 'PhotoMetricDistortion',
     'RandomRotate', 'AdjustGamma', 'CLAHE', 'Rerange', 'RGB2Gray',
     'RandomCutOut', 'RandomMosaic', 'PackSegInputs', 'ResizeToMultiple',
     'LoadImageFromNDArray', 'LoadBiomedicalImageFromFile',
-<<<<<<< HEAD
-    'LoadBiomedicalAnnotation', 'LoadBiomedicalData', 'GenerateEdge','Rot90',
-    'ColorJitter','RandomFliplr','RandomFlipud'
-=======
     'LoadBiomedicalAnnotation', 'LoadBiomedicalData', 'GenerateEdge',
-    'ResizeShortestEdge'
->>>>>>> ca68b00c
+    'ResizeShortestEdge','Rot90','ColorJitter','RandomFliplr','RandomFlipud'
 ]