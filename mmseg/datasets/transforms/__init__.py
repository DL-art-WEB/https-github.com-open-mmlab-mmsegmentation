# Copyright (c) OpenMMLab. All rights reserved.
from .formatting import PackSegInputs
from .loading import (LoadAnnotations, LoadBiomedicalAnnotation,
                      LoadBiomedicalData, LoadBiomedicalImageFromFile,
                      LoadImageFromNDArray)
<<<<<<< HEAD
from .transforms import (CLAHE, AdjustGamma, GenerateEdge,
                         PhotoMetricDistortion, RandomCrop, RandomCutOut,
                         RandomMosaic, RandomRotate, Rerange,
                         ResizeShortestEdge, ResizeToMultiple, RGB2Gray,
                         SegRescale)
=======
from .transforms import (CLAHE, AdjustGamma, BioMedicalRandomGamma,
                         GenerateEdge, PhotoMetricDistortion, RandomCrop,
                         RandomCutOut, RandomMosaic, RandomRotate, Rerange,
                         ResizeToMultiple, RGB2Gray, SegRescale)
>>>>>>> 03d8c23e

__all__ = [
    'LoadAnnotations', 'RandomCrop', 'SegRescale', 'PhotoMetricDistortion',
    'RandomRotate', 'AdjustGamma', 'BioMedicalRandomGamma', 'CLAHE', 'Rerange',
    'RGB2Gray', 'RandomCutOut', 'RandomMosaic', 'PackSegInputs',
    'ResizeToMultiple', 'LoadImageFromNDArray', 'LoadBiomedicalImageFromFile',
<<<<<<< HEAD
    'LoadBiomedicalAnnotation', 'LoadBiomedicalData', 'GenerateEdge',
    'ResizeShortestEdge'
=======
    'LoadBiomedicalAnnotation', 'LoadBiomedicalData', 'GenerateEdge'
>>>>>>> 03d8c23e
]<|MERGE_RESOLUTION|>--- conflicted
+++ resolved
@@ -3,28 +3,17 @@
 from .loading import (LoadAnnotations, LoadBiomedicalAnnotation,
                       LoadBiomedicalData, LoadBiomedicalImageFromFile,
                       LoadImageFromNDArray)
-<<<<<<< HEAD
-from .transforms import (CLAHE, AdjustGamma, GenerateEdge,
-                         PhotoMetricDistortion, RandomCrop, RandomCutOut,
-                         RandomMosaic, RandomRotate, Rerange,
-                         ResizeShortestEdge, ResizeToMultiple, RGB2Gray,
-                         SegRescale)
-=======
 from .transforms import (CLAHE, AdjustGamma, BioMedicalRandomGamma,
                          GenerateEdge, PhotoMetricDistortion, RandomCrop,
                          RandomCutOut, RandomMosaic, RandomRotate, Rerange,
-                         ResizeToMultiple, RGB2Gray, SegRescale)
->>>>>>> 03d8c23e
+                         ResizeShortestEdge, ResizeToMultiple, RGB2Gray,
+                         SegRescale)
 
 __all__ = [
     'LoadAnnotations', 'RandomCrop', 'SegRescale', 'PhotoMetricDistortion',
     'RandomRotate', 'AdjustGamma', 'BioMedicalRandomGamma', 'CLAHE', 'Rerange',
     'RGB2Gray', 'RandomCutOut', 'RandomMosaic', 'PackSegInputs',
     'ResizeToMultiple', 'LoadImageFromNDArray', 'LoadBiomedicalImageFromFile',
-<<<<<<< HEAD
     'LoadBiomedicalAnnotation', 'LoadBiomedicalData', 'GenerateEdge',
     'ResizeShortestEdge'
-=======
-    'LoadBiomedicalAnnotation', 'LoadBiomedicalData', 'GenerateEdge'
->>>>>>> 03d8c23e
 ]