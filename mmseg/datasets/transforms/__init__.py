# Copyright (c) OpenMMLab. All rights reserved.
from .formatting import PackSegInputs
from .loading import (LoadAnnotations, LoadBiomedicalAnnotation,
                      LoadBiomedicalData, LoadBiomedicalImageFromFile,
<<<<<<< HEAD
                      LoadEmptyAnnotations, LoadImageFromNDArray)
from .transforms import (CLAHE, AdjustGamma, GenerateEdge,
                         PhotoMetricDistortion, RandomCrop, RandomCutOut,
                         RandomMosaic, RandomRotate, Rerange,
=======
                      LoadImageFromNDArray)
# yapf: disable
from .transforms import (CLAHE, AdjustGamma, BioMedical3DPad,
                         BioMedical3DRandomCrop, BioMedicalGaussianBlur,
                         BioMedicalGaussianNoise, BioMedicalRandomGamma,
                         GenerateEdge, PhotoMetricDistortion, RandomCrop,
                         RandomCutOut, RandomMosaic, RandomRotate, Rerange,
>>>>>>> 6af2b8ea
                         ResizeShortestEdge, ResizeToMultiple, RGB2Gray,
                         SegRescale)
from .wrapper import MultiBranch

# yapf: enable
__all__ = [
    'LoadAnnotations', 'RandomCrop', 'BioMedical3DRandomCrop', 'SegRescale',
    'PhotoMetricDistortion', 'RandomRotate', 'AdjustGamma', 'CLAHE', 'Rerange',
    'RGB2Gray', 'RandomCutOut', 'RandomMosaic', 'PackSegInputs',
    'ResizeToMultiple', 'LoadImageFromNDArray', 'LoadBiomedicalImageFromFile',
    'LoadBiomedicalAnnotation', 'LoadBiomedicalData', 'GenerateEdge',
<<<<<<< HEAD
    'ResizeShortestEdge', 'MultiBranch', 'LoadEmptyAnnotations'
=======
    'ResizeShortestEdge', 'BioMedicalGaussianNoise', 'BioMedicalGaussianBlur',
    'BioMedicalRandomGamma', 'BioMedical3DPad'
>>>>>>> 6af2b8ea
]<|MERGE_RESOLUTION|>--- conflicted
+++ resolved
@@ -2,12 +2,6 @@
 from .formatting import PackSegInputs
 from .loading import (LoadAnnotations, LoadBiomedicalAnnotation,
                       LoadBiomedicalData, LoadBiomedicalImageFromFile,
-<<<<<<< HEAD
-                      LoadEmptyAnnotations, LoadImageFromNDArray)
-from .transforms import (CLAHE, AdjustGamma, GenerateEdge,
-                         PhotoMetricDistortion, RandomCrop, RandomCutOut,
-                         RandomMosaic, RandomRotate, Rerange,
-=======
                       LoadImageFromNDArray)
 # yapf: disable
 from .transforms import (CLAHE, AdjustGamma, BioMedical3DPad,
@@ -15,7 +9,6 @@
                          BioMedicalGaussianNoise, BioMedicalRandomGamma,
                          GenerateEdge, PhotoMetricDistortion, RandomCrop,
                          RandomCutOut, RandomMosaic, RandomRotate, Rerange,
->>>>>>> 6af2b8ea
                          ResizeShortestEdge, ResizeToMultiple, RGB2Gray,
                          SegRescale)
 from .wrapper import MultiBranch
@@ -27,10 +20,6 @@
     'RGB2Gray', 'RandomCutOut', 'RandomMosaic', 'PackSegInputs',
     'ResizeToMultiple', 'LoadImageFromNDArray', 'LoadBiomedicalImageFromFile',
     'LoadBiomedicalAnnotation', 'LoadBiomedicalData', 'GenerateEdge',
-<<<<<<< HEAD
-    'ResizeShortestEdge', 'MultiBranch', 'LoadEmptyAnnotations'
-=======
     'ResizeShortestEdge', 'BioMedicalGaussianNoise', 'BioMedicalGaussianBlur',
-    'BioMedicalRandomGamma', 'BioMedical3DPad'
->>>>>>> 6af2b8ea
+    'BioMedicalRandomGamma', 'BioMedical3DPad', 'MultiBranch'
 ]