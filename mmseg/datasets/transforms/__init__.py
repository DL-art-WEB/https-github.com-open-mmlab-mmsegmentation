--- conflicted
+++ resolved
@@ -5,14 +5,9 @@
                       LoadImageFromNDArray)
 from .transforms import (CLAHE, AdjustGamma, GenerateEdge,
                          PhotoMetricDistortion, RandomCrop, RandomCutOut,
-<<<<<<< HEAD
-                         RandomMosaic, RandomRotate, Rerange, ResizeToMultiple,
-                         RGB2Gray, SegRescale, RandomRotFlip)
-=======
                          RandomMosaic, RandomRotate, Rerange,
                          ResizeShortestEdge, ResizeToMultiple, RGB2Gray,
-                         SegRescale)
->>>>>>> 933e4d3c
+                         SegRescale, RandomRotFlip)
 
 __all__ = [
     'LoadAnnotations', 'RandomCrop', 'SegRescale', 'PhotoMetricDistortion',
@@ -20,9 +15,5 @@
     'RandomCutOut', 'RandomMosaic', 'PackSegInputs', 'ResizeToMultiple',
     'LoadImageFromNDArray', 'LoadBiomedicalImageFromFile',
     'LoadBiomedicalAnnotation', 'LoadBiomedicalData', 'GenerateEdge',
-<<<<<<< HEAD
-    'RandomRotFlip'
-=======
-    'ResizeShortestEdge'
->>>>>>> 933e4d3c
+    'ResizeShortestEdge','RandomRotFlip'
 ]