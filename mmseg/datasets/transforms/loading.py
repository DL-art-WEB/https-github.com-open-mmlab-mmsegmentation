--- conflicted
+++ resolved
@@ -1,10 +1,6 @@
 # Copyright (c) OpenMMLab. All rights reserved.
 import warnings
-<<<<<<< HEAD
-from typing import Dict, Union
-=======
-from typing import Dict, Optional
->>>>>>> 2d38bc85
+from typing import Dict, Optional, Union
 
 import mmcv
 import mmengine.fileio as fileio
