--- conflicted
+++ resolved
@@ -441,8 +441,7 @@
                     f'with_seg={self.with_seg}, '
                     f"decode_backend='{self.decode_backend}', "
                     f'to_xyz={self.to_xyz}, '
-<<<<<<< HEAD
-                    f'file_client_args={self.file_client_args})')
+                    f'backend_args={self.backend_args})')
         return repr_str
 
 
@@ -499,8 +498,4 @@
 
         if 'img' in inputs:
             return self.from_ndarray(inputs)
-        return self.from_file(inputs)
-=======
-                    f'backend_args={self.backend_args})')
-        return repr_str
->>>>>>> 7ac0888d
+        return self.from_file(inputs)