--- conflicted
+++ resolved
@@ -3,23 +3,14 @@
                         Transpose, to_tensor)
 from .loading import LoadAnnotations, LoadImageFromFile
 from .test_time_aug import MultiScaleFlipAug
-<<<<<<< HEAD
 from .transforms import (GenerateEdgeMap, Normalize, Pad,
-                         PhotoMetricDistortion, RandomCrop, RandomFlip, Resize,
-=======
-from .transforms import (Normalize, Pad, PhotoMetricDistortion, RandomCrop,
-                         RandomFlip, RandomRotate, Rerange, Resize, RGB2Gray,
->>>>>>> 15cca882
-                         SegRescale)
+                         PhotoMetricDistortion, RandomCrop, RandomFlip,
+                         RandomRotate, Rerange, Resize, RGB2Gray, SegRescale)
 
 __all__ = [
     'Compose', 'to_tensor', 'ToTensor', 'ImageToTensor', 'ToDataContainer',
     'Transpose', 'Collect', 'LoadAnnotations', 'LoadImageFromFile',
     'MultiScaleFlipAug', 'Resize', 'RandomFlip', 'Pad', 'RandomCrop',
-<<<<<<< HEAD
-    'Normalize', 'SegRescale', 'PhotoMetricDistortion', 'GenerateEdgeMap'
-=======
     'Normalize', 'SegRescale', 'PhotoMetricDistortion', 'RandomRotate',
-    'Rerange', 'RGB2Gray'
->>>>>>> 15cca882
+    'Rerange', 'RGB2Gray', 'GenerateEdgeMap'
 ]