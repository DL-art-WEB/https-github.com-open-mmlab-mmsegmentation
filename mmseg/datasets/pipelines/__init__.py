--- conflicted
+++ resolved
@@ -3,25 +3,14 @@
                         Transpose, to_tensor)
 from .loading import LoadAnnotations, LoadImageFromFile
 from .test_time_aug import MultiScaleFlipAug
-<<<<<<< HEAD
 from .transforms import (CLAHE, AdjustGamma, Normalize, Pad,
                          PhotoMetricDistortion, RandomCrop, RandomFlip,
-                         Rerange, Resize, Rgb2Gray, SegRescale)
-=======
-from .transforms import (Normalize, Pad, PhotoMetricDistortion, RandomCrop,
-                         RandomFlip, RandomRotate, Rerange, Resize, RGB2Gray,
-                         SegRescale)
->>>>>>> 4dc809ad
+                         RandomRotate, Rerange, Resize, Rgb2Gray, SegRescale)
 
 __all__ = [
     'Compose', 'to_tensor', 'ToTensor', 'ImageToTensor', 'ToDataContainer',
     'Transpose', 'Collect', 'LoadAnnotations', 'LoadImageFromFile',
     'MultiScaleFlipAug', 'Resize', 'RandomFlip', 'Pad', 'RandomCrop',
-<<<<<<< HEAD
-    'Normalize', 'SegRescale', 'PhotoMetricDistortion', 'AdjustGamma', 'CLAHE',
-    'Rerange', 'Rgb2Gray'
-=======
     'Normalize', 'SegRescale', 'PhotoMetricDistortion', 'RandomRotate',
-    'Rerange', 'RGB2Gray'
->>>>>>> 4dc809ad
+    'AdjustGamma', 'CLAHE', 'Rerange', 'Rgb2Gray'
 ]