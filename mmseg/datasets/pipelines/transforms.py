# Copyright (c) OpenMMLab. All rights reserved.
import copy

import mmcv
import numpy as np
from mmcv.utils import deprecated_api_warning, is_tuple_of
from numpy import random

from ..builder import PIPELINES


@PIPELINES.register_module()
class ResizeToMultiple(object):
    """Resize images & seg to multiple of divisor.

    Args:
        size_divisor (int): images and gt seg maps need to resize to multiple
            of size_divisor. Default: 32.
        interpolation (str, optional): The interpolation mode of image resize.
            Default: None
    """

    def __init__(self, size_divisor=32, interpolation=None):
        self.size_divisor = size_divisor
        self.interpolation = interpolation

    def __call__(self, results):
        """Call function to resize images, semantic segmentation map to
        multiple of size divisor.

        Args:
            results (dict): Result dict from loading pipeline.

        Returns:
            dict: Resized results, 'img_shape', 'pad_shape' keys are updated.
        """
        # Align image to multiple of size divisor.
        img = results['img']
        img = mmcv.imresize_to_multiple(
            img,
            self.size_divisor,
            scale_factor=1,
            interpolation=self.interpolation
            if self.interpolation else 'bilinear')

        results['img'] = img
        results['img_shape'] = img.shape
        results['pad_shape'] = img.shape

        # Align segmentation map to multiple of size divisor.
        for key in results.get('seg_fields', []):
            gt_seg = results[key]
            gt_seg = mmcv.imresize_to_multiple(
                gt_seg,
                self.size_divisor,
                scale_factor=1,
                interpolation='nearest')
            results[key] = gt_seg

        return results

    def __repr__(self):
        repr_str = self.__class__.__name__
        repr_str += (f'(size_divisor={self.size_divisor}, '
                     f'interpolation={self.interpolation})')
        return repr_str


@PIPELINES.register_module()
class Resize(object):
    """Resize images & seg.

    This transform resizes the input image to some scale. If the input dict
    contains the key "scale", then the scale in the input dict is used,
    otherwise the specified scale in the init method is used.

    ``img_scale`` can be None, a tuple (single-scale) or a list of tuple
    (multi-scale). There are 4 multiscale modes:

    - ``ratio_range is not None``:
    1. When img_scale is None, img_scale is the shape of image in results
        (img_scale = results['img'].shape[:2]) and the image is resized based
        on the original size. (mode 1)
    2. When img_scale is a tuple (single-scale), randomly sample a ratio from
        the ratio range and multiply it with the image scale. (mode 2)

    - ``ratio_range is None and multiscale_mode == "range"``: randomly sample a
    scale from the a range. (mode 3)

    - ``ratio_range is None and multiscale_mode == "value"``: randomly sample a
    scale from multiple scales. (mode 4)

    Args:
        img_scale (tuple or list[tuple]): Images scales for resizing.
            Default:None.
        multiscale_mode (str): Either "range" or "value".
            Default: 'range'
        ratio_range (tuple[float]): (min_ratio, max_ratio).
            Default: None
        keep_ratio (bool): Whether to keep the aspect ratio when resizing the
            image. Default: True
    """

    def __init__(self,
                 img_scale=None,
                 multiscale_mode='range',
                 ratio_range=None,
                 keep_ratio=True):
        if img_scale is None:
            self.img_scale = None
        else:
            if isinstance(img_scale, list):
                self.img_scale = img_scale
            else:
                self.img_scale = [img_scale]
            assert mmcv.is_list_of(self.img_scale, tuple)

        if ratio_range is not None:
            # mode 1: given img_scale=None and a range of image ratio
            # mode 2: given a scale and a range of image ratio
            assert self.img_scale is None or len(self.img_scale) == 1
        else:
            # mode 3 and 4: given multiple scales or a range of scales
            assert multiscale_mode in ['value', 'range']

        self.multiscale_mode = multiscale_mode
        self.ratio_range = ratio_range
        self.keep_ratio = keep_ratio

    @staticmethod
    def random_select(img_scales):
        """Randomly select an img_scale from given candidates.

        Args:
            img_scales (list[tuple]): Images scales for selection.

        Returns:
            (tuple, int): Returns a tuple ``(img_scale, scale_dix)``,
                where ``img_scale`` is the selected image scale and
                ``scale_idx`` is the selected index in the given candidates.
        """

        assert mmcv.is_list_of(img_scales, tuple)
        scale_idx = np.random.randint(len(img_scales))
        img_scale = img_scales[scale_idx]
        return img_scale, scale_idx

    @staticmethod
    def random_sample(img_scales):
        """Randomly sample an img_scale when ``multiscale_mode=='range'``.

        Args:
            img_scales (list[tuple]): Images scale range for sampling.
                There must be two tuples in img_scales, which specify the lower
                and upper bound of image scales.

        Returns:
            (tuple, None): Returns a tuple ``(img_scale, None)``, where
                ``img_scale`` is sampled scale and None is just a placeholder
                to be consistent with :func:`random_select`.
        """

        assert mmcv.is_list_of(img_scales, tuple) and len(img_scales) == 2
        img_scale_long = [max(s) for s in img_scales]
        img_scale_short = [min(s) for s in img_scales]
        long_edge = np.random.randint(
            min(img_scale_long),
            max(img_scale_long) + 1)
        short_edge = np.random.randint(
            min(img_scale_short),
            max(img_scale_short) + 1)
        img_scale = (long_edge, short_edge)
        return img_scale, None

    @staticmethod
    def random_sample_ratio(img_scale, ratio_range):
        """Randomly sample an img_scale when ``ratio_range`` is specified.

        A ratio will be randomly sampled from the range specified by
        ``ratio_range``. Then it would be multiplied with ``img_scale`` to
        generate sampled scale.

        Args:
            img_scale (tuple): Images scale base to multiply with ratio.
            ratio_range (tuple[float]): The minimum and maximum ratio to scale
                the ``img_scale``.

        Returns:
            (tuple, None): Returns a tuple ``(scale, None)``, where
                ``scale`` is sampled ratio multiplied with ``img_scale`` and
                None is just a placeholder to be consistent with
                :func:`random_select`.
        """

        assert isinstance(img_scale, tuple) and len(img_scale) == 2
        min_ratio, max_ratio = ratio_range
        assert min_ratio <= max_ratio
        ratio = np.random.random_sample() * (max_ratio - min_ratio) + min_ratio
        scale = int(img_scale[0] * ratio), int(img_scale[1] * ratio)
        return scale, None

    def _random_scale(self, results):
        """Randomly sample an img_scale according to ``ratio_range`` and
        ``multiscale_mode``.

        If ``ratio_range`` is specified, a ratio will be sampled and be
        multiplied with ``img_scale``.
        If multiple scales are specified by ``img_scale``, a scale will be
        sampled according to ``multiscale_mode``.
        Otherwise, single scale will be used.

        Args:
            results (dict): Result dict from :obj:`dataset`.

        Returns:
            dict: Two new keys 'scale` and 'scale_idx` are added into
                ``results``, which would be used by subsequent pipelines.
        """

        if self.ratio_range is not None:
            if self.img_scale is None:
                h, w = results['img'].shape[:2]
                scale, scale_idx = self.random_sample_ratio((w, h),
                                                            self.ratio_range)
            else:
                scale, scale_idx = self.random_sample_ratio(
                    self.img_scale[0], self.ratio_range)
        elif len(self.img_scale) == 1:
            scale, scale_idx = self.img_scale[0], 0
        elif self.multiscale_mode == 'range':
            scale, scale_idx = self.random_sample(self.img_scale)
        elif self.multiscale_mode == 'value':
            scale, scale_idx = self.random_select(self.img_scale)
        else:
            raise NotImplementedError

        results['scale'] = scale
        results['scale_idx'] = scale_idx

    def _resize_img(self, results):
        """Resize images with ``results['scale']``."""
        if self.keep_ratio:
            img, scale_factor = mmcv.imrescale(
                results['img'], results['scale'], return_scale=True)
            # the w_scale and h_scale has minor difference
            # a real fix should be done in the mmcv.imrescale in the future
            new_h, new_w = img.shape[:2]
            h, w = results['img'].shape[:2]
            w_scale = new_w / w
            h_scale = new_h / h
        else:
            img, w_scale, h_scale = mmcv.imresize(
                results['img'], results['scale'], return_scale=True)
        scale_factor = np.array([w_scale, h_scale, w_scale, h_scale],
                                dtype=np.float32)
        results['img'] = img
        results['img_shape'] = img.shape
        results['pad_shape'] = img.shape  # in case that there is no padding
        results['scale_factor'] = scale_factor
        results['keep_ratio'] = self.keep_ratio

    def _resize_seg(self, results):
        """Resize semantic segmentation map with ``results['scale']``."""
        for key in results.get('seg_fields', []):
            if self.keep_ratio:
                gt_seg = mmcv.imrescale(
                    results[key], results['scale'], interpolation='nearest')
            else:
                gt_seg = mmcv.imresize(
                    results[key], results['scale'], interpolation='nearest')
            results[key] = gt_seg

    def __call__(self, results):
        """Call function to resize images, bounding boxes, masks, semantic
        segmentation map.

        Args:
            results (dict): Result dict from loading pipeline.

        Returns:
            dict: Resized results, 'img_shape', 'pad_shape', 'scale_factor',
                'keep_ratio' keys are added into result dict.
        """

        if 'scale' not in results:
            self._random_scale(results)
        self._resize_img(results)
        self._resize_seg(results)
        return results

    def __repr__(self):
        repr_str = self.__class__.__name__
        repr_str += (f'(img_scale={self.img_scale}, '
                     f'multiscale_mode={self.multiscale_mode}, '
                     f'ratio_range={self.ratio_range}, '
                     f'keep_ratio={self.keep_ratio})')
        return repr_str


@PIPELINES.register_module()
class RandomFlip(object):
    """Flip the image & seg.

    If the input dict contains the key "flip", then the flag will be used,
    otherwise it will be randomly decided by a ratio specified in the init
    method.

    Args:
        prob (float, optional): The flipping probability. Default: None.
        direction(str, optional): The flipping direction. Options are
            'horizontal' and 'vertical'. Default: 'horizontal'.
    """

    @deprecated_api_warning({'flip_ratio': 'prob'}, cls_name='RandomFlip')
    def __init__(self, prob=None, direction='horizontal'):
        self.prob = prob
        self.direction = direction
        if prob is not None:
            assert prob >= 0 and prob <= 1
        assert direction in ['horizontal', 'vertical']

    def __call__(self, results):
        """Call function to flip bounding boxes, masks, semantic segmentation
        maps.

        Args:
            results (dict): Result dict from loading pipeline.

        Returns:
            dict: Flipped results, 'flip', 'flip_direction' keys are added into
                result dict.
        """

        if 'flip' not in results:
            flip = True if np.random.rand() < self.prob else False
            results['flip'] = flip
        if 'flip_direction' not in results:
            results['flip_direction'] = self.direction
        if results['flip']:
            # flip image
            results['img'] = mmcv.imflip(
                results['img'], direction=results['flip_direction'])

            # flip segs
            for key in results.get('seg_fields', []):
                # use copy() to make numpy stride positive
                results[key] = mmcv.imflip(
                    results[key], direction=results['flip_direction']).copy()
        return results

    def __repr__(self):
        return self.__class__.__name__ + f'(prob={self.prob})'


@PIPELINES.register_module()
class Pad(object):
    """Pad the image & mask.

    There are two padding modes: (1) pad to a fixed size and (2) pad to the
    minimum size that is divisible by some number.
    Added keys are "pad_shape", "pad_fixed_size", "pad_size_divisor",

    Args:
        size (tuple, optional): Fixed padding size.
        size_divisor (int, optional): The divisor of padded size.
        pad_val (float, optional): Padding value. Default: 0.
        seg_pad_val (float, optional): Padding value of segmentation map.
            Default: 255.
    """

    def __init__(self,
                 size=None,
                 size_divisor=None,
                 pad_val=0,
                 seg_pad_val=255):
        self.size = size
        self.size_divisor = size_divisor
        self.pad_val = pad_val
        self.seg_pad_val = seg_pad_val
        # only one of size and size_divisor should be valid
        assert size is not None or size_divisor is not None
        assert size is None or size_divisor is None

    def _pad_img(self, results):
        """Pad images according to ``self.size``."""
        if self.size is not None:
            padded_img = mmcv.impad(
                results['img'], shape=self.size, pad_val=self.pad_val)
        elif self.size_divisor is not None:
            padded_img = mmcv.impad_to_multiple(
                results['img'], self.size_divisor, pad_val=self.pad_val)
        results['img'] = padded_img
        results['pad_shape'] = padded_img.shape
        results['pad_fixed_size'] = self.size
        results['pad_size_divisor'] = self.size_divisor

    def _pad_seg(self, results):
        """Pad masks according to ``results['pad_shape']``."""
        for key in results.get('seg_fields', []):
            results[key] = mmcv.impad(
                results[key],
                shape=results['pad_shape'][:2],
                pad_val=self.seg_pad_val)

    def __call__(self, results):
        """Call function to pad images, masks, semantic segmentation maps.

        Args:
            results (dict): Result dict from loading pipeline.

        Returns:
            dict: Updated result dict.
        """

        self._pad_img(results)
        self._pad_seg(results)
        return results

    def __repr__(self):
        repr_str = self.__class__.__name__
        repr_str += f'(size={self.size}, size_divisor={self.size_divisor}, ' \
                    f'pad_val={self.pad_val})'
        return repr_str


@PIPELINES.register_module()
class Normalize(object):
    """Normalize the image.

    Added key is "img_norm_cfg".

    Args:
        mean (sequence): Mean values of 3 channels.
        std (sequence): Std values of 3 channels.
        to_rgb (bool): Whether to convert the image from BGR to RGB,
            default is true.
    """

    def __init__(self, mean, std, to_rgb=True):
        self.mean = np.array(mean, dtype=np.float32)
        self.std = np.array(std, dtype=np.float32)
        self.to_rgb = to_rgb

    def __call__(self, results):
        """Call function to normalize images.

        Args:
            results (dict): Result dict from loading pipeline.

        Returns:
            dict: Normalized results, 'img_norm_cfg' key is added into
                result dict.
        """

        results['img'] = mmcv.imnormalize(results['img'], self.mean, self.std,
                                          self.to_rgb)
        results['img_norm_cfg'] = dict(
            mean=self.mean, std=self.std, to_rgb=self.to_rgb)
        return results

    def __repr__(self):
        repr_str = self.__class__.__name__
        repr_str += f'(mean={self.mean}, std={self.std}, to_rgb=' \
                    f'{self.to_rgb})'
        return repr_str


@PIPELINES.register_module()
class Rerange(object):
    """Rerange the image pixel value.

    Args:
        min_value (float or int): Minimum value of the reranged image.
            Default: 0.
        max_value (float or int): Maximum value of the reranged image.
            Default: 255.
    """

    def __init__(self, min_value=0, max_value=255):
        assert isinstance(min_value, float) or isinstance(min_value, int)
        assert isinstance(max_value, float) or isinstance(max_value, int)
        assert min_value < max_value
        self.min_value = min_value
        self.max_value = max_value

    def __call__(self, results):
        """Call function to rerange images.

        Args:
            results (dict): Result dict from loading pipeline.
        Returns:
            dict: Reranged results.
        """

        img = results['img']
        img_min_value = np.min(img)
        img_max_value = np.max(img)

        assert img_min_value < img_max_value
        # rerange to [0, 1]
        img = (img - img_min_value) / (img_max_value - img_min_value)
        # rerange to [min_value, max_value]
        img = img * (self.max_value - self.min_value) + self.min_value
        results['img'] = img

        return results

    def __repr__(self):
        repr_str = self.__class__.__name__
        repr_str += f'(min_value={self.min_value}, max_value={self.max_value})'
        return repr_str


@PIPELINES.register_module()
class CLAHE(object):
    """Use CLAHE method to process the image.

    See `ZUIDERVELD,K. Contrast Limited Adaptive Histogram Equalization[J].
    Graphics Gems, 1994:474-485.` for more information.

    Args:
        clip_limit (float): Threshold for contrast limiting. Default: 40.0.
        tile_grid_size (tuple[int]): Size of grid for histogram equalization.
            Input image will be divided into equally sized rectangular tiles.
            It defines the number of tiles in row and column. Default: (8, 8).
    """

    def __init__(self, clip_limit=40.0, tile_grid_size=(8, 8)):
        assert isinstance(clip_limit, (float, int))
        self.clip_limit = clip_limit
        assert is_tuple_of(tile_grid_size, int)
        assert len(tile_grid_size) == 2
        self.tile_grid_size = tile_grid_size

    def __call__(self, results):
        """Call function to Use CLAHE method process images.

        Args:
            results (dict): Result dict from loading pipeline.

        Returns:
            dict: Processed results.
        """

        for i in range(results['img'].shape[2]):
            results['img'][:, :, i] = mmcv.clahe(
                np.array(results['img'][:, :, i], dtype=np.uint8),
                self.clip_limit, self.tile_grid_size)

        return results

    def __repr__(self):
        repr_str = self.__class__.__name__
        repr_str += f'(clip_limit={self.clip_limit}, '\
                    f'tile_grid_size={self.tile_grid_size})'
        return repr_str


@PIPELINES.register_module()
class RandomCrop(object):
    """Random crop the image & seg.

    Args:
        crop_size (tuple): Expected size after cropping, (h, w).
        cat_max_ratio (float): The maximum ratio that single category could
            occupy.
    """

    def __init__(self, crop_size, cat_max_ratio=1., ignore_index=255):
        assert crop_size[0] > 0 and crop_size[1] > 0
        self.crop_size = crop_size
        self.cat_max_ratio = cat_max_ratio
        self.ignore_index = ignore_index

    def get_crop_bbox(self, img):
        """Randomly get a crop bounding box."""
        margin_h = max(img.shape[0] - self.crop_size[0], 0)
        margin_w = max(img.shape[1] - self.crop_size[1], 0)
        offset_h = np.random.randint(0, margin_h + 1)
        offset_w = np.random.randint(0, margin_w + 1)
        crop_y1, crop_y2 = offset_h, offset_h + self.crop_size[0]
        crop_x1, crop_x2 = offset_w, offset_w + self.crop_size[1]

        return crop_y1, crop_y2, crop_x1, crop_x2

    def crop(self, img, crop_bbox):
        """Crop from ``img``"""
        crop_y1, crop_y2, crop_x1, crop_x2 = crop_bbox
        img = img[crop_y1:crop_y2, crop_x1:crop_x2, ...]
        return img

    def __call__(self, results):
        """Call function to randomly crop images, semantic segmentation maps.

        Args:
            results (dict): Result dict from loading pipeline.

        Returns:
            dict: Randomly cropped results, 'img_shape' key in result dict is
                updated according to crop size.
        """

        img = results['img']
        crop_bbox = self.get_crop_bbox(img)
        if self.cat_max_ratio < 1.:
            # Repeat 10 times
            for _ in range(10):
                seg_temp = self.crop(results['gt_semantic_seg'], crop_bbox)
                labels, cnt = np.unique(seg_temp, return_counts=True)
                cnt = cnt[labels != self.ignore_index]
                if len(cnt) > 1 and np.max(cnt) / np.sum(
                        cnt) < self.cat_max_ratio:
                    break
                crop_bbox = self.get_crop_bbox(img)

        # crop the image
        img = self.crop(img, crop_bbox)
        img_shape = img.shape
        results['img'] = img
        results['img_shape'] = img_shape

        # crop semantic seg
        for key in results.get('seg_fields', []):
            results[key] = self.crop(results[key], crop_bbox)

        return results

    def __repr__(self):
        return self.__class__.__name__ + f'(crop_size={self.crop_size})'


@PIPELINES.register_module()
class RandomRotate(object):
    """Rotate the image & seg.

    Args:
        prob (float): The rotation probability.
        degree (float, tuple[float]): Range of degrees to select from. If
            degree is a number instead of tuple like (min, max),
            the range of degree will be (``-degree``, ``+degree``)
        pad_val (float, optional): Padding value of image. Default: 0.
        seg_pad_val (float, optional): Padding value of segmentation map.
            Default: 255.
        center (tuple[float], optional): Center point (w, h) of the rotation in
            the source image. If not specified, the center of the image will be
            used. Default: None.
        auto_bound (bool): Whether to adjust the image size to cover the whole
            rotated image. Default: False
    """

    def __init__(self,
                 prob,
                 degree,
                 pad_val=0,
                 seg_pad_val=255,
                 center=None,
                 auto_bound=False):
        self.prob = prob
        assert prob >= 0 and prob <= 1
        if isinstance(degree, (float, int)):
            assert degree > 0, f'degree {degree} should be positive'
            self.degree = (-degree, degree)
        else:
            self.degree = degree
        assert len(self.degree) == 2, f'degree {self.degree} should be a ' \
                                      f'tuple of (min, max)'
        self.pal_val = pad_val
        self.seg_pad_val = seg_pad_val
        self.center = center
        self.auto_bound = auto_bound

    def __call__(self, results):
        """Call function to rotate image, semantic segmentation maps.

        Args:
            results (dict): Result dict from loading pipeline.

        Returns:
            dict: Rotated results.
        """

        rotate = True if np.random.rand() < self.prob else False
        degree = np.random.uniform(min(*self.degree), max(*self.degree))
        if rotate:
            # rotate image
            results['img'] = mmcv.imrotate(
                results['img'],
                angle=degree,
                border_value=self.pal_val,
                center=self.center,
                auto_bound=self.auto_bound)

            # rotate segs
            for key in results.get('seg_fields', []):
                results[key] = mmcv.imrotate(
                    results[key],
                    angle=degree,
                    border_value=self.seg_pad_val,
                    center=self.center,
                    auto_bound=self.auto_bound,
                    interpolation='nearest')
        return results

    def __repr__(self):
        repr_str = self.__class__.__name__
        repr_str += f'(prob={self.prob}, ' \
                    f'degree={self.degree}, ' \
                    f'pad_val={self.pal_val}, ' \
                    f'seg_pad_val={self.seg_pad_val}, ' \
                    f'center={self.center}, ' \
                    f'auto_bound={self.auto_bound})'
        return repr_str


@PIPELINES.register_module()
class RGB2Gray(object):
    """Convert RGB image to grayscale image.

    This transform calculate the weighted mean of input image channels with
    ``weights`` and then expand the channels to ``out_channels``. When
    ``out_channels`` is None, the number of output channels is the same as
    input channels.

    Args:
        out_channels (int): Expected number of output channels after
            transforming. Default: None.
        weights (tuple[float]): The weights to calculate the weighted mean.
            Default: (0.299, 0.587, 0.114).
    """

    def __init__(self, out_channels=None, weights=(0.299, 0.587, 0.114)):
        assert out_channels is None or out_channels > 0
        self.out_channels = out_channels
        assert isinstance(weights, tuple)
        for item in weights:
            assert isinstance(item, (float, int))
        self.weights = weights

    def __call__(self, results):
        """Call function to convert RGB image to grayscale image.

        Args:
            results (dict): Result dict from loading pipeline.

        Returns:
            dict: Result dict with grayscale image.
        """
        img = results['img']
        assert len(img.shape) == 3
        assert img.shape[2] == len(self.weights)
        weights = np.array(self.weights).reshape((1, 1, -1))
        img = (img * weights).sum(2, keepdims=True)
        if self.out_channels is None:
            img = img.repeat(weights.shape[2], axis=2)
        else:
            img = img.repeat(self.out_channels, axis=2)

        results['img'] = img
        results['img_shape'] = img.shape

        return results

    def __repr__(self):
        repr_str = self.__class__.__name__
        repr_str += f'(out_channels={self.out_channels}, ' \
                    f'weights={self.weights})'
        return repr_str


@PIPELINES.register_module()
class AdjustGamma(object):
    """Using gamma correction to process the image.

    Args:
        gamma (float or int): Gamma value used in gamma correction.
            Default: 1.0.
    """

    def __init__(self, gamma=1.0):
        assert isinstance(gamma, float) or isinstance(gamma, int)
        assert gamma > 0
        self.gamma = gamma
        inv_gamma = 1.0 / gamma
        self.table = np.array([(i / 255.0)**inv_gamma * 255
                               for i in np.arange(256)]).astype('uint8')

    def __call__(self, results):
        """Call function to process the image with gamma correction.

        Args:
            results (dict): Result dict from loading pipeline.

        Returns:
            dict: Processed results.
        """

        results['img'] = mmcv.lut_transform(
            np.array(results['img'], dtype=np.uint8), self.table)

        return results

    def __repr__(self):
        return self.__class__.__name__ + f'(gamma={self.gamma})'


@PIPELINES.register_module()
class SegRescale(object):
    """Rescale semantic segmentation maps.

    Args:
        scale_factor (float): The scale factor of the final output.
    """

    def __init__(self, scale_factor=1):
        self.scale_factor = scale_factor

    def __call__(self, results):
        """Call function to scale the semantic segmentation map.

        Args:
            results (dict): Result dict from loading pipeline.

        Returns:
            dict: Result dict with semantic segmentation map scaled.
        """
        for key in results.get('seg_fields', []):
            if self.scale_factor != 1:
                results[key] = mmcv.imrescale(
                    results[key], self.scale_factor, interpolation='nearest')
        return results

    def __repr__(self):
        return self.__class__.__name__ + f'(scale_factor={self.scale_factor})'


@PIPELINES.register_module()
class PhotoMetricDistortion(object):
    """Apply photometric distortion to image sequentially, every transformation
    is applied with a probability of 0.5. The position of random contrast is in
    second or second to last.

    1. random brightness
    2. random contrast (mode 0)
    3. convert color from BGR to HSV
    4. random saturation
    5. random hue
    6. convert color from HSV to BGR
    7. random contrast (mode 1)

    Args:
        brightness_delta (int): delta of brightness.
        contrast_range (tuple): range of contrast.
        saturation_range (tuple): range of saturation.
        hue_delta (int): delta of hue.
    """

    def __init__(self,
                 brightness_delta=32,
                 contrast_range=(0.5, 1.5),
                 saturation_range=(0.5, 1.5),
                 hue_delta=18):
        self.brightness_delta = brightness_delta
        self.contrast_lower, self.contrast_upper = contrast_range
        self.saturation_lower, self.saturation_upper = saturation_range
        self.hue_delta = hue_delta

    def convert(self, img, alpha=1, beta=0):
        """Multiple with alpha and add beat with clip."""
        img = img.astype(np.float32) * alpha + beta
        img = np.clip(img, 0, 255)
        return img.astype(np.uint8)

    def brightness(self, img):
        """Brightness distortion."""
        if random.randint(2):
            return self.convert(
                img,
                beta=random.uniform(-self.brightness_delta,
                                    self.brightness_delta))
        return img

    def contrast(self, img):
        """Contrast distortion."""
        if random.randint(2):
            return self.convert(
                img,
                alpha=random.uniform(self.contrast_lower, self.contrast_upper))
        return img

    def saturation(self, img):
        """Saturation distortion."""
        if random.randint(2):
            img = mmcv.bgr2hsv(img)
            img[:, :, 1] = self.convert(
                img[:, :, 1],
                alpha=random.uniform(self.saturation_lower,
                                     self.saturation_upper))
            img = mmcv.hsv2bgr(img)
        return img

    def hue(self, img):
        """Hue distortion."""
        if random.randint(2):
            img = mmcv.bgr2hsv(img)
            img[:, :,
                0] = (img[:, :, 0].astype(int) +
                      random.randint(-self.hue_delta, self.hue_delta)) % 180
            img = mmcv.hsv2bgr(img)
        return img

    def __call__(self, results):
        """Call function to perform photometric distortion on images.

        Args:
            results (dict): Result dict from loading pipeline.

        Returns:
            dict: Result dict with images distorted.
        """

        img = results['img']
        # random brightness
        img = self.brightness(img)

        # mode == 0 --> do random contrast first
        # mode == 1 --> do random contrast last
        mode = random.randint(2)
        if mode == 1:
            img = self.contrast(img)

        # random saturation
        img = self.saturation(img)

        # random hue
        img = self.hue(img)

        # random contrast
        if mode == 0:
            img = self.contrast(img)

        results['img'] = img
        return results

    def __repr__(self):
        repr_str = self.__class__.__name__
        repr_str += (f'(brightness_delta={self.brightness_delta}, '
                     f'contrast_range=({self.contrast_lower}, '
                     f'{self.contrast_upper}), '
                     f'saturation_range=({self.saturation_lower}, '
                     f'{self.saturation_upper}), '
                     f'hue_delta={self.hue_delta})')
        return repr_str


@PIPELINES.register_module()
<<<<<<< HEAD
class Mosaic(object):
    """Mosaic augmentation. Given 4 images, mosaic transform combines them into
    one output image. The output image is composed of the parts from each sub-
    image.

    .. code:: text
                        mosaic transform
                           center_x
                +------------------------------+
                |       pad        |  pad      |
                |      +-----------+           |
                |      |           |           |
                |      |  image1   |--------+  |
                |      |           |        |  |
                |      |           | image2 |  |
     center_y   |----+-------------+-----------|
                |    |   cropped   |           |
                |pad |   image3    |  image4   |
                |    |             |           |
                +----|-------------+-----------+
                     |             |
                     +-------------+
     The mosaic transform steps are as follows:
         1. Choose the mosaic center as the intersections of 4 images
         2. Get the left top image according to the index, and randomly
            sample another 3 images from the custom dataset.
         3. Sub image will be cropped if image is larger than mosaic patch
    Args:
        img_scale (Sequence[int]): Image size after mosaic pipeline of single
           image. Default: (640, 640).
        center_ratio_range (Sequence[float]): Center ratio range of mosaic
           output. Default: (0.5, 1.5).
            invalid bboxes after the mosaic pipeline. Default: 0.
        pad_val (int): Pad value. Default: 0.
        seg_pad_val (int): Pad value of segmentation map. Default: 255.
    """

    def __init__(self,
                 img_scale=(640, 640),
                 center_ratio_range=(0.5, 1.5),
                 pad_val=0,
                 seg_pad_val=255):
        assert isinstance(img_scale, tuple)
        self.img_scale = img_scale
        self.center_ratio_range = center_ratio_range
        self.pad_val = pad_val
        self.seg_pad_val = seg_pad_val

    def __call__(self, results):
        """Call function to make a mosaic of image.

        Args:
            results (dict): Result dict.
        Returns:
            dict: Result dict with mosaic transformed.
        """

        results = self._mosaic_transform_img(results)
        results = self._mosaic_transform_seg(results)
        return results

    def get_indexes(self, dataset):
        """Call function to collect indexes.

        Args:
            dataset (:obj:`MultiImageMixDataset`): The dataset.
        Returns:
            list: indexes.
        """

        indexes = [random.randint(0, len(dataset)) for _ in range(3)]
        return indexes

    def _mosaic_transform_img(self, results):
        """Mosaic transform function.

        Args:
            results (dict): Result dict.
        Returns:
            dict: Updated result dict.
        """

        assert 'mix_results' in results
        if len(results['img'].shape) == 3:
            mosaic_img = np.full(
                (int(self.img_scale[0] * 2), int(self.img_scale[1] * 2), 3),
                self.pad_val,
                dtype=results['img'].dtype)
        else:
            mosaic_img = np.full(
                (int(self.img_scale[0] * 2), int(self.img_scale[1] * 2)),
                self.pad_val,
                dtype=results['img'].dtype)

        # mosaic center x, y
        self.center_x = int(
            random.uniform(*self.center_ratio_range) * self.img_scale[1])
        self.center_y = int(
            random.uniform(*self.center_ratio_range) * self.img_scale[0])
        center_position = (self.center_x, self.center_y)

        loc_strs = ('top_left', 'top_right', 'bottom_left', 'bottom_right')
        for i, loc in enumerate(loc_strs):
            if loc == 'top_left':
                result_patch = copy.deepcopy(results)
            else:
                result_patch = copy.deepcopy(results['mix_results'][i - 1])

            img_i = result_patch['img']
            h_i, w_i = img_i.shape[:2]
            # keep_ratio resize
            scale_ratio_i = min(self.img_scale[0] / h_i,
                                self.img_scale[1] / w_i)
            img_i = mmcv.imresize(
                img_i, (int(w_i * scale_ratio_i), int(h_i * scale_ratio_i)))

            # compute the combine parameters
            paste_coord, crop_coord = self._mosaic_combine(
                loc, center_position, img_i.shape[:2][::-1])
            x1_p, y1_p, x2_p, y2_p = paste_coord
            x1_c, y1_c, x2_c, y2_c = crop_coord

            # crop and paste image
            mosaic_img[y1_p:y2_p, x1_p:x2_p] = img_i[y1_c:y2_c, x1_c:x2_c]

        results['img'] = mosaic_img
        results['img_shape'] = mosaic_img.shape
        results['ori_shape'] = mosaic_img.shape

        return results

    def _mosaic_transform_seg(self, results):
        """Mosaic transform function.

        Args:
            results (dict): Result dict.
        Returns:
            dict: Updated result dict.
        """

        assert 'mix_results' in results
        for key in results.get('seg_fields', []):
            mosaic_seg = np.full(
                (int(self.img_scale[0] * 2), int(self.img_scale[1] * 2)),
                self.seg_pad_val,
                dtype=results[key].dtype)

            # mosaic center x, y
            center_position = (self.center_x, self.center_y)

            loc_strs = ('top_left', 'top_right', 'bottom_left', 'bottom_right')
            for i, loc in enumerate(loc_strs):
                if loc == 'top_left':
                    result_patch = copy.deepcopy(results)
                else:
                    result_patch = copy.deepcopy(results['mix_results'][i - 1])

                gt_seg_i = result_patch[key]
                h_i, w_i = gt_seg_i.shape[:2]
                # keep_ratio resize
                scale_ratio_i = min(self.img_scale[0] / h_i,
                                    self.img_scale[1] / w_i)
                gt_seg_i = mmcv.imresize(
                    gt_seg_i,
                    (int(w_i * scale_ratio_i), int(h_i * scale_ratio_i)))

                # compute the combine parameters
                paste_coord, crop_coord = self._mosaic_combine(
                    loc, center_position, gt_seg_i.shape[:2][::-1])
                x1_p, y1_p, x2_p, y2_p = paste_coord
                x1_c, y1_c, x2_c, y2_c = crop_coord

                # crop and paste image
                mosaic_seg[y1_p:y2_p, x1_p:x2_p] = gt_seg_i[y1_c:y2_c,
                                                            x1_c:x2_c]

            results[key] = mosaic_seg

        return results

    def _mosaic_combine(self, loc, center_position_xy, img_shape_wh):
        """Calculate global coordinate of mosaic image and local coordinate of
        cropped sub-image.
        Args:
            loc (str): Index for the sub-image, loc in ('top_left',
              'top_right', 'bottom_left', 'bottom_right').
            center_position_xy (Sequence[float]): Mixing center for 4 images,
                (x, y).
            img_shape_wh (Sequence[int]): Width and height of sub-image
        Returns:
            tuple[tuple[float]]: Corresponding coordinate of pasting and
                cropping
                - paste_coord (tuple): paste corner coordinate in mosaic image.
                - crop_coord (tuple): crop corner coordinate in mosaic image.
        """

        assert loc in ('top_left', 'top_right', 'bottom_left', 'bottom_right')
        if loc == 'top_left':
            # index0 to top left part of image
            x1, y1, x2, y2 = max(center_position_xy[0] - img_shape_wh[0], 0), \
                             max(center_position_xy[1] - img_shape_wh[1], 0), \
                             center_position_xy[0], \
                             center_position_xy[1]
            crop_coord = img_shape_wh[0] - (x2 - x1), img_shape_wh[1] - (
                y2 - y1), img_shape_wh[0], img_shape_wh[1]

        elif loc == 'top_right':
            # index1 to top right part of image
            x1, y1, x2, y2 = center_position_xy[0], \
                             max(center_position_xy[1] - img_shape_wh[1], 0), \
                             min(center_position_xy[0] + img_shape_wh[0],
                                 self.img_scale[1] * 2), \
                             center_position_xy[1]
            crop_coord = 0, img_shape_wh[1] - (y2 - y1), min(
                img_shape_wh[0], x2 - x1), img_shape_wh[1]

        elif loc == 'bottom_left':
            # index2 to bottom left part of image
            x1, y1, x2, y2 = max(center_position_xy[0] - img_shape_wh[0], 0), \
                             center_position_xy[1], \
                             center_position_xy[0], \
                             min(self.img_scale[0] * 2, center_position_xy[1] +
                                 img_shape_wh[1])
            crop_coord = img_shape_wh[0] - (x2 - x1), 0, img_shape_wh[0], min(
                y2 - y1, img_shape_wh[1])

        else:
            # index3 to bottom right part of image
            x1, y1, x2, y2 = center_position_xy[0], \
                             center_position_xy[1], \
                             min(center_position_xy[0] + img_shape_wh[0],
                                 self.img_scale[1] * 2), \
                             min(self.img_scale[0] * 2, center_position_xy[1] +
                                 img_shape_wh[1])
            crop_coord = 0, 0, min(img_shape_wh[0],
                                   x2 - x1), min(y2 - y1, img_shape_wh[1])

        paste_coord = x1, y1, x2, y2
        return paste_coord, crop_coord

    def __repr__(self):
        repr_str = self.__class__.__name__
        repr_str += f'img_scale={self.img_scale}, '
        repr_str += f'center_ratio_range={self.center_ratio_range}, '
        repr_str += f'pad_val={self.pad_val}, '
        repr_str += f'seg_pad_val={self.pad_val})'
=======
class RandomCutOut(object):
    """CutOut operation.

    Randomly drop some regions of image used in
    `Cutout <https://arxiv.org/abs/1708.04552>`_.
    Args:
        prob (float): cutout probability.
        n_holes (int | tuple[int, int]): Number of regions to be dropped.
            If it is given as a list, number of holes will be randomly
            selected from the closed interval [`n_holes[0]`, `n_holes[1]`].
        cutout_shape (tuple[int, int] | list[tuple[int, int]]): The candidate
            shape of dropped regions. It can be `tuple[int, int]` to use a
            fixed cutout shape, or `list[tuple[int, int]]` to randomly choose
            shape from the list.
        cutout_ratio (tuple[float, float] | list[tuple[float, float]]): The
            candidate ratio of dropped regions. It can be `tuple[float, float]`
            to use a fixed ratio or `list[tuple[float, float]]` to randomly
            choose ratio from the list. Please note that `cutout_shape`
            and `cutout_ratio` cannot be both given at the same time.
        fill_in (tuple[float, float, float] | tuple[int, int, int]): The value
            of pixel to fill in the dropped regions. Default: (0, 0, 0).
        seg_fill_in (int): The labels of pixel to fill in the dropped regions.
            If seg_fill_in is None, skip. Default: None.
    """

    def __init__(self,
                 prob,
                 n_holes,
                 cutout_shape=None,
                 cutout_ratio=None,
                 fill_in=(0, 0, 0),
                 seg_fill_in=None):

        assert 0 <= prob and prob <= 1
        assert (cutout_shape is None) ^ (cutout_ratio is None), \
            'Either cutout_shape or cutout_ratio should be specified.'
        assert (isinstance(cutout_shape, (list, tuple))
                or isinstance(cutout_ratio, (list, tuple)))
        if isinstance(n_holes, tuple):
            assert len(n_holes) == 2 and 0 <= n_holes[0] < n_holes[1]
        else:
            n_holes = (n_holes, n_holes)
        if seg_fill_in is not None:
            assert (isinstance(seg_fill_in, int) and 0 <= seg_fill_in
                    and seg_fill_in <= 255)
        self.prob = prob
        self.n_holes = n_holes
        self.fill_in = fill_in
        self.seg_fill_in = seg_fill_in
        self.with_ratio = cutout_ratio is not None
        self.candidates = cutout_ratio if self.with_ratio else cutout_shape
        if not isinstance(self.candidates, list):
            self.candidates = [self.candidates]

    def __call__(self, results):
        """Call function to drop some regions of image."""
        cutout = True if np.random.rand() < self.prob else False
        if cutout:
            h, w, c = results['img'].shape
            n_holes = np.random.randint(self.n_holes[0], self.n_holes[1] + 1)
            for _ in range(n_holes):
                x1 = np.random.randint(0, w)
                y1 = np.random.randint(0, h)
                index = np.random.randint(0, len(self.candidates))
                if not self.with_ratio:
                    cutout_w, cutout_h = self.candidates[index]
                else:
                    cutout_w = int(self.candidates[index][0] * w)
                    cutout_h = int(self.candidates[index][1] * h)

                x2 = np.clip(x1 + cutout_w, 0, w)
                y2 = np.clip(y1 + cutout_h, 0, h)
                results['img'][y1:y2, x1:x2, :] = self.fill_in

                if self.seg_fill_in is not None:
                    for key in results.get('seg_fields', []):
                        results[key][y1:y2, x1:x2] = self.seg_fill_in

        return results

    def __repr__(self):
        repr_str = self.__class__.__name__
        repr_str += f'(prob={self.prob}, '
        repr_str += f'n_holes={self.n_holes}, '
        repr_str += (f'cutout_ratio={self.candidates}, ' if self.with_ratio
                     else f'cutout_shape={self.candidates}, ')
        repr_str += f'fill_in={self.fill_in}, '
        repr_str += f'seg_fill_in={self.seg_fill_in})'
>>>>>>> d186b2a2
        return repr_str<|MERGE_RESOLUTION|>--- conflicted
+++ resolved
@@ -953,7 +953,98 @@
 
 
 @PIPELINES.register_module()
-<<<<<<< HEAD
+class RandomCutOut(object):
+    """CutOut operation.
+
+    Randomly drop some regions of image used in
+    `Cutout <https://arxiv.org/abs/1708.04552>`_.
+    Args:
+        prob (float): cutout probability.
+        n_holes (int | tuple[int, int]): Number of regions to be dropped.
+            If it is given as a list, number of holes will be randomly
+            selected from the closed interval [`n_holes[0]`, `n_holes[1]`].
+        cutout_shape (tuple[int, int] | list[tuple[int, int]]): The candidate
+            shape of dropped regions. It can be `tuple[int, int]` to use a
+            fixed cutout shape, or `list[tuple[int, int]]` to randomly choose
+            shape from the list.
+        cutout_ratio (tuple[float, float] | list[tuple[float, float]]): The
+            candidate ratio of dropped regions. It can be `tuple[float, float]`
+            to use a fixed ratio or `list[tuple[float, float]]` to randomly
+            choose ratio from the list. Please note that `cutout_shape`
+            and `cutout_ratio` cannot be both given at the same time.
+        fill_in (tuple[float, float, float] | tuple[int, int, int]): The value
+            of pixel to fill in the dropped regions. Default: (0, 0, 0).
+        seg_fill_in (int): The labels of pixel to fill in the dropped regions.
+            If seg_fill_in is None, skip. Default: None.
+    """
+
+    def __init__(self,
+                 prob,
+                 n_holes,
+                 cutout_shape=None,
+                 cutout_ratio=None,
+                 fill_in=(0, 0, 0),
+                 seg_fill_in=None):
+
+        assert 0 <= prob and prob <= 1
+        assert (cutout_shape is None) ^ (cutout_ratio is None), \
+            'Either cutout_shape or cutout_ratio should be specified.'
+        assert (isinstance(cutout_shape, (list, tuple))
+                or isinstance(cutout_ratio, (list, tuple)))
+        if isinstance(n_holes, tuple):
+            assert len(n_holes) == 2 and 0 <= n_holes[0] < n_holes[1]
+        else:
+            n_holes = (n_holes, n_holes)
+        if seg_fill_in is not None:
+            assert (isinstance(seg_fill_in, int) and 0 <= seg_fill_in
+                    and seg_fill_in <= 255)
+        self.prob = prob
+        self.n_holes = n_holes
+        self.fill_in = fill_in
+        self.seg_fill_in = seg_fill_in
+        self.with_ratio = cutout_ratio is not None
+        self.candidates = cutout_ratio if self.with_ratio else cutout_shape
+        if not isinstance(self.candidates, list):
+            self.candidates = [self.candidates]
+
+    def __call__(self, results):
+        """Call function to drop some regions of image."""
+        cutout = True if np.random.rand() < self.prob else False
+        if cutout:
+            h, w, c = results['img'].shape
+            n_holes = np.random.randint(self.n_holes[0], self.n_holes[1] + 1)
+            for _ in range(n_holes):
+                x1 = np.random.randint(0, w)
+                y1 = np.random.randint(0, h)
+                index = np.random.randint(0, len(self.candidates))
+                if not self.with_ratio:
+                    cutout_w, cutout_h = self.candidates[index]
+                else:
+                    cutout_w = int(self.candidates[index][0] * w)
+                    cutout_h = int(self.candidates[index][1] * h)
+
+                x2 = np.clip(x1 + cutout_w, 0, w)
+                y2 = np.clip(y1 + cutout_h, 0, h)
+                results['img'][y1:y2, x1:x2, :] = self.fill_in
+
+                if self.seg_fill_in is not None:
+                    for key in results.get('seg_fields', []):
+                        results[key][y1:y2, x1:x2] = self.seg_fill_in
+
+        return results
+
+    def __repr__(self):
+        repr_str = self.__class__.__name__
+        repr_str += f'(prob={self.prob}, '
+        repr_str += f'n_holes={self.n_holes}, '
+        repr_str += (f'cutout_ratio={self.candidates}, ' if self.with_ratio
+                     else f'cutout_shape={self.candidates}, ')
+        repr_str += f'fill_in={self.fill_in}, '
+        repr_str += f'seg_fill_in={self.seg_fill_in})'
+        return repr_str
+
+
+@PIPELINES.register_module()
 class Mosaic(object):
     """Mosaic augmentation. Given 4 images, mosaic transform combines them into
     one output image. The output image is composed of the parts from each sub-
@@ -1199,95 +1290,4 @@
         repr_str += f'img_scale={self.img_scale}, '
         repr_str += f'center_ratio_range={self.center_ratio_range}, '
         repr_str += f'pad_val={self.pad_val}, '
-        repr_str += f'seg_pad_val={self.pad_val})'
-=======
-class RandomCutOut(object):
-    """CutOut operation.
-
-    Randomly drop some regions of image used in
-    `Cutout <https://arxiv.org/abs/1708.04552>`_.
-    Args:
-        prob (float): cutout probability.
-        n_holes (int | tuple[int, int]): Number of regions to be dropped.
-            If it is given as a list, number of holes will be randomly
-            selected from the closed interval [`n_holes[0]`, `n_holes[1]`].
-        cutout_shape (tuple[int, int] | list[tuple[int, int]]): The candidate
-            shape of dropped regions. It can be `tuple[int, int]` to use a
-            fixed cutout shape, or `list[tuple[int, int]]` to randomly choose
-            shape from the list.
-        cutout_ratio (tuple[float, float] | list[tuple[float, float]]): The
-            candidate ratio of dropped regions. It can be `tuple[float, float]`
-            to use a fixed ratio or `list[tuple[float, float]]` to randomly
-            choose ratio from the list. Please note that `cutout_shape`
-            and `cutout_ratio` cannot be both given at the same time.
-        fill_in (tuple[float, float, float] | tuple[int, int, int]): The value
-            of pixel to fill in the dropped regions. Default: (0, 0, 0).
-        seg_fill_in (int): The labels of pixel to fill in the dropped regions.
-            If seg_fill_in is None, skip. Default: None.
-    """
-
-    def __init__(self,
-                 prob,
-                 n_holes,
-                 cutout_shape=None,
-                 cutout_ratio=None,
-                 fill_in=(0, 0, 0),
-                 seg_fill_in=None):
-
-        assert 0 <= prob and prob <= 1
-        assert (cutout_shape is None) ^ (cutout_ratio is None), \
-            'Either cutout_shape or cutout_ratio should be specified.'
-        assert (isinstance(cutout_shape, (list, tuple))
-                or isinstance(cutout_ratio, (list, tuple)))
-        if isinstance(n_holes, tuple):
-            assert len(n_holes) == 2 and 0 <= n_holes[0] < n_holes[1]
-        else:
-            n_holes = (n_holes, n_holes)
-        if seg_fill_in is not None:
-            assert (isinstance(seg_fill_in, int) and 0 <= seg_fill_in
-                    and seg_fill_in <= 255)
-        self.prob = prob
-        self.n_holes = n_holes
-        self.fill_in = fill_in
-        self.seg_fill_in = seg_fill_in
-        self.with_ratio = cutout_ratio is not None
-        self.candidates = cutout_ratio if self.with_ratio else cutout_shape
-        if not isinstance(self.candidates, list):
-            self.candidates = [self.candidates]
-
-    def __call__(self, results):
-        """Call function to drop some regions of image."""
-        cutout = True if np.random.rand() < self.prob else False
-        if cutout:
-            h, w, c = results['img'].shape
-            n_holes = np.random.randint(self.n_holes[0], self.n_holes[1] + 1)
-            for _ in range(n_holes):
-                x1 = np.random.randint(0, w)
-                y1 = np.random.randint(0, h)
-                index = np.random.randint(0, len(self.candidates))
-                if not self.with_ratio:
-                    cutout_w, cutout_h = self.candidates[index]
-                else:
-                    cutout_w = int(self.candidates[index][0] * w)
-                    cutout_h = int(self.candidates[index][1] * h)
-
-                x2 = np.clip(x1 + cutout_w, 0, w)
-                y2 = np.clip(y1 + cutout_h, 0, h)
-                results['img'][y1:y2, x1:x2, :] = self.fill_in
-
-                if self.seg_fill_in is not None:
-                    for key in results.get('seg_fields', []):
-                        results[key][y1:y2, x1:x2] = self.seg_fill_in
-
-        return results
-
-    def __repr__(self):
-        repr_str = self.__class__.__name__
-        repr_str += f'(prob={self.prob}, '
-        repr_str += f'n_holes={self.n_holes}, '
-        repr_str += (f'cutout_ratio={self.candidates}, ' if self.with_ratio
-                     else f'cutout_shape={self.candidates}, ')
-        repr_str += f'fill_in={self.fill_in}, '
-        repr_str += f'seg_fill_in={self.seg_fill_in})'
->>>>>>> d186b2a2
-        return repr_str+        repr_str += f'seg_pad_val={self.pad_val})'