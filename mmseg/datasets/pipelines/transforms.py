--- conflicted
+++ resolved
@@ -393,7 +393,52 @@
 
 
 @PIPELINES.register_module()
-<<<<<<< HEAD
+class Rerange(object):
+    """Rerange the image pixel value.
+
+    Args:
+        min_value (float or int): Minimum value of the reranged image.
+            Default: 0.
+        max_value (float or int): Maximum value of the reranged image.
+            Default: 255.
+    """
+
+    def __init__(self, min_value=0, max_value=255):
+        assert isinstance(min_value, float) or isinstance(min_value, int)
+        assert isinstance(max_value, float) or isinstance(max_value, int)
+        assert min_value < max_value
+        self.min_value = min_value
+        self.max_value = max_value
+
+    def __call__(self, results):
+        """Call function to rerange images.
+
+        Args:
+            results (dict): Result dict from loading pipeline.
+        Returns:
+            dict: Reranged results.
+        """
+
+        img = results['img']
+        img_min_value = np.min(img)
+        img_max_value = np.max(img)
+
+        assert img_min_value < img_max_value
+        # rerange to [0, 1]
+        img = (img - img_min_value) / (img_max_value - img_min_value)
+        # rerange to [min_value, max_value]
+        img = img * (self.max_value - self.min_value) + self.min_value
+        results['img'] = img
+
+        return results
+
+    def __repr__(self):
+        repr_str = self.__class__.__name__
+        repr_str += f'(min_value={self.min_value}, max_value={self.max_value})'
+        return repr_str
+
+
+@PIPELINES.register_module()
 class CLAHE(object):
     """Use CLAHE method to process the image.
 
@@ -415,65 +460,24 @@
 
     def __call__(self, results):
         """Call function to Use CLAHE method process images.
-=======
-class Rerange(object):
-    """Rerange the image pixel value.
-
-    Args:
-        min_value (float or int): Minimum value of the reranged image.
-            Default: 0.
-        max_value (float or int): Maximum value of the reranged image.
-            Default: 255.
-    """
-
-    def __init__(self, min_value=0, max_value=255):
-        assert isinstance(min_value, float) or isinstance(min_value, int)
-        assert isinstance(max_value, float) or isinstance(max_value, int)
-        assert min_value < max_value
-        self.min_value = min_value
-        self.max_value = max_value
-
-    def __call__(self, results):
-        """Call function to rerange images.
->>>>>>> 2bd51e60
-
-        Args:
-            results (dict): Result dict from loading pipeline.
-
-        Returns:
-<<<<<<< HEAD
+
+        Args:
+            results (dict): Result dict from loading pipeline.
+
+        Returns:
             dict: Processed results.
         """
 
         for i in range(results['img'].shape[2]):
             results['img'][:, :, i] = mmcv.clahe.apply(
                 np.array(results['img'][:, :, i], dtype=np.uint8))
-=======
-            dict: Reranged results.
-        """
-
-        img = results['img']
-        img_min_value = np.min(img)
-        img_max_value = np.max(img)
-
-        assert img_min_value < img_max_value
-        # rerange to [0, 1]
-        img = (img - img_min_value) / (img_max_value - img_min_value)
-        # rerange to [min_value, max_value]
-        img = img * (self.max_value - self.min_value) + self.min_value
-        results['img'] = img
->>>>>>> 2bd51e60
 
         return results
 
     def __repr__(self):
         repr_str = self.__class__.__name__
-<<<<<<< HEAD
         repr_str += f'(clip_limit={self.clip_limit}, '\
                     f'tile_grid_size={self.tile_grid_size})'
-=======
-        repr_str += f'(min_value={self.min_value}, max_value={self.max_value})'
->>>>>>> 2bd51e60
         return repr_str
 
 
