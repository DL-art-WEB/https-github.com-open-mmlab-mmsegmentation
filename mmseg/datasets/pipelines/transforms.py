import mmcv
import numpy as np
from mmcv.utils import deprecated_api_warning
from numpy import random

from ..builder import PIPELINES


@PIPELINES.register_module()
class Resize(object):
    """Resize images & seg.

    This transform resizes the input image to some scale. If the input dict
    contains the key "scale", then the scale in the input dict is used,
    otherwise the specified scale in the init method is used.

    ``img_scale`` can either be a tuple (single-scale) or a list of tuple
    (multi-scale). There are 3 multiscale modes:

    - ``ratio_range is not None``: randomly sample a ratio from the ratio range
    and multiply it with the image scale.

    - ``ratio_range is None and multiscale_mode == "range"``: randomly sample a
    scale from the a range.

    - ``ratio_range is None and multiscale_mode == "value"``: randomly sample a
    scale from multiple scales.

    Args:
        img_scale (tuple or list[tuple]): Images scales for resizing.
        multiscale_mode (str): Either "range" or "value".
        ratio_range (tuple[float]): (min_ratio, max_ratio)
        keep_ratio (bool): Whether to keep the aspect ratio when resizing the
            image.
    """

    def __init__(self,
                 img_scale=None,
                 multiscale_mode='range',
                 ratio_range=None,
                 keep_ratio=True):
        if img_scale is None:
            self.img_scale = None
        else:
            if isinstance(img_scale, list):
                self.img_scale = img_scale
            else:
                self.img_scale = [img_scale]
            assert mmcv.is_list_of(self.img_scale, tuple)

        if ratio_range is not None:
            # mode 1: given a scale and a range of image ratio
            assert len(self.img_scale) == 1
        else:
            # mode 2: given multiple scales or a range of scales
            assert multiscale_mode in ['value', 'range']

        self.multiscale_mode = multiscale_mode
        self.ratio_range = ratio_range
        self.keep_ratio = keep_ratio

    @staticmethod
    def random_select(img_scales):
        """Randomly select an img_scale from given candidates.

        Args:
            img_scales (list[tuple]): Images scales for selection.

        Returns:
            (tuple, int): Returns a tuple ``(img_scale, scale_dix)``,
                where ``img_scale`` is the selected image scale and
                ``scale_idx`` is the selected index in the given candidates.
        """

        assert mmcv.is_list_of(img_scales, tuple)
        scale_idx = np.random.randint(len(img_scales))
        img_scale = img_scales[scale_idx]
        return img_scale, scale_idx

    @staticmethod
    def random_sample(img_scales):
        """Randomly sample an img_scale when ``multiscale_mode=='range'``.

        Args:
            img_scales (list[tuple]): Images scale range for sampling.
                There must be two tuples in img_scales, which specify the lower
                and uper bound of image scales.

        Returns:
            (tuple, None): Returns a tuple ``(img_scale, None)``, where
                ``img_scale`` is sampled scale and None is just a placeholder
                to be consistent with :func:`random_select`.
        """

        assert mmcv.is_list_of(img_scales, tuple) and len(img_scales) == 2
        img_scale_long = [max(s) for s in img_scales]
        img_scale_short = [min(s) for s in img_scales]
        long_edge = np.random.randint(
            min(img_scale_long),
            max(img_scale_long) + 1)
        short_edge = np.random.randint(
            min(img_scale_short),
            max(img_scale_short) + 1)
        img_scale = (long_edge, short_edge)
        return img_scale, None

    @staticmethod
    def random_sample_ratio(img_scale, ratio_range):
        """Randomly sample an img_scale when ``ratio_range`` is specified.

        A ratio will be randomly sampled from the range specified by
        ``ratio_range``. Then it would be multiplied with ``img_scale`` to
        generate sampled scale.

        Args:
            img_scale (tuple): Images scale base to multiply with ratio.
            ratio_range (tuple[float]): The minimum and maximum ratio to scale
                the ``img_scale``.

        Returns:
            (tuple, None): Returns a tuple ``(scale, None)``, where
                ``scale`` is sampled ratio multiplied with ``img_scale`` and
                None is just a placeholder to be consistent with
                :func:`random_select`.
        """

        assert isinstance(img_scale, tuple) and len(img_scale) == 2
        min_ratio, max_ratio = ratio_range
        assert min_ratio <= max_ratio
        ratio = np.random.random_sample() * (max_ratio - min_ratio) + min_ratio
        scale = int(img_scale[0] * ratio), int(img_scale[1] * ratio)
        return scale, None

    def _random_scale(self, results):
        """Randomly sample an img_scale according to ``ratio_range`` and
        ``multiscale_mode``.

        If ``ratio_range`` is specified, a ratio will be sampled and be
        multiplied with ``img_scale``.
        If multiple scales are specified by ``img_scale``, a scale will be
        sampled according to ``multiscale_mode``.
        Otherwise, single scale will be used.

        Args:
            results (dict): Result dict from :obj:`dataset`.

        Returns:
            dict: Two new keys 'scale` and 'scale_idx` are added into
                ``results``, which would be used by subsequent pipelines.
        """

        if self.ratio_range is not None:
            scale, scale_idx = self.random_sample_ratio(
                self.img_scale[0], self.ratio_range)
        elif len(self.img_scale) == 1:
            scale, scale_idx = self.img_scale[0], 0
        elif self.multiscale_mode == 'range':
            scale, scale_idx = self.random_sample(self.img_scale)
        elif self.multiscale_mode == 'value':
            scale, scale_idx = self.random_select(self.img_scale)
        else:
            raise NotImplementedError

        results['scale'] = scale
        results['scale_idx'] = scale_idx

    def _resize_img(self, results):
        """Resize images with ``results['scale']``."""
        if self.keep_ratio:
            img, scale_factor = mmcv.imrescale(
                results['img'], results['scale'], return_scale=True)
            # the w_scale and h_scale has minor difference
            # a real fix should be done in the mmcv.imrescale in the future
            new_h, new_w = img.shape[:2]
            h, w = results['img'].shape[:2]
            w_scale = new_w / w
            h_scale = new_h / h
        else:
            img, w_scale, h_scale = mmcv.imresize(
                results['img'], results['scale'], return_scale=True)
        scale_factor = np.array([w_scale, h_scale, w_scale, h_scale],
                                dtype=np.float32)
        results['img'] = img
        results['img_shape'] = img.shape
        results['pad_shape'] = img.shape  # in case that there is no padding
        results['scale_factor'] = scale_factor
        results['keep_ratio'] = self.keep_ratio

    def _resize_seg(self, results):
        """Resize semantic segmentation map with ``results['scale']``."""
        for key in results.get('seg_fields', []):
            if self.keep_ratio:
                gt_seg = mmcv.imrescale(
                    results[key], results['scale'], interpolation='nearest')
            else:
                gt_seg = mmcv.imresize(
                    results[key], results['scale'], interpolation='nearest')
            results['gt_semantic_seg'] = gt_seg

    def __call__(self, results):
        """Call function to resize images, bounding boxes, masks, semantic
        segmentation map.

        Args:
            results (dict): Result dict from loading pipeline.

        Returns:
            dict: Resized results, 'img_shape', 'pad_shape', 'scale_factor',
                'keep_ratio' keys are added into result dict.
        """

        if 'scale' not in results:
            self._random_scale(results)
        self._resize_img(results)
        self._resize_seg(results)
        return results

    def __repr__(self):
        repr_str = self.__class__.__name__
        repr_str += (f'(img_scale={self.img_scale}, '
                     f'multiscale_mode={self.multiscale_mode}, '
                     f'ratio_range={self.ratio_range}, '
                     f'keep_ratio={self.keep_ratio})')
        return repr_str


@PIPELINES.register_module()
class RandomFlip(object):
    """Flip the image & seg.

    If the input dict contains the key "flip", then the flag will be used,
    otherwise it will be randomly decided by a ratio specified in the init
    method.

    Args:
        prob (float, optional): The flipping probability. Default: None.
        direction(str, optional): The flipping direction. Options are
            'horizontal' and 'vertical'. Default: 'horizontal'.
    """

    @deprecated_api_warning({'flip_ratio': 'prob'}, cls_name='RandomFlip')
    def __init__(self, prob=None, direction='horizontal'):
        self.prob = prob
        self.direction = direction
        if prob is not None:
            assert prob >= 0 and prob <= 1
        assert direction in ['horizontal', 'vertical']

    def __call__(self, results):
        """Call function to flip bounding boxes, masks, semantic segmentation
        maps.

        Args:
            results (dict): Result dict from loading pipeline.

        Returns:
            dict: Flipped results, 'flip', 'flip_direction' keys are added into
                result dict.
        """

        if 'flip' not in results:
            flip = True if np.random.rand() < self.prob else False
            results['flip'] = flip
        if 'flip_direction' not in results:
            results['flip_direction'] = self.direction
        if results['flip']:
            # flip image
            results['img'] = mmcv.imflip(
                results['img'], direction=results['flip_direction'])

            # flip segs
            for key in results.get('seg_fields', []):
                # use copy() to make numpy stride positive
                results[key] = mmcv.imflip(
                    results[key], direction=results['flip_direction']).copy()
        return results

    def __repr__(self):
        return self.__class__.__name__ + f'(prob={self.prob})'


@PIPELINES.register_module()
class Pad(object):
    """Pad the image & mask.

    There are two padding modes: (1) pad to a fixed size and (2) pad to the
    minimum size that is divisible by some number.
    Added keys are "pad_shape", "pad_fixed_size", "pad_size_divisor",

    Args:
        size (tuple, optional): Fixed padding size.
        size_divisor (int, optional): The divisor of padded size.
        pad_val (float, optional): Padding value. Default: 0.
        seg_pad_val (float, optional): Padding value of segmentation map.
            Default: 255.
    """

    def __init__(self,
                 size=None,
                 size_divisor=None,
                 pad_val=0,
                 seg_pad_val=255):
        self.size = size
        self.size_divisor = size_divisor
        self.pad_val = pad_val
        self.seg_pad_val = seg_pad_val
        # only one of size and size_divisor should be valid
        assert size is not None or size_divisor is not None
        assert size is None or size_divisor is None

    def _pad_img(self, results):
        """Pad images according to ``self.size``."""
        if self.size is not None:
            padded_img = mmcv.impad(
                results['img'], shape=self.size, pad_val=self.pad_val)
        elif self.size_divisor is not None:
            padded_img = mmcv.impad_to_multiple(
                results['img'], self.size_divisor, pad_val=self.pad_val)
        results['img'] = padded_img
        results['pad_shape'] = padded_img.shape
        results['pad_fixed_size'] = self.size
        results['pad_size_divisor'] = self.size_divisor

    def _pad_seg(self, results):
        """Pad masks according to ``results['pad_shape']``."""
        for key in results.get('seg_fields', []):
            results[key] = mmcv.impad(
                results[key],
                shape=results['pad_shape'][:2],
                pad_val=self.seg_pad_val)

    def __call__(self, results):
        """Call function to pad images, masks, semantic segmentation maps.

        Args:
            results (dict): Result dict from loading pipeline.

        Returns:
            dict: Updated result dict.
        """

        self._pad_img(results)
        self._pad_seg(results)
        return results

    def __repr__(self):
        repr_str = self.__class__.__name__
        repr_str += f'(size={self.size}, size_divisor={self.size_divisor}, ' \
                    f'pad_val={self.pad_val})'
        return repr_str


@PIPELINES.register_module()
class Normalize(object):
    """Normalize the image.

    Added key is "img_norm_cfg".

    Args:
        mean (sequence): Mean values of 3 channels.
        std (sequence): Std values of 3 channels.
        to_rgb (bool): Whether to convert the image from BGR to RGB,
            default is true.
    """

    def __init__(self, mean, std, to_rgb=True):
        self.mean = np.array(mean, dtype=np.float32)
        self.std = np.array(std, dtype=np.float32)
        self.to_rgb = to_rgb

    def __call__(self, results):
        """Call function to normalize images.

        Args:
            results (dict): Result dict from loading pipeline.

        Returns:
            dict: Normalized results, 'img_norm_cfg' key is added into
                result dict.
        """

        results['img'] = mmcv.imnormalize(results['img'], self.mean, self.std,
                                          self.to_rgb)
        results['img_norm_cfg'] = dict(
            mean=self.mean, std=self.std, to_rgb=self.to_rgb)
        return results

    def __repr__(self):
        repr_str = self.__class__.__name__
        repr_str += f'(mean={self.mean}, std={self.std}, to_rgb=' \
                    f'{self.to_rgb})'
        return repr_str


@PIPELINES.register_module()
class RandomCrop(object):
    """Random crop the image & seg.

    Args:
        crop_size (tuple): Expected size after cropping, (h, w).
        cat_max_ratio (float): The maximum ratio that single category could
            occupy.
    """

    def __init__(self, crop_size, cat_max_ratio=1., ignore_index=255):
        assert crop_size[0] > 0 and crop_size[1] > 0
        self.crop_size = crop_size
        self.cat_max_ratio = cat_max_ratio
        self.ignore_index = ignore_index

    def get_crop_bbox(self, img):
        """Randomly get a crop bounding box."""
        margin_h = max(img.shape[0] - self.crop_size[0], 0)
        margin_w = max(img.shape[1] - self.crop_size[1], 0)
        offset_h = np.random.randint(0, margin_h + 1)
        offset_w = np.random.randint(0, margin_w + 1)
        crop_y1, crop_y2 = offset_h, offset_h + self.crop_size[0]
        crop_x1, crop_x2 = offset_w, offset_w + self.crop_size[1]

        return crop_y1, crop_y2, crop_x1, crop_x2

    def crop(self, img, crop_bbox):
        """Crop from ``img``"""
        crop_y1, crop_y2, crop_x1, crop_x2 = crop_bbox
        img = img[crop_y1:crop_y2, crop_x1:crop_x2, ...]
        return img

    def __call__(self, results):
        """Call function to randomly crop images, semantic segmentation maps.

        Args:
            results (dict): Result dict from loading pipeline.

        Returns:
            dict: Randomly cropped results, 'img_shape' key in result dict is
                updated according to crop size.
        """

        img = results['img']
        crop_bbox = self.get_crop_bbox(img)
        if self.cat_max_ratio < 1.:
            # Repeat 10 times
            for _ in range(10):
                seg_temp = self.crop(results['gt_semantic_seg'], crop_bbox)
                labels, cnt = np.unique(seg_temp, return_counts=True)
                cnt = cnt[labels != self.ignore_index]
                if len(cnt) > 1 and np.max(cnt) / np.sum(
                        cnt) < self.cat_max_ratio:
                    break
                crop_bbox = self.get_crop_bbox(img)

        # crop the image
        img = self.crop(img, crop_bbox)
        img_shape = img.shape
        results['img'] = img
        results['img_shape'] = img_shape

        # crop semantic seg
        for key in results.get('seg_fields', []):
            results[key] = self.crop(results[key], crop_bbox)

        return results

    def __repr__(self):
        return self.__class__.__name__ + f'(crop_size={self.crop_size})'


@PIPELINES.register_module()
<<<<<<< HEAD
class RGB2Gray(object):
    """Convert RGB image to grayscale image.

    This transform calculate the weighted mean of input image channels with
    ``weights`` and then expand the channels to ``out_channels``. When
    ``out_channels`` is None, the number of output channels is the same as
    input channels.

    Args:
        out_channels (int): Expected number of output channels after
            transforming. Default: None.
        weights (tuple[float]): The weights to calculate the weighted mean.
            Default: (0.299, 0.587, 0.114).
    """

    def __init__(self, out_channels=None, weights=(0.299, 0.587, 0.114)):
        assert out_channels is None or out_channels > 0
        self.out_channels = out_channels
        assert isinstance(weights, tuple)
        for item in weights:
            assert isinstance(item, (float, int))
        self.weights = weights

    def __call__(self, results):
        """Call function to convert RGB image to grayscale image.
=======
class RandomRotate(object):
    """Rotate the image & seg.

    Args:
        prob (float): The rotation probability.
        degree (float, tuple[float]): Range of degrees to select from. If
            degree is a number instead of tuple like (min, max),
            the range of degree will be (``-degree``, ``+degree``)
        pad_val (float, optional): Padding value of image. Default: 0.
        seg_pad_val (float, optional): Padding value of segmentation map.
            Default: 255.
        center (tuple[float], optional): Center point (w, h) of the rotation in
            the source image. If not specified, the center of the image will be
            used. Default: None.
        auto_bound (bool): Whether to adjust the image size to cover the whole
            rotated image. Default: False
    """

    def __init__(self,
                 prob,
                 degree,
                 pad_val=0,
                 seg_pad_val=255,
                 center=None,
                 auto_bound=False):
        self.prob = prob
        assert prob >= 0 and prob <= 1
        if isinstance(degree, (float, int)):
            assert degree > 0, f'degree {degree} should be positive'
            self.degree = (-degree, degree)
        else:
            self.degree = degree
        assert len(self.degree) == 2, f'degree {self.degree} should be a ' \
                                      f'tuple of (min, max)'
        self.pal_val = pad_val
        self.seg_pad_val = seg_pad_val
        self.center = center
        self.auto_bound = auto_bound

    def __call__(self, results):
        """Call function to rotate image, semantic segmentation maps.
>>>>>>> 3d187751

        Args:
            results (dict): Result dict from loading pipeline.

        Returns:
<<<<<<< HEAD
            dict: Result dict with grayscale image.
        """
        img = results['img']
        assert len(img.shape) == 3
        assert img.shape[2] == len(self.weights)
        weights = np.array(self.weights).reshape((1, 1, -1))
        img = (img * weights).sum(2, keepdims=True)
        if self.out_channels is None:
            img = img.repeat(weights.shape[2], axis=2)
        else:
            img = img.repeat(self.out_channels, axis=2)

        results['img'] = img
        results['img_shape'] = img.shape

=======
            dict: Rotated results.
        """

        rotate = True if np.random.rand() < self.prob else False
        degree = np.random.uniform(min(*self.degree), max(*self.degree))
        if rotate:
            # rotate image
            results['img'] = mmcv.imrotate(
                results['img'],
                angle=degree,
                border_value=self.pal_val,
                center=self.center,
                auto_bound=self.auto_bound)

            # rotate segs
            for key in results.get('seg_fields', []):
                results[key] = mmcv.imrotate(
                    results[key],
                    angle=degree,
                    border_value=self.seg_pad_val,
                    center=self.center,
                    auto_bound=self.auto_bound,
                    interpolation='nearest')
>>>>>>> 3d187751
        return results

    def __repr__(self):
        repr_str = self.__class__.__name__
<<<<<<< HEAD
        repr_str += f'(out_channels={self.out_channels}, ' \
                    f'weights={self.weights})'
=======
        repr_str += f'(prob={self.prob}, ' \
                    f'degree={self.degree}, ' \
                    f'pad_val={self.pal_val}, ' \
                    f'seg_pad_val={self.seg_pad_val}, ' \
                    f'center={self.center}, ' \
                    f'auto_bound={self.auto_bound})'
>>>>>>> 3d187751
        return repr_str


@PIPELINES.register_module()
class SegRescale(object):
    """Rescale semantic segmentation maps.

    Args:
        scale_factor (float): The scale factor of the final output.
    """

    def __init__(self, scale_factor=1):
        self.scale_factor = scale_factor

    def __call__(self, results):
        """Call function to scale the semantic segmentation map.

        Args:
            results (dict): Result dict from loading pipeline.

        Returns:
            dict: Result dict with semantic segmentation map scaled.
        """
        for key in results.get('seg_fields', []):
            if self.scale_factor != 1:
                results[key] = mmcv.imrescale(
                    results[key], self.scale_factor, interpolation='nearest')
        return results

    def __repr__(self):
        return self.__class__.__name__ + f'(scale_factor={self.scale_factor})'


@PIPELINES.register_module()
class PhotoMetricDistortion(object):
    """Apply photometric distortion to image sequentially, every transformation
    is applied with a probability of 0.5. The position of random contrast is in
    second or second to last.

    1. random brightness
    2. random contrast (mode 0)
    3. convert color from BGR to HSV
    4. random saturation
    5. random hue
    6. convert color from HSV to BGR
    7. random contrast (mode 1)
    8. randomly swap channels

    Args:
        brightness_delta (int): delta of brightness.
        contrast_range (tuple): range of contrast.
        saturation_range (tuple): range of saturation.
        hue_delta (int): delta of hue.
    """

    def __init__(self,
                 brightness_delta=32,
                 contrast_range=(0.5, 1.5),
                 saturation_range=(0.5, 1.5),
                 hue_delta=18):
        self.brightness_delta = brightness_delta
        self.contrast_lower, self.contrast_upper = contrast_range
        self.saturation_lower, self.saturation_upper = saturation_range
        self.hue_delta = hue_delta

    def convert(self, img, alpha=1, beta=0):
        """Multiple with alpha and add beat with clip."""
        img = img.astype(np.float32) * alpha + beta
        img = np.clip(img, 0, 255)
        return img.astype(np.uint8)

    def brightness(self, img):
        """Brightness distortion."""
        if random.randint(2):
            return self.convert(
                img,
                beta=random.uniform(-self.brightness_delta,
                                    self.brightness_delta))
        return img

    def contrast(self, img):
        """Contrast distortion."""
        if random.randint(2):
            return self.convert(
                img,
                alpha=random.uniform(self.contrast_lower, self.contrast_upper))
        return img

    def saturation(self, img):
        """Saturation distortion."""
        if random.randint(2):
            img = mmcv.bgr2hsv(img)
            img[:, :, 1] = self.convert(
                img[:, :, 1],
                alpha=random.uniform(self.saturation_lower,
                                     self.saturation_upper))
            img = mmcv.hsv2bgr(img)
        return img

    def hue(self, img):
        """Hue distortion."""
        if random.randint(2):
            img = mmcv.bgr2hsv(img)
            img[:, :,
                0] = (img[:, :, 0].astype(int) +
                      random.randint(-self.hue_delta, self.hue_delta)) % 180
            img = mmcv.hsv2bgr(img)
        return img

    def __call__(self, results):
        """Call function to perform photometric distortion on images.

        Args:
            results (dict): Result dict from loading pipeline.

        Returns:
            dict: Result dict with images distorted.
        """

        img = results['img']
        # random brightness
        img = self.brightness(img)

        # mode == 0 --> do random contrast first
        # mode == 1 --> do random contrast last
        mode = random.randint(2)
        if mode == 1:
            img = self.contrast(img)

        # random saturation
        img = self.saturation(img)

        # random hue
        img = self.hue(img)

        # random contrast
        if mode == 0:
            img = self.contrast(img)

        results['img'] = img
        return results

    def __repr__(self):
        repr_str = self.__class__.__name__
        repr_str += (f'(brightness_delta={self.brightness_delta}, '
                     f'contrast_range=({self.contrast_lower}, '
                     f'{self.contrast_upper}), '
                     f'saturation_range=({self.saturation_lower}, '
                     f'{self.saturation_upper}), '
                     f'hue_delta={self.hue_delta})')
        return repr_str<|MERGE_RESOLUTION|>--- conflicted
+++ resolved
@@ -466,36 +466,8 @@
 
 
 @PIPELINES.register_module()
-<<<<<<< HEAD
-class RGB2Gray(object):
-    """Convert RGB image to grayscale image.
-
-    This transform calculate the weighted mean of input image channels with
-    ``weights`` and then expand the channels to ``out_channels``. When
-    ``out_channels`` is None, the number of output channels is the same as
-    input channels.
-
-    Args:
-        out_channels (int): Expected number of output channels after
-            transforming. Default: None.
-        weights (tuple[float]): The weights to calculate the weighted mean.
-            Default: (0.299, 0.587, 0.114).
-    """
-
-    def __init__(self, out_channels=None, weights=(0.299, 0.587, 0.114)):
-        assert out_channels is None or out_channels > 0
-        self.out_channels = out_channels
-        assert isinstance(weights, tuple)
-        for item in weights:
-            assert isinstance(item, (float, int))
-        self.weights = weights
-
-    def __call__(self, results):
-        """Call function to convert RGB image to grayscale image.
-=======
 class RandomRotate(object):
     """Rotate the image & seg.
-
     Args:
         prob (float): The rotation probability.
         degree (float, tuple[float]): Range of degrees to select from. If
@@ -534,29 +506,9 @@
 
     def __call__(self, results):
         """Call function to rotate image, semantic segmentation maps.
->>>>>>> 3d187751
-
-        Args:
-            results (dict): Result dict from loading pipeline.
-
-        Returns:
-<<<<<<< HEAD
-            dict: Result dict with grayscale image.
-        """
-        img = results['img']
-        assert len(img.shape) == 3
-        assert img.shape[2] == len(self.weights)
-        weights = np.array(self.weights).reshape((1, 1, -1))
-        img = (img * weights).sum(2, keepdims=True)
-        if self.out_channels is None:
-            img = img.repeat(weights.shape[2], axis=2)
-        else:
-            img = img.repeat(self.out_channels, axis=2)
-
-        results['img'] = img
-        results['img_shape'] = img.shape
-
-=======
+        Args:
+            results (dict): Result dict from loading pipeline.
+        Returns:
             dict: Rotated results.
         """
 
@@ -580,22 +532,71 @@
                     center=self.center,
                     auto_bound=self.auto_bound,
                     interpolation='nearest')
->>>>>>> 3d187751
         return results
 
     def __repr__(self):
         repr_str = self.__class__.__name__
-<<<<<<< HEAD
-        repr_str += f'(out_channels={self.out_channels}, ' \
-                    f'weights={self.weights})'
-=======
         repr_str += f'(prob={self.prob}, ' \
                     f'degree={self.degree}, ' \
                     f'pad_val={self.pal_val}, ' \
                     f'seg_pad_val={self.seg_pad_val}, ' \
                     f'center={self.center}, ' \
                     f'auto_bound={self.auto_bound})'
->>>>>>> 3d187751
+        return repr_str
+
+
+@PIPELINES.register_module()
+class RGB2Gray(object):
+    """Convert RGB image to grayscale image.
+
+    This transform calculate the weighted mean of input image channels with
+    ``weights`` and then expand the channels to ``out_channels``. When
+    ``out_channels`` is None, the number of output channels is the same as
+    input channels.
+
+    Args:
+        out_channels (int): Expected number of output channels after
+            transforming. Default: None.
+        weights (tuple[float]): The weights to calculate the weighted mean.
+            Default: (0.299, 0.587, 0.114).
+    """
+
+    def __init__(self, out_channels=None, weights=(0.299, 0.587, 0.114)):
+        assert out_channels is None or out_channels > 0
+        self.out_channels = out_channels
+        assert isinstance(weights, tuple)
+        for item in weights:
+            assert isinstance(item, (float, int))
+        self.weights = weights
+
+    def __call__(self, results):
+        """Call function to convert RGB image to grayscale image.
+
+        Args:
+            results (dict): Result dict from loading pipeline.
+
+        Returns:
+            dict: Result dict with grayscale image.
+        """
+        img = results['img']
+        assert len(img.shape) == 3
+        assert img.shape[2] == len(self.weights)
+        weights = np.array(self.weights).reshape((1, 1, -1))
+        img = (img * weights).sum(2, keepdims=True)
+        if self.out_channels is None:
+            img = img.repeat(weights.shape[2], axis=2)
+        else:
+            img = img.repeat(self.out_channels, axis=2)
+
+        results['img'] = img
+        results['img_shape'] = img.shape
+
+        return results
+
+    def __repr__(self):
+        repr_str = self.__class__.__name__
+        repr_str += f'(out_channels={self.out_channels}, ' \
+                    f'weights={self.weights})'
         return repr_str
 
 
