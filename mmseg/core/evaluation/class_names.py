# Copyright (c) OpenMMLab. All rights reserved.
import mmcv


def cityscapes_classes():
    """Cityscapes class names for external use."""
    return [
        'road', 'sidewalk', 'building', 'wall', 'fence', 'pole',
        'traffic light', 'traffic sign', 'vegetation', 'terrain', 'sky',
        'person', 'rider', 'car', 'truck', 'bus', 'train', 'motorcycle',
        'bicycle'
    ]


def ade_classes():
    """ADE20K class names for external use."""
    return [
        'wall', 'building', 'sky', 'floor', 'tree', 'ceiling', 'road', 'bed ',
        'windowpane', 'grass', 'cabinet', 'sidewalk', 'person', 'earth',
        'door', 'table', 'mountain', 'plant', 'curtain', 'chair', 'car',
        'water', 'painting', 'sofa', 'shelf', 'house', 'sea', 'mirror', 'rug',
        'field', 'armchair', 'seat', 'fence', 'desk', 'rock', 'wardrobe',
        'lamp', 'bathtub', 'railing', 'cushion', 'base', 'box', 'column',
        'signboard', 'chest of drawers', 'counter', 'sand', 'sink',
        'skyscraper', 'fireplace', 'refrigerator', 'grandstand', 'path',
        'stairs', 'runway', 'case', 'pool table', 'pillow', 'screen door',
        'stairway', 'river', 'bridge', 'bookcase', 'blind', 'coffee table',
        'toilet', 'flower', 'book', 'hill', 'bench', 'countertop', 'stove',
        'palm', 'kitchen island', 'computer', 'swivel chair', 'boat', 'bar',
        'arcade machine', 'hovel', 'bus', 'towel', 'light', 'truck', 'tower',
        'chandelier', 'awning', 'streetlight', 'booth', 'television receiver',
        'airplane', 'dirt track', 'apparel', 'pole', 'land', 'bannister',
        'escalator', 'ottoman', 'bottle', 'buffet', 'poster', 'stage', 'van',
        'ship', 'fountain', 'conveyer belt', 'canopy', 'washer', 'plaything',
        'swimming pool', 'stool', 'barrel', 'basket', 'waterfall', 'tent',
        'bag', 'minibike', 'cradle', 'oven', 'ball', 'food', 'step', 'tank',
        'trade name', 'microwave', 'pot', 'animal', 'bicycle', 'lake',
        'dishwasher', 'screen', 'blanket', 'sculpture', 'hood', 'sconce',
        'vase', 'traffic light', 'tray', 'ashcan', 'fan', 'pier', 'crt screen',
        'plate', 'monitor', 'bulletin board', 'shower', 'radiator', 'glass',
        'clock', 'flag'
    ]


def voc_classes():
    """Pascal VOC class names for external use."""
    return [
        'background', 'aeroplane', 'bicycle', 'bird', 'boat', 'bottle', 'bus',
        'car', 'cat', 'chair', 'cow', 'diningtable', 'dog', 'horse',
        'motorbike', 'person', 'pottedplant', 'sheep', 'sofa', 'train',
        'tvmonitor'
    ]


<<<<<<< HEAD
def isaid_classes():
    """iSAID class names for external use."""
    return [
        'background', 'ship', 'store_tank', 'baseball_diamond', 'tennis_court',
        'basketball_court', 'Ground_Track_Field', 'Bridge', 'Large_Vehicle',
        'Small_Vehicle', 'Helicopter', 'Swimming_pool', 'Roundabout',
        'Soccer_ball_field', 'plane', 'Harbor'
=======
def cocostuff_classes():
    """CocoStuff class names for external use."""
    return [
        'person', 'bicycle', 'car', 'motorcycle', 'airplane', 'bus', 'train',
        'truck', 'boat', 'traffic light', 'fire hydrant', 'stop sign',
        'parking meter', 'bench', 'bird', 'cat', 'dog', 'horse', 'sheep',
        'cow', 'elephant', 'bear', 'zebra', 'giraffe', 'backpack', 'umbrella',
        'handbag', 'tie', 'suitcase', 'frisbee', 'skis', 'snowboard',
        'sports ball', 'kite', 'baseball bat', 'baseball glove', 'skateboard',
        'surfboard', 'tennis racket', 'bottle', 'wine glass', 'cup', 'fork',
        'knife', 'spoon', 'bowl', 'banana', 'apple', 'sandwich', 'orange',
        'broccoli', 'carrot', 'hot dog', 'pizza', 'donut', 'cake', 'chair',
        'couch', 'potted plant', 'bed', 'dining table', 'toilet', 'tv',
        'laptop', 'mouse', 'remote', 'keyboard', 'cell phone', 'microwave',
        'oven', 'toaster', 'sink', 'refrigerator', 'book', 'clock', 'vase',
        'scissors', 'teddy bear', 'hair drier', 'toothbrush', 'banner',
        'blanket', 'branch', 'bridge', 'building-other', 'bush', 'cabinet',
        'cage', 'cardboard', 'carpet', 'ceiling-other', 'ceiling-tile',
        'cloth', 'clothes', 'clouds', 'counter', 'cupboard', 'curtain',
        'desk-stuff', 'dirt', 'door-stuff', 'fence', 'floor-marble',
        'floor-other', 'floor-stone', 'floor-tile', 'floor-wood', 'flower',
        'fog', 'food-other', 'fruit', 'furniture-other', 'grass', 'gravel',
        'ground-other', 'hill', 'house', 'leaves', 'light', 'mat', 'metal',
        'mirror-stuff', 'moss', 'mountain', 'mud', 'napkin', 'net', 'paper',
        'pavement', 'pillow', 'plant-other', 'plastic', 'platform',
        'playingfield', 'railing', 'railroad', 'river', 'road', 'rock', 'roof',
        'rug', 'salad', 'sand', 'sea', 'shelf', 'sky-other', 'skyscraper',
        'snow', 'solid-other', 'stairs', 'stone', 'straw', 'structural-other',
        'table', 'tent', 'textile-other', 'towel', 'tree', 'vegetable',
        'wall-brick', 'wall-concrete', 'wall-other', 'wall-panel',
        'wall-stone', 'wall-tile', 'wall-wood', 'water-other', 'waterdrops',
        'window-blind', 'window-other', 'wood'
    ]


def loveda_classes():
    """LoveDA class names for external use."""
    return [
        'background', 'building', 'road', 'water', 'barren', 'forest',
        'agricultural'
    ]


def potsdam_classes():
    """Potsdam class names for external use."""
    return [
        'impervious_surface', 'building', 'low_vegetation', 'tree', 'car',
        'clutter'
    ]


def vaihingen_classes():
    """Vaihingen class names for external use."""
    return [
        'impervious_surface', 'building', 'low_vegetation', 'tree', 'car',
        'clutter'
>>>>>>> 80a48c84
    ]


def cityscapes_palette():
    """Cityscapes palette for external use."""
    return [[128, 64, 128], [244, 35, 232], [70, 70, 70], [102, 102, 156],
            [190, 153, 153], [153, 153, 153], [250, 170, 30], [220, 220, 0],
            [107, 142, 35], [152, 251, 152], [70, 130, 180], [220, 20, 60],
            [255, 0, 0], [0, 0, 142], [0, 0, 70], [0, 60, 100], [0, 80, 100],
            [0, 0, 230], [119, 11, 32]]


def ade_palette():
    """ADE20K palette for external use."""
    return [[120, 120, 120], [180, 120, 120], [6, 230, 230], [80, 50, 50],
            [4, 200, 3], [120, 120, 80], [140, 140, 140], [204, 5, 255],
            [230, 230, 230], [4, 250, 7], [224, 5, 255], [235, 255, 7],
            [150, 5, 61], [120, 120, 70], [8, 255, 51], [255, 6, 82],
            [143, 255, 140], [204, 255, 4], [255, 51, 7], [204, 70, 3],
            [0, 102, 200], [61, 230, 250], [255, 6, 51], [11, 102, 255],
            [255, 7, 71], [255, 9, 224], [9, 7, 230], [220, 220, 220],
            [255, 9, 92], [112, 9, 255], [8, 255, 214], [7, 255, 224],
            [255, 184, 6], [10, 255, 71], [255, 41, 10], [7, 255, 255],
            [224, 255, 8], [102, 8, 255], [255, 61, 6], [255, 194, 7],
            [255, 122, 8], [0, 255, 20], [255, 8, 41], [255, 5, 153],
            [6, 51, 255], [235, 12, 255], [160, 150, 20], [0, 163, 255],
            [140, 140, 140], [250, 10, 15], [20, 255, 0], [31, 255, 0],
            [255, 31, 0], [255, 224, 0], [153, 255, 0], [0, 0, 255],
            [255, 71, 0], [0, 235, 255], [0, 173, 255], [31, 0, 255],
            [11, 200, 200], [255, 82, 0], [0, 255, 245], [0, 61, 255],
            [0, 255, 112], [0, 255, 133], [255, 0, 0], [255, 163, 0],
            [255, 102, 0], [194, 255, 0], [0, 143, 255], [51, 255, 0],
            [0, 82, 255], [0, 255, 41], [0, 255, 173], [10, 0, 255],
            [173, 255, 0], [0, 255, 153], [255, 92, 0], [255, 0, 255],
            [255, 0, 245], [255, 0, 102], [255, 173, 0], [255, 0, 20],
            [255, 184, 184], [0, 31, 255], [0, 255, 61], [0, 71, 255],
            [255, 0, 204], [0, 255, 194], [0, 255, 82], [0, 10, 255],
            [0, 112, 255], [51, 0, 255], [0, 194, 255], [0, 122, 255],
            [0, 255, 163], [255, 153, 0], [0, 255, 10], [255, 112, 0],
            [143, 255, 0], [82, 0, 255], [163, 255, 0], [255, 235, 0],
            [8, 184, 170], [133, 0, 255], [0, 255, 92], [184, 0, 255],
            [255, 0, 31], [0, 184, 255], [0, 214, 255], [255, 0, 112],
            [92, 255, 0], [0, 224, 255], [112, 224, 255], [70, 184, 160],
            [163, 0, 255], [153, 0, 255], [71, 255, 0], [255, 0, 163],
            [255, 204, 0], [255, 0, 143], [0, 255, 235], [133, 255, 0],
            [255, 0, 235], [245, 0, 255], [255, 0, 122], [255, 245, 0],
            [10, 190, 212], [214, 255, 0], [0, 204, 255], [20, 0, 255],
            [255, 255, 0], [0, 153, 255], [0, 41, 255], [0, 255, 204],
            [41, 0, 255], [41, 255, 0], [173, 0, 255], [0, 245, 255],
            [71, 0, 255], [122, 0, 255], [0, 255, 184], [0, 92, 255],
            [184, 255, 0], [0, 133, 255], [255, 214, 0], [25, 194, 194],
            [102, 255, 0], [92, 0, 255]]


def voc_palette():
    """Pascal VOC palette for external use."""
    return [[0, 0, 0], [128, 0, 0], [0, 128, 0], [128, 128, 0], [0, 0, 128],
            [128, 0, 128], [0, 128, 128], [128, 128, 128], [64, 0, 0],
            [192, 0, 0], [64, 128, 0], [192, 128, 0], [64, 0, 128],
            [192, 0, 128], [64, 128, 128], [192, 128, 128], [0, 64, 0],
            [128, 64, 0], [0, 192, 0], [128, 192, 0], [0, 64, 128]]


<<<<<<< HEAD
def isaid_palette():
    """iSAID palette for external use."""
    return [[0, 0, 0], [0, 0, 63], [0, 63, 63], [0, 63, 0], [0, 63, 127],
            [0, 63, 191], [0, 63, 255], [0, 127, 63], [0, 127,
                                                       127], [0, 0, 127],
            [0, 0, 191], [0, 0, 255], [0, 191, 127], [0, 127, 191],
            [0, 127, 255], [0, 100, 155]]
=======
def cocostuff_palette():
    """CocoStuff palette for external use."""
    return [[0, 192, 64], [0, 192, 64], [0, 64, 96], [128, 192, 192],
            [0, 64, 64], [0, 192, 224], [0, 192, 192], [128, 192, 64],
            [0, 192, 96], [128, 192, 64], [128, 32, 192], [0, 0, 224],
            [0, 0, 64], [0, 160, 192], [128, 0, 96], [128, 0, 192],
            [0, 32, 192], [128, 128, 224], [0, 0, 192], [128, 160, 192],
            [128, 128, 0], [128, 0, 32], [128, 32, 0], [128, 0, 128],
            [64, 128, 32], [0, 160, 0], [0, 0, 0], [192, 128, 160], [0, 32, 0],
            [0, 128, 128], [64, 128, 160], [128, 160, 0], [0, 128, 0],
            [192, 128, 32], [128, 96, 128], [0, 0, 128], [64, 0, 32],
            [0, 224, 128], [128, 0, 0], [192, 0, 160], [0, 96, 128],
            [128, 128, 128], [64, 0, 160], [128, 224, 128], [128, 128, 64],
            [192, 0, 32], [128, 96, 0], [128, 0, 192], [0, 128, 32],
            [64, 224, 0], [0, 0, 64], [128, 128, 160], [64, 96, 0],
            [0, 128, 192], [0, 128, 160], [192, 224, 0], [0, 128, 64],
            [128, 128, 32], [192, 32, 128], [0, 64, 192], [0, 0, 32],
            [64, 160, 128], [128, 64, 64], [128, 0, 160], [64, 32, 128],
            [128, 192, 192], [0, 0, 160], [192, 160, 128], [128, 192, 0],
            [128, 0, 96], [192, 32, 0], [128, 64, 128], [64, 128, 96],
            [64, 160, 0], [0, 64, 0], [192, 128, 224], [64, 32, 0],
            [0, 192, 128], [64, 128, 224], [192, 160, 0], [0, 192, 0],
            [192, 128, 96], [192, 96, 128], [0, 64, 128], [64, 0, 96],
            [64, 224, 128], [128, 64, 0], [192, 0, 224], [64, 96, 128],
            [128, 192, 128], [64, 0, 224], [192, 224, 128], [128, 192, 64],
            [192, 0, 96], [192, 96, 0], [128, 64, 192], [0, 128, 96],
            [0, 224, 0], [64, 64, 64], [128, 128, 224], [0, 96, 0],
            [64, 192, 192], [0, 128, 224], [128, 224, 0], [64, 192, 64],
            [128, 128, 96], [128, 32, 128], [64, 0, 192], [0, 64, 96],
            [0, 160, 128], [192, 0, 64], [128, 64, 224], [0, 32, 128],
            [192, 128, 192], [0, 64, 224], [128, 160, 128], [192, 128, 0],
            [128, 64, 32], [128, 32, 64], [192, 0, 128], [64, 192, 32],
            [0, 160, 64], [64, 0, 0], [192, 192, 160], [0, 32, 64],
            [64, 128, 128], [64, 192, 160], [128, 160, 64], [64, 128, 0],
            [192, 192, 32], [128, 96, 192], [64, 0, 128], [64, 64, 32],
            [0, 224, 192], [192, 0, 0], [192, 64, 160], [0, 96, 192],
            [192, 128, 128], [64, 64, 160], [128, 224, 192], [192, 128, 64],
            [192, 64, 32], [128, 96, 64], [192, 0, 192], [0, 192, 32],
            [64, 224, 64], [64, 0, 64], [128, 192, 160], [64, 96, 64],
            [64, 128, 192], [0, 192, 160], [192, 224, 64], [64, 128, 64],
            [128, 192, 32], [192, 32, 192], [64, 64, 192], [0, 64, 32],
            [64, 160, 192], [192, 64, 64], [128, 64, 160], [64, 32, 192],
            [192, 192, 192], [0, 64, 160], [192, 160, 192], [192, 192, 0],
            [128, 64, 96], [192, 32, 64], [192, 64, 128], [64, 192, 96],
            [64, 160, 64], [64, 64, 0]]


def loveda_palette():
    """LoveDA palette for external use."""
    return [[255, 255, 255], [255, 0, 0], [255, 255, 0], [0, 0, 255],
            [159, 129, 183], [0, 255, 0], [255, 195, 128]]


def potsdam_palette():
    """Potsdam palette for external use."""
    return [[255, 255, 255], [0, 0, 255], [0, 255, 255], [0, 255, 0],
            [255, 255, 0], [255, 0, 0]]


def vaihingen_palette():
    """Vaihingen palette for external use."""
    return [[255, 255, 255], [0, 0, 255], [0, 0, 255], [0, 255, 0],
            [255, 255, 0], [255, 0, 0]]
>>>>>>> 80a48c84


dataset_aliases = {
    'cityscapes': ['cityscapes'],
    'ade': ['ade', 'ade20k'],
    'voc': ['voc', 'pascal_voc', 'voc12', 'voc12aug'],
<<<<<<< HEAD
    'isaid': ['isaid', 'iSAID']
=======
    'loveda': ['loveda'],
    'potsdam': ['potsdam'],
    'vaihingen': ['vaihingen'],
    'cocostuff': [
        'cocostuff', 'cocostuff10k', 'cocostuff164k', 'coco-stuff',
        'coco-stuff10k', 'coco-stuff164k', 'coco_stuff', 'coco_stuff10k',
        'coco_stuff164k'
    ]
>>>>>>> 80a48c84
}


def get_classes(dataset):
    """Get class names of a dataset."""
    alias2name = {}
    for name, aliases in dataset_aliases.items():
        for alias in aliases:
            alias2name[alias] = name

    if mmcv.is_str(dataset):
        if dataset in alias2name:
            labels = eval(alias2name[dataset] + '_classes()')
        else:
            raise ValueError(f'Unrecognized dataset: {dataset}')
    else:
        raise TypeError(f'dataset must a str, but got {type(dataset)}')
    return labels


def get_palette(dataset):
    """Get class palette (RGB) of a dataset."""
    alias2name = {}
    for name, aliases in dataset_aliases.items():
        for alias in aliases:
            alias2name[alias] = name

    if mmcv.is_str(dataset):
        if dataset in alias2name:
            labels = eval(alias2name[dataset] + '_palette()')
        else:
            raise ValueError(f'Unrecognized dataset: {dataset}')
    else:
        raise TypeError(f'dataset must a str, but got {type(dataset)}')
    return labels<|MERGE_RESOLUTION|>--- conflicted
+++ resolved
@@ -52,15 +52,6 @@
     ]
 
 
-<<<<<<< HEAD
-def isaid_classes():
-    """iSAID class names for external use."""
-    return [
-        'background', 'ship', 'store_tank', 'baseball_diamond', 'tennis_court',
-        'basketball_court', 'Ground_Track_Field', 'Bridge', 'Large_Vehicle',
-        'Small_Vehicle', 'Helicopter', 'Swimming_pool', 'Roundabout',
-        'Soccer_ball_field', 'plane', 'Harbor'
-=======
 def cocostuff_classes():
     """CocoStuff class names for external use."""
     return [
@@ -117,7 +108,16 @@
     return [
         'impervious_surface', 'building', 'low_vegetation', 'tree', 'car',
         'clutter'
->>>>>>> 80a48c84
+    ]
+
+
+def isaid_classes():
+    """iSAID class names for external use."""
+    return [
+        'background', 'ship', 'store_tank', 'baseball_diamond', 'tennis_court',
+        'basketball_court', 'Ground_Track_Field', 'Bridge', 'Large_Vehicle',
+        'Small_Vehicle', 'Helicopter', 'Swimming_pool', 'Roundabout',
+        'Soccer_ball_field', 'plane', 'Harbor'
     ]
 
 
@@ -181,15 +181,6 @@
             [128, 64, 0], [0, 192, 0], [128, 192, 0], [0, 64, 128]]
 
 
-<<<<<<< HEAD
-def isaid_palette():
-    """iSAID palette for external use."""
-    return [[0, 0, 0], [0, 0, 63], [0, 63, 63], [0, 63, 0], [0, 63, 127],
-            [0, 63, 191], [0, 63, 255], [0, 127, 63], [0, 127,
-                                                       127], [0, 0, 127],
-            [0, 0, 191], [0, 0, 255], [0, 191, 127], [0, 127, 191],
-            [0, 127, 255], [0, 100, 155]]
-=======
 def cocostuff_palette():
     """CocoStuff palette for external use."""
     return [[0, 192, 64], [0, 192, 64], [0, 64, 96], [128, 192, 192],
@@ -253,16 +244,21 @@
     """Vaihingen palette for external use."""
     return [[255, 255, 255], [0, 0, 255], [0, 0, 255], [0, 255, 0],
             [255, 255, 0], [255, 0, 0]]
->>>>>>> 80a48c84
+
+
+def isaid_palette():
+    """iSAID palette for external use."""
+    return [[0, 0, 0], [0, 0, 63], [0, 63, 63], [0, 63, 0], [0, 63, 127],
+            [0, 63, 191], [0, 63, 255], [0, 127, 63], [0, 127,
+                                                       127], [0, 0, 127],
+            [0, 0, 191], [0, 0, 255], [0, 191, 127], [0, 127, 191],
+            [0, 127, 255], [0, 100, 155]]
 
 
 dataset_aliases = {
     'cityscapes': ['cityscapes'],
     'ade': ['ade', 'ade20k'],
     'voc': ['voc', 'pascal_voc', 'voc12', 'voc12aug'],
-<<<<<<< HEAD
-    'isaid': ['isaid', 'iSAID']
-=======
     'loveda': ['loveda'],
     'potsdam': ['potsdam'],
     'vaihingen': ['vaihingen'],
@@ -270,8 +266,8 @@
         'cocostuff', 'cocostuff10k', 'cocostuff164k', 'coco-stuff',
         'coco-stuff10k', 'coco-stuff164k', 'coco_stuff', 'coco_stuff10k',
         'coco_stuff164k'
-    ]
->>>>>>> 80a48c84
+    ],
+    'isaid': ['isaid', 'iSAID']
 }
 
 
