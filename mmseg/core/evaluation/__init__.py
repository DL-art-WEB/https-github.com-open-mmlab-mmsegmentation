<<<<<<< HEAD
from .class_names import get_classes
from .eval_hooks import DistEvalHook, DistEvalIterHook, EvalHook, EvalIterHook
from .mean_iou import mean_iou

__all__ = [
    'EvalHook', 'DistEvalHook', 'DistEvalIterHook', 'EvalIterHook', 'mean_iou',
    'get_classes'
=======
from .class_names import get_classes, get_palette
from .eval_hooks import DistEvalHook, EvalHook
from .mean_iou import mean_iou

__all__ = [
    'EvalHook', 'DistEvalHook', 'mean_iou', 'get_classes', 'get_palette'
>>>>>>> 4451aad9
]<|MERGE_RESOLUTION|>--- conflicted
+++ resolved
@@ -1,17 +1,8 @@
-<<<<<<< HEAD
-from .class_names import get_classes
+from .class_names import get_classes, get_palette
 from .eval_hooks import DistEvalHook, DistEvalIterHook, EvalHook, EvalIterHook
 from .mean_iou import mean_iou
 
 __all__ = [
     'EvalHook', 'DistEvalHook', 'DistEvalIterHook', 'EvalIterHook', 'mean_iou',
-    'get_classes'
-=======
-from .class_names import get_classes, get_palette
-from .eval_hooks import DistEvalHook, EvalHook
-from .mean_iou import mean_iou
-
-__all__ = [
-    'EvalHook', 'DistEvalHook', 'mean_iou', 'get_classes', 'get_palette'
->>>>>>> 4451aad9
+    'get_classes', 'get_palette'
 ]