# Copyright (c) OpenMMLab. All rights reserved.
import math
import warnings

import torch
import torch.nn as nn
from mmcv.cnn import Conv2d, build_activation_layer, build_norm_layer
from mmcv.cnn.bricks.drop import build_dropout
from mmcv.cnn.bricks.transformer import MultiheadAttention
<<<<<<< HEAD
from mmcv.runner import BaseModule, ModuleList, Sequential
=======
from mmcv.cnn.utils.weight_init import (constant_init, normal_init,
                                        trunc_normal_init)
from mmcv.runner import BaseModule, ModuleList, Sequential, _load_checkpoint
>>>>>>> a3574192

from ..builder import BACKBONES
from ..utils import PatchEmbed, nchw_to_nlc, nlc_to_nchw


class MixFFN(BaseModule):
    """An implementation of MixFFN of Segformer.

    The differences between MixFFN & FFN:
        1. Use 1X1 Conv to replace Linear layer.
        2. Introduce 3X3 Conv to encode positional information.

    Args:
        embed_dims (int): The feature dimension. Same as
            `MultiheadAttention`. Defaults: 256.
        feedforward_channels (int): The hidden dimension of FFNs.
            Defaults: 1024.
        act_cfg (dict, optional): The activation config for FFNs.
            Default: dict(type='ReLU')
        ffn_drop (float, optional): Probability of an element to be
            zeroed in FFN. Default 0.0.
        dropout_layer (obj:`ConfigDict`): The dropout_layer used
            when adding the shortcut.
        init_cfg (obj:`mmcv.ConfigDict`): The Config for initialization.
            Default: None.
    """

    def __init__(self,
                 embed_dims,
                 feedforward_channels,
                 act_cfg=dict(type='GELU'),
                 ffn_drop=0.,
                 dropout_layer=None,
                 init_cfg=None):
        super(MixFFN, self).__init__(init_cfg)

        self.embed_dims = embed_dims
        self.feedforward_channels = feedforward_channels
        self.act_cfg = act_cfg
        self.activate = build_activation_layer(act_cfg)

        in_channels = embed_dims
        fc1 = Conv2d(
            in_channels=in_channels,
            out_channels=feedforward_channels,
            kernel_size=1,
            stride=1,
            bias=True)
        # 3x3 depth wise conv to provide positional encode information
        pe_conv = Conv2d(
            in_channels=feedforward_channels,
            out_channels=feedforward_channels,
            kernel_size=3,
            stride=1,
            padding=(3 - 1) // 2,
            bias=True,
            groups=feedforward_channels)
        fc2 = Conv2d(
            in_channels=feedforward_channels,
            out_channels=in_channels,
            kernel_size=1,
            stride=1,
            bias=True)
        drop = nn.Dropout(ffn_drop)
        layers = [fc1, pe_conv, self.activate, drop, fc2, drop]
        self.layers = Sequential(*layers)
        self.dropout_layer = build_dropout(
            dropout_layer) if dropout_layer else torch.nn.Identity()

    def forward(self, x, hw_shape, identity=None):
        out = nlc_to_nchw(x, hw_shape)
        out = self.layers(out)
        out = nchw_to_nlc(out)
        if identity is None:
            identity = x
        return identity + self.dropout_layer(out)


class EfficientMultiheadAttention(MultiheadAttention):
    """An implementation of Efficient Multi-head Attention of Segformer.

    This module is modified from MultiheadAttention which is a module from
    mmcv.cnn.bricks.transformer.

    Args:
        embed_dims (int): The embedding dimension.
        num_heads (int): Parallel attention heads.
        attn_drop (float): A Dropout layer on attn_output_weights.
            Default: 0.0.
        proj_drop (float): A Dropout layer after `nn.MultiheadAttention`.
            Default: 0.0.
        dropout_layer (obj:`ConfigDict`): The dropout_layer used
            when adding the shortcut. Default: None.
        init_cfg (obj:`mmcv.ConfigDict`): The Config for initialization.
            Default: None.
        batch_first (bool): Key, Query and Value are shape of
            (batch, n, embed_dim)
            or (n, batch, embed_dim). Default: False.
        qkv_bias (bool): enable bias for qkv if True. Default True.
        norm_cfg (dict): Config dict for normalization layer.
            Default: dict(type='LN').
        sr_ratio (int): The ratio of spatial reduction of Efficient Multi-head
            Attention of Segformer. Default: 1.
    """

    def __init__(self,
                 embed_dims,
                 num_heads,
                 attn_drop=0.,
                 proj_drop=0.,
                 dropout_layer=None,
                 init_cfg=None,
                 batch_first=True,
                 qkv_bias=False,
                 norm_cfg=dict(type='LN'),
                 sr_ratio=1):
        super().__init__(
            embed_dims,
            num_heads,
            attn_drop,
            proj_drop,
            dropout_layer=dropout_layer,
            init_cfg=init_cfg,
            batch_first=batch_first,
            bias=qkv_bias)

        self.sr_ratio = sr_ratio
        if sr_ratio > 1:
            self.sr = Conv2d(
                in_channels=embed_dims,
                out_channels=embed_dims,
                kernel_size=sr_ratio,
                stride=sr_ratio)
            # The ret[0] of build_norm_layer is norm name.
            self.norm = build_norm_layer(norm_cfg, embed_dims)[1]

        # handle the BC-breaking from https://github.com/open-mmlab/mmcv/pull/1418 # noqa
        from mmseg import digit_version, mmcv_version
        if mmcv_version < digit_version('1.3.17'):
            warnings.warn('The legacy version of forward function in'
                          'EfficientMultiheadAttention is deprecated in'
                          'mmcv>=1.3.17 and will no longer support in the'
                          'future. Please upgrade your mmcv.')
            self.forward = self.legacy_forward

    def forward(self, x, hw_shape, identity=None):

        x_q = x
        if self.sr_ratio > 1:
            x_kv = nlc_to_nchw(x, hw_shape)
            x_kv = self.sr(x_kv)
            x_kv = nchw_to_nlc(x_kv)
            x_kv = self.norm(x_kv)
        else:
            x_kv = x

        if identity is None:
            identity = x_q

        # Because the dataflow('key', 'query', 'value') of
        # ``torch.nn.MultiheadAttention`` is (num_query, batch,
        # embed_dims), We should adjust the shape of dataflow from
        # batch_first (batch, num_query, embed_dims) to num_query_first
        # (num_query ,batch, embed_dims), and recover ``attn_output``
        # from num_query_first to batch_first.
        if self.batch_first:
            x_q = x_q.transpose(0, 1)
            x_kv = x_kv.transpose(0, 1)

        out = self.attn(query=x_q, key=x_kv, value=x_kv)[0]

        if self.batch_first:
            out = out.transpose(0, 1)

        return identity + self.dropout_layer(self.proj_drop(out))

    def legacy_forward(self, x, hw_shape, identity=None):
        """multi head attention forward in mmcv version < 1.3.17."""

        x_q = x
        if self.sr_ratio > 1:
            x_kv = nlc_to_nchw(x, hw_shape)
            x_kv = self.sr(x_kv)
            x_kv = nchw_to_nlc(x_kv)
            x_kv = self.norm(x_kv)
        else:
            x_kv = x

        if identity is None:
            identity = x_q

        # `need_weights=True` will let nn.MultiHeadAttention
        # `return attn_output, attn_output_weights.sum(dim=1) / num_heads`
        # The `attn_output_weights.sum(dim=1)` may cause cuda error. So, we set
        # `need_weights=False` to ignore `attn_output_weights.sum(dim=1)`.
        # This issue - `https://github.com/pytorch/pytorch/issues/37583` report
        # the error that large scale tensor sum operation may cause cuda error.
        out = self.attn(query=x_q, key=x_kv, value=x_kv, need_weights=False)[0]

        return identity + self.dropout_layer(self.proj_drop(out))


class TransformerEncoderLayer(BaseModule):
    """Implements one encoder layer in Segformer.

    Args:
        embed_dims (int): The feature dimension.
        num_heads (int): Parallel attention heads.
        feedforward_channels (int): The hidden dimension for FFNs.
        drop_rate (float): Probability of an element to be zeroed.
            after the feed forward layer. Default 0.0.
        attn_drop_rate (float): The drop out rate for attention layer.
            Default 0.0.
        drop_path_rate (float): stochastic depth rate. Default 0.0.
        qkv_bias (bool): enable bias for qkv if True.
            Default: True.
        act_cfg (dict): The activation config for FFNs.
            Default: dict(type='GELU').
        norm_cfg (dict): Config dict for normalization layer.
            Default: dict(type='LN').
        batch_first (bool): Key, Query and Value are shape of
            (batch, n, embed_dim)
            or (n, batch, embed_dim). Default: False.
        init_cfg (dict, optional): Initialization config dict.
            Default:None.
        sr_ratio (int): The ratio of spatial reduction of Efficient Multi-head
            Attention of Segformer. Default: 1.
    """

    def __init__(self,
                 embed_dims,
                 num_heads,
                 feedforward_channels,
                 drop_rate=0.,
                 attn_drop_rate=0.,
                 drop_path_rate=0.,
                 qkv_bias=True,
                 act_cfg=dict(type='GELU'),
                 norm_cfg=dict(type='LN'),
                 batch_first=True,
                 sr_ratio=1):
        super(TransformerEncoderLayer, self).__init__()

        # The ret[0] of build_norm_layer is norm name.
        self.norm1 = build_norm_layer(norm_cfg, embed_dims)[1]

        self.attn = EfficientMultiheadAttention(
            embed_dims=embed_dims,
            num_heads=num_heads,
            attn_drop=attn_drop_rate,
            proj_drop=drop_rate,
            dropout_layer=dict(type='DropPath', drop_prob=drop_path_rate),
            batch_first=batch_first,
            qkv_bias=qkv_bias,
            norm_cfg=norm_cfg,
            sr_ratio=sr_ratio)

        # The ret[0] of build_norm_layer is norm name.
        self.norm2 = build_norm_layer(norm_cfg, embed_dims)[1]

        self.ffn = MixFFN(
            embed_dims=embed_dims,
            feedforward_channels=feedforward_channels,
            ffn_drop=drop_rate,
            dropout_layer=dict(type='DropPath', drop_prob=drop_path_rate),
            act_cfg=act_cfg)

    def forward(self, x, hw_shape):
        x = self.attn(self.norm1(x), hw_shape, identity=x)
        x = self.ffn(self.norm2(x), hw_shape, identity=x)
        return x


@BACKBONES.register_module()
class MixVisionTransformer(BaseModule):
    """The backbone of Segformer.

    This backbone is the implementation of `SegFormer: Simple and
    Efficient Design for Semantic Segmentation with
    Transformers <https://arxiv.org/abs/2105.15203>`_.

    Args:
        in_channels (int): Number of input channels. Default: 3.
        embed_dims (int): Embedding dimension. Default: 768.
        num_stags (int): The num of stages. Default: 4.
        num_layers (Sequence[int]): The layer number of each transformer encode
            layer. Default: [3, 4, 6, 3].
        num_heads (Sequence[int]): The attention heads of each transformer
            encode layer. Default: [1, 2, 4, 8].
        patch_sizes (Sequence[int]): The patch_size of each overlapped patch
            embedding. Default: [7, 3, 3, 3].
        strides (Sequence[int]): The stride of each overlapped patch embedding.
            Default: [4, 2, 2, 2].
        sr_ratios (Sequence[int]): The spatial reduction rate of each
            transformer encode layer. Default: [8, 4, 2, 1].
        out_indices (Sequence[int] | int): Output from which stages.
            Default: (0, 1, 2, 3).
        mlp_ratio (int): ratio of mlp hidden dim to embedding dim.
            Default: 4.
        qkv_bias (bool): Enable bias for qkv if True. Default: True.
        drop_rate (float): Probability of an element to be zeroed.
            Default 0.0
        attn_drop_rate (float): The drop out rate for attention layer.
            Default 0.0
        drop_path_rate (float): stochastic depth rate. Default 0.0
        norm_cfg (dict): Config dict for normalization layer.
            Default: dict(type='LN')
        act_cfg (dict): The activation config for FFNs.
            Default: dict(type='GELU').
        pretrained (str, optional): model pretrained path. Default: None.
        init_cfg (dict or list[dict], optional): Initialization config dict.
            Default: None.
    """

    def __init__(self,
                 in_channels=3,
                 embed_dims=64,
                 num_stages=4,
                 num_layers=[3, 4, 6, 3],
                 num_heads=[1, 2, 4, 8],
                 patch_sizes=[7, 3, 3, 3],
                 strides=[4, 2, 2, 2],
                 sr_ratios=[8, 4, 2, 1],
                 out_indices=(0, 1, 2, 3),
                 mlp_ratio=4,
                 qkv_bias=True,
                 drop_rate=0.,
                 attn_drop_rate=0.,
                 drop_path_rate=0.,
                 act_cfg=dict(type='GELU'),
                 norm_cfg=dict(type='LN', eps=1e-6),
                 pretrained=None,
                 init_cfg=None):
<<<<<<< HEAD
        super(MixVisionTransformer, self).__init__(init_cfg=init_cfg)
=======
        super().__init__(init_cfg=init_cfg)
>>>>>>> a3574192

        assert not (init_cfg and pretrained), \
            'init_cfg and pretrained cannot be set at the same time'
        if isinstance(pretrained, str):
            warnings.warn('DeprecationWarning: pretrained is deprecated, '
                          'please use "init_cfg" instead')
            self.init_cfg = dict(type='Pretrained', checkpoint=pretrained)
        elif pretrained is not None:
            raise TypeError('pretrained must be a str or None')

        self.embed_dims = embed_dims
        self.num_stages = num_stages
        self.num_layers = num_layers
        self.num_heads = num_heads
        self.patch_sizes = patch_sizes
        self.strides = strides
        self.sr_ratios = sr_ratios
        assert num_stages == len(num_layers) == len(num_heads) \
            == len(patch_sizes) == len(strides) == len(sr_ratios)

        self.out_indices = out_indices
        assert max(out_indices) < self.num_stages
<<<<<<< HEAD
=======
        self.pretrained = pretrained
>>>>>>> a3574192

        # transformer encoder
        dpr = [
            x.item()
            for x in torch.linspace(0, drop_path_rate, sum(num_layers))
        ]  # stochastic num_layer decay rule

        cur = 0
        self.layers = ModuleList()
        for i, num_layer in enumerate(num_layers):
            embed_dims_i = embed_dims * num_heads[i]
            patch_embed = PatchEmbed(
                in_channels=in_channels,
                embed_dims=embed_dims_i,
                kernel_size=patch_sizes[i],
                stride=strides[i],
                padding=patch_sizes[i] // 2,
                norm_cfg=norm_cfg)
            layer = ModuleList([
                TransformerEncoderLayer(
                    embed_dims=embed_dims_i,
                    num_heads=num_heads[i],
                    feedforward_channels=mlp_ratio * embed_dims_i,
                    drop_rate=drop_rate,
                    attn_drop_rate=attn_drop_rate,
                    drop_path_rate=dpr[cur + idx],
                    qkv_bias=qkv_bias,
                    act_cfg=act_cfg,
                    norm_cfg=norm_cfg,
                    sr_ratio=sr_ratios[i]) for idx in range(num_layer)
            ])
            in_channels = embed_dims_i
            # The ret[0] of build_norm_layer is norm name.
            norm = build_norm_layer(norm_cfg, embed_dims_i)[1]
            self.layers.append(ModuleList([patch_embed, layer, norm]))
            cur += num_layer

    def init_weights(self):
        if self.init_cfg is None:
            for m in self.modules():
                if isinstance(m, nn.Linear):
                    trunc_normal_init(m, std=.02, bias=0.)
                elif isinstance(m, nn.LayerNorm):
                    constant_init(m, val=1.0, bias=0.)
                elif isinstance(m, nn.Conv2d):
                    fan_out = m.kernel_size[0] * m.kernel_size[
                        1] * m.out_channels
                    fan_out //= m.groups
<<<<<<< HEAD
                    normal_init(m.weight, 0, math.sqrt(2.0 / fan_out))
                    if m.bias is not None:
                        constant_init(m.bias, 0)
        else:
            super(MixVisionTransformer, self).init_weights()
=======
                    normal_init(
                        m, mean=0, std=math.sqrt(2.0 / fan_out), bias=0)
        elif isinstance(self.pretrained, str):
            logger = get_root_logger()
            checkpoint = _load_checkpoint(
                self.pretrained, logger=logger, map_location='cpu')
            if 'state_dict' in checkpoint:
                state_dict = checkpoint['state_dict']
            else:
                state_dict = checkpoint

            self.load_state_dict(state_dict, False)
>>>>>>> a3574192

    def forward(self, x):
        outs = []

        for i, layer in enumerate(self.layers):
            x, hw_shape = layer[0](x)
            for block in layer[1]:
                x = block(x, hw_shape)
            x = layer[2](x)
            x = nlc_to_nchw(x, hw_shape)
            if i in self.out_indices:
                outs.append(x)

        return outs<|MERGE_RESOLUTION|>--- conflicted
+++ resolved
@@ -7,14 +7,11 @@
 from mmcv.cnn import Conv2d, build_activation_layer, build_norm_layer
 from mmcv.cnn.bricks.drop import build_dropout
 from mmcv.cnn.bricks.transformer import MultiheadAttention
-<<<<<<< HEAD
-from mmcv.runner import BaseModule, ModuleList, Sequential
-=======
 from mmcv.cnn.utils.weight_init import (constant_init, normal_init,
                                         trunc_normal_init)
 from mmcv.runner import BaseModule, ModuleList, Sequential, _load_checkpoint
->>>>>>> a3574192
-
+
+from ...utils import get_root_logger
 from ..builder import BACKBONES
 from ..utils import PatchEmbed, nchw_to_nlc, nlc_to_nchw
 
@@ -347,11 +344,7 @@
                  norm_cfg=dict(type='LN', eps=1e-6),
                  pretrained=None,
                  init_cfg=None):
-<<<<<<< HEAD
         super(MixVisionTransformer, self).__init__(init_cfg=init_cfg)
-=======
-        super().__init__(init_cfg=init_cfg)
->>>>>>> a3574192
 
         assert not (init_cfg and pretrained), \
             'init_cfg and pretrained cannot be set at the same time'
@@ -374,10 +367,6 @@
 
         self.out_indices = out_indices
         assert max(out_indices) < self.num_stages
-<<<<<<< HEAD
-=======
-        self.pretrained = pretrained
->>>>>>> a3574192
 
         # transformer encoder
         dpr = [
@@ -426,13 +415,6 @@
                     fan_out = m.kernel_size[0] * m.kernel_size[
                         1] * m.out_channels
                     fan_out //= m.groups
-<<<<<<< HEAD
-                    normal_init(m.weight, 0, math.sqrt(2.0 / fan_out))
-                    if m.bias is not None:
-                        constant_init(m.bias, 0)
-        else:
-            super(MixVisionTransformer, self).init_weights()
-=======
                     normal_init(
                         m, mean=0, std=math.sqrt(2.0 / fan_out), bias=0)
         elif isinstance(self.pretrained, str):
@@ -445,7 +427,6 @@
                 state_dict = checkpoint
 
             self.load_state_dict(state_dict, False)
->>>>>>> a3574192
 
     def forward(self, x):
         outs = []
