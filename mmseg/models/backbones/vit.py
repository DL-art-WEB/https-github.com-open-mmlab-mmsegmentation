"""Modified from https://github.com/rwightman/pytorch-image-
models/blob/master/timm/models/vision_transformer.py."""

import math

import torch
import torch.nn as nn
import torch.nn.functional as F
import torch.utils.checkpoint as cp
from mmcv.cnn import (Conv2d, Linear, build_activation_layer, build_norm_layer,
                      constant_init, kaiming_init, normal_init)
from mmcv.runner import _load_checkpoint
from mmcv.utils.parrots_wrapper import _BatchNorm

from mmseg.utils import get_root_logger
from ..builder import BACKBONES
from ..utils import DropPath, trunc_normal_


class Mlp(nn.Module):
    """MLP layer for Encoder block.

    Args:
        in_features(int): Input dimension for the first fully
            connected layer.
        hidden_features(int): Output dimension for the first fully
            connected layer.
        out_features(int): Output dementsion for the second fully
            connected layer.
        act_cfg(dict): Config dict for activation layer.
            Default: dict(type='GELU').
        drop(float): Drop rate for the dropout layer. Dropout rate has
            to be between 0 and 1. Default: 0.
    """

    def __init__(self,
                 in_features,
                 hidden_features=None,
                 out_features=None,
                 act_cfg=dict(type='GELU'),
                 drop=0.):
        super(Mlp, self).__init__()
        out_features = out_features or in_features
        hidden_features = hidden_features or in_features
        self.fc1 = Linear(in_features, hidden_features)
        self.act = build_activation_layer(act_cfg)
        self.fc2 = Linear(hidden_features, out_features)
        self.drop = nn.Dropout(drop)

    def forward(self, x):
        x = self.fc1(x)
        x = self.act(x)
        x = self.drop(x)
        x = self.fc2(x)
        x = self.drop(x)
        return x


class Attention(nn.Module):
    """Attention layer for Encoder block.

    Args:
        dim (int): Dimension for the input vector.
        num_heads (int): Number of parallel attention heads.
        qkv_bias (bool): Enable bias for qkv if True. Default: False.
        qk_scale (float): Override default qk scale of head_dim ** -0.5 if set.
        attn_drop (float): Drop rate for attention output weights.
            Default: 0.
        proj_drop (float): Drop rate for output weights. Default: 0.
    """

    def __init__(self,
                 dim,
                 num_heads=8,
                 qkv_bias=False,
                 qk_scale=None,
                 attn_drop=0.,
                 proj_drop=0.):
        super(Attention, self).__init__()
        self.num_heads = num_heads
        head_dim = dim // num_heads
        self.scale = qk_scale or head_dim**-0.5

        self.qkv = nn.Linear(dim, dim * 3, bias=qkv_bias)
        self.attn_drop = nn.Dropout(attn_drop)
        self.proj = Linear(dim, dim)
        self.proj_drop = nn.Dropout(proj_drop)

    def forward(self, x):
        b, n, c = x.shape
        qkv = self.qkv(x).reshape(b, n, 3, self.num_heads,
                                  c // self.num_heads).permute(2, 0, 3, 1, 4)
        q, k, v = qkv[0], qkv[1], qkv[2]

        attn = (q @ k.transpose(-2, -1)) * self.scale
        attn = attn.softmax(dim=-1)
        attn = self.attn_drop(attn)

        x = (attn @ v).transpose(1, 2).reshape(b, n, c)
        x = self.proj(x)
        x = self.proj_drop(x)
        return x


class Block(nn.Module):
    """Implements encoder block with residual connection.

    Args:
        dim (int): The feature dimension.
        num_heads (int): Number of parallel attention heads.
        mlp_ratio (int): Ratio of mlp hidden dim to embedding dim.
        qk_scale (float): Override default qk scale of head_dim ** -0.5 if set.
        drop (float): Drop rate for mlp output weights. Default: 0.
        attn_drop (float): Drop rate for attention output weights.
            Default: 0.
        proj_drop (float): Drop rate for attn layer output weights.
            Default: 0.
        drop_path (float): Drop rate for paths of model.
            Default: 0.
        act_cfg (dict): Config dict for activation layer.
            Default: dict(type='GELU').
        norm_cfg (dict): Config dict for normalization layer.
            Default: dict(type='LN', requires_grad=True).
        with_cp (bool): Use checkpoint or not. Using checkpoint will save some
            memory while slowing down the training speed. Default: False.
    """

    def __init__(self,
                 dim,
                 num_heads,
                 mlp_ratio=4,
                 qkv_bias=False,
                 qk_scale=None,
                 drop=0.,
                 attn_drop=0.,
                 proj_drop=0.,
                 drop_path=0.,
                 act_cfg=dict(type='GELU'),
                 norm_cfg=dict(type='LN', eps=1e-6),
                 with_cp=False):
        super(Block, self).__init__()
        self.with_cp = with_cp
        _, self.norm1 = build_norm_layer(norm_cfg, dim)
        self.attn = Attention(dim, num_heads, qkv_bias, qk_scale, attn_drop,
                              proj_drop)
        self.drop_path = DropPath(
            drop_path) if drop_path > 0. else nn.Identity()
        _, self.norm2 = build_norm_layer(norm_cfg, dim)
        mlp_hidden_dim = int(dim * mlp_ratio)
        self.mlp = Mlp(
            in_features=dim,
            hidden_features=mlp_hidden_dim,
            act_cfg=act_cfg,
            drop=drop)

    def forward(self, x):

        def _inner_forward(x):
            out = x + self.drop_path(self.attn(self.norm1(x)))
            out = out + self.drop_path(self.mlp(self.norm2(out)))
            return out

        if self.with_cp and x.requires_grad:
            out = cp.checkpoint(_inner_forward, x)
        else:
            out = _inner_forward(x)

        return out


class PatchEmbed(nn.Module):
    """Image to Patch Embedding.

    Args:
        img_size (int | tuple): Input image size.
            default: 224.
        patch_size (int): Width and height for a patch.
            default: 16.
        in_channels (int): Input channels for images. Default: 3.
        embed_dim (int): The embedding dimension. Default: 768.
    """

    def __init__(self,
                 img_size=224,
                 patch_size=16,
                 in_channels=3,
                 embed_dim=768):
        super(PatchEmbed, self).__init__()
        if isinstance(img_size, int):
            self.img_size = (img_size, img_size)
        elif isinstance(img_size, tuple):
            self.img_size = img_size
        else:
            raise TypeError('img_size must be type of int or tuple')
        h, w = self.img_size
        self.patch_size = (patch_size, patch_size)
        self.num_patches = (h // patch_size) * (w // patch_size)
        self.proj = Conv2d(
            in_channels, embed_dim, kernel_size=patch_size, stride=patch_size)

    def forward(self, x):
        return self.proj(x).flatten(2).transpose(1, 2)


@BACKBONES.register_module()
class VisionTransformer(nn.Module):
    """Vision transformer backbone.
    A PyTorch impl of : `An Image is Worth 16x16 Words: Transformers for
        Image Recognition at Scale` - https://arxiv.org/abs/2010.11929
    Args:
        img_size (tuple): input image size. Default: (224, 224).
        patch_size (int, tuple): patch size. Default: 16.
        in_channels (int): number of input channels. Default: 3.
        embed_dim (int): embedding dimension. Default: 768.
        depth (int): depth of transformer. Default: 12.
        num_heads (int): number of attention heads. Default: 12.
        mlp_ratio (int): ratio of mlp hidden dim to embedding dim.
            Default: 4.
        out_indices (list | tuple | int): Output from which stages.
            Default: -1.
        qkv_bias (bool): enable bias for qkv if True. Default: True.
        qk_scale (float): override default qk scale of head_dim ** -0.5 if set.
        drop_rate (float): dropout rate. Default: 0.
        attn_drop_rate (float): attention dropout rate. Default: 0.
        drop_path_rate (float): Rate of DropPath. Default: 0.
        norm_cfg (dict): Config dict for normalization layer.
            Default: dict(type='LN', eps=1e-6, requires_grad=True).
        act_cfg (dict): Config dict for activation layer.
            Default: dict(type='GELU').
        norm_eval (bool): Whether to set norm layers to eval mode, namely,
            freeze running stats (mean and var). Note: Effect on Batch Norm
            and its variants only. Default: False.
        final_norm (bool):  Whether to add a additional layer to normalize
            final feature map. Default: False.
<<<<<<< HEAD
        out_shape (str): Select the output format of feature information.
=======
        out_reshape (str): Select the output format of feature information.
>>>>>>> 584f5a7d
            Default: NCHW.
        interpolate_mode (str): Select the interpolate mode for position
            embeding vector resize. Default: bicubic.
        with_cls_token (bool): If concatenating class token into image tokens
            as transformer input. Default: True.
        with_cp (bool): Use checkpoint or not. Using checkpoint
            will save some memory while slowing down the training speed.
            Default: False.
    """

    def __init__(self,
                 img_size=(224, 224),
                 patch_size=16,
                 in_channels=3,
                 embed_dim=768,
                 depth=12,
                 num_heads=12,
                 mlp_ratio=4,
                 out_indices=11,
                 qkv_bias=True,
                 qk_scale=None,
                 drop_rate=0.,
                 attn_drop_rate=0.,
                 drop_path_rate=0.,
                 norm_cfg=dict(type='LN', eps=1e-6, requires_grad=True),
                 act_cfg=dict(type='GELU'),
                 norm_eval=False,
                 final_norm=False,
                 out_shape='NCHW',
                 with_cls_token=True,
                 interpolate_mode='bicubic',
                 with_cp=False):
        super(VisionTransformer, self).__init__()
        self.img_size = img_size
        self.patch_size = patch_size
        self.features = self.embed_dim = embed_dim
        self.patch_embed = PatchEmbed(
            img_size=img_size,
            patch_size=patch_size,
            in_channels=in_channels,
            embed_dim=embed_dim)

        self.with_cls_token = with_cls_token
        self.cls_token = nn.Parameter(torch.zeros(1, 1, self.embed_dim))
        self.pos_embed = nn.Parameter(
            torch.zeros(1, self.patch_embed.num_patches + 1, embed_dim))
        self.pos_drop = nn.Dropout(p=drop_rate)

        if isinstance(out_indices, int):
            self.out_indices = [out_indices]
        elif isinstance(out_indices, list) or isinstance(out_indices, tuple):
            self.out_indices = out_indices
        else:
            raise TypeError('out_indices must be type of int, list or tuple')

        dpr = [x.item() for x in torch.linspace(0, drop_path_rate, depth)
               ]  # stochastic depth decay rule
        self.blocks = nn.ModuleList([
            Block(
                dim=embed_dim,
                num_heads=num_heads,
                mlp_ratio=mlp_ratio,
                qkv_bias=qkv_bias,
                qk_scale=qk_scale,
                drop=dpr[i],
                attn_drop=attn_drop_rate,
                act_cfg=act_cfg,
                norm_cfg=norm_cfg,
                with_cp=with_cp) for i in range(depth)
        ])

        assert out_shape in ['NLC',
                             'NCHW'], 'output shape must be "NLC" or "NCHW".'

        self.out_shape = out_shape

        self.interpolate_mode = interpolate_mode
        self.final_norm = final_norm
        if final_norm:
            _, self.norm = build_norm_layer(norm_cfg, embed_dim)

        self.norm_eval = norm_eval
        self.with_cp = with_cp

    def init_weights(self, pretrained=None):
        if isinstance(pretrained, str):
            logger = get_root_logger()
            checkpoint = _load_checkpoint(pretrained, logger=logger)
            if 'state_dict' in checkpoint:
                state_dict = checkpoint['state_dict']
            elif 'model' in checkpoint:
                state_dict = checkpoint['model']
            else:
                state_dict = checkpoint

            if 'pos_embed' in state_dict.keys():
                if self.pos_embed.shape != state_dict['pos_embed'].shape:
                    logger.info(msg=f'Resize the pos_embed shape from \
{state_dict["pos_embed"].shape} to {self.pos_embed.shape}')
                    h, w = self.img_size
                    pos_size = int(
                        math.sqrt(state_dict['pos_embed'].shape[1] - 1))
                    state_dict['pos_embed'] = self.resize_pos_embed(
                        state_dict['pos_embed'], (h, w), (pos_size, pos_size),
                        self.patch_size, self.interpolate_mode)

            self.load_state_dict(state_dict, False)

        elif pretrained is None:
            # We only implement the 'jax_impl' initialization implemented at
            # https://github.com/rwightman/pytorch-image-models/blob/master/timm/models/vision_transformer.py#L353  # noqa: E501
            trunc_normal_(self.pos_embed, std=.02)
            trunc_normal_(self.cls_token, std=.02)
            for n, m in self.named_modules():
                if isinstance(m, Linear):
                    trunc_normal_(m.weight, std=.02)
                    if m.bias is not None:
                        if 'mlp' in n:
                            normal_init(m.bias, std=1e-6)
                        else:
                            constant_init(m.bias, 0)
                elif isinstance(m, Conv2d):
                    kaiming_init(m.weight, mode='fan_in')
                    if m.bias is not None:
                        constant_init(m.bias, 0)
                elif isinstance(m, (_BatchNorm, nn.GroupNorm, nn.LayerNorm)):
                    constant_init(m.bias, 0)
                    constant_init(m.weight, 1.0)
        else:
            raise TypeError('pretrained must be a str or None')

    def _pos_embeding(self, img, patched_img, pos_embed):
        """Positiong embeding method.

        Resize the pos_embed, if the input image size doesn't match
            the training size.
        Args:
            img (torch.Tensor): The inference image tensor, the shape
                must be [B, C, H, W].
            patched_img (torch.Tensor): The patched image, it should be
                shape of [B, L1, C].
            pos_embed (torch.Tensor): The pos_embed weighs, it should be
                shape of [B, L2, c].
        Return:
            torch.Tensor: The pos encoded image feature.
        """
        assert patched_img.ndim == 3 and pos_embed.ndim == 3, \
            'the shapes of patched_img and pos_embed must be [B, L, C]'
        x_len, pos_len = patched_img.shape[1], pos_embed.shape[1]
        if x_len != pos_len:
            if pos_len == (self.img_size[0] // self.patch_size) * (
                    self.img_size[1] // self.patch_size) + 1:
                pos_h = self.img_size[0] // self.patch_size
                pos_w = self.img_size[1] // self.patch_size
            else:
                raise ValueError(
                    'Unexpected shape of pos_embed, got {}.'.format(
                        pos_embed.shape))
            pos_embed = self.resize_pos_embed(pos_embed, img.shape[2:],
                                              (pos_h, pos_w), self.patch_size,
                                              self.interpolate_mode)
        return self.pos_drop(patched_img + pos_embed)

    @staticmethod
    def resize_pos_embed(pos_embed, input_shpae, pos_shape, patch_size, mode):
        """Resize pos_embed weights.

        Resize pos_embed using bicubic interpolate method.
        Args:
            pos_embed (torch.Tensor): pos_embed weights.
            input_shpae (tuple): Tuple for (input_h, intput_w).
            pos_shape (tuple): Tuple for (pos_h, pos_w).
            patch_size (int): Patch size.
        Return:
            torch.Tensor: The resized pos_embed of shape [B, L_new, C]
        """
        assert pos_embed.ndim == 3, 'shape of pos_embed must be [B, L, C]'
        input_h, input_w = input_shpae
        pos_h, pos_w = pos_shape
        cls_token_weight = pos_embed[:, 0]
        pos_embed_weight = pos_embed[:, (-1 * pos_h * pos_w):]
        pos_embed_weight = pos_embed_weight.reshape(
            1, pos_h, pos_w, pos_embed.shape[2]).permute(0, 3, 1, 2)
        pos_embed_weight = F.interpolate(
            pos_embed_weight,
            size=[input_h // patch_size, input_w // patch_size],
            align_corners=False,
            mode=mode)
        cls_token_weight = cls_token_weight.unsqueeze(1)
        pos_embed_weight = torch.flatten(pos_embed_weight, 2).transpose(1, 2)
        pos_embed = torch.cat((cls_token_weight, pos_embed_weight), dim=1)
        return pos_embed

    def forward(self, inputs):
        B = inputs.shape[0]

        x = self.patch_embed(inputs)

        cls_tokens = self.cls_token.expand(B, -1, -1)
        x = torch.cat((cls_tokens, x), dim=1)
        x = self._pos_embeding(inputs, x, self.pos_embed)

        if not self.with_cls_token:
            # Remove class token for transformer input
            x = x[:, 1:]

        outs = []
        for i, blk in enumerate(self.blocks):
            x = blk(x)
            if i == len(self.blocks) - 1:
                if self.final_norm:
                    x = self.norm(x)
            if i in self.out_indices:
                if self.with_cls_token:
                    # Remove class token and reshape token for decoder head
                    out = x[:, 1:]
                else:
                    out = x
                if self.out_shape == 'NCHW':
                    B, _, C = out.shape
                    out = out.reshape(B, inputs.shape[2] // self.patch_size,
                                      inputs.shape[3] // self.patch_size,
                                      C).permute(0, 3, 1, 2)
                outs.append(out)

        return tuple(outs)

    def train(self, mode=True):
        super(VisionTransformer, self).train(mode)
        if mode and self.norm_eval:
            for m in self.modules():
                if isinstance(m, nn.LayerNorm):
                    m.eval()<|MERGE_RESOLUTION|>--- conflicted
+++ resolved
@@ -232,11 +232,7 @@
             and its variants only. Default: False.
         final_norm (bool):  Whether to add a additional layer to normalize
             final feature map. Default: False.
-<<<<<<< HEAD
         out_shape (str): Select the output format of feature information.
-=======
-        out_reshape (str): Select the output format of feature information.
->>>>>>> 584f5a7d
             Default: NCHW.
         interpolate_mode (str): Select the interpolate mode for position
             embeding vector resize. Default: bicubic.
