import math
import warnings

import torch
import torch.nn as nn
import torch.nn.functional as F
from mmcv.cnn import (build_conv_layer, build_norm_layer, constant_init,
                      kaiming_init, normal_init, trunc_normal_init)
from mmcv.cnn.bricks.transformer import FFN, MultiheadAttention
from mmcv.runner import BaseModule, ModuleList, _load_checkpoint
from torch.nn.modules.batchnorm import _BatchNorm
from torch.nn.modules.utils import _pair as to_2tuple

from mmseg.utils import get_root_logger
from ..builder import BACKBONES
from ..utils import vit_convert


class TransformerEncoderLayer(BaseModule):
    """Implements one encoder layer in Vision Transformer.

    Args:
        embed_dims (int): The feature dimension
        num_heads (int): Parallel attention heads
        feedforward_channels (int): The hidden dimension for FFNs
        drop_rate (float): Probability of an element to be zeroed
            after the feed forward layer. Default 0.0
        attn_drop_rate (float): The drop out rate for attention layer.
            Default 0.0
        drop_path_rate (float): stochastic depth rate. Default 0.0.
        num_fcs (int): The number of fully-connected layers for FFNs. Default 2
        qkv_bias (bool): enable bias for qkv if True. Default True
        act_cfg (dict): The activation config for FFNs. Defalut GELU
        norm_cfg (dict): Config dict for normalization layer. Default
            layer normalization
        batch_first (bool): Key, Query and Value are shape of
            (batch, n, embed_dim)
            or (n, batch, embed_dim). Default to False.
        init_cfg (dict, optional): Initialization config dict
    """

    def __init__(self,
                 embed_dims,
                 num_heads,
                 feedforward_channels,
                 drop_rate=0.,
                 attn_drop_rate=0.,
                 drop_path_rate=0.,
                 num_fcs=2,
                 qkv_bias=True,
                 act_cfg=dict(type='GELU'),
                 norm_cfg=dict(type='LN'),
                 batch_first=False):
        super(TransformerEncoderLayer, self).__init__()

        self.norm1_name, norm1 = build_norm_layer(
            norm_cfg, embed_dims, postfix=1)
        self.add_module(self.norm1_name, norm1)

        self.attn = MultiheadAttention(
            embed_dims=embed_dims,
            num_heads=num_heads,
            attn_drop=attn_drop_rate,
            proj_drop=drop_rate,
            dropout_layer=dict(type='DropPath', drop_prob=drop_path_rate),
            batch_first=batch_first,
            bias=qkv_bias)

        self.norm2_name, norm2 = build_norm_layer(
            norm_cfg, embed_dims, postfix=2)
        self.add_module(self.norm2_name, norm2)

        self.ffn = FFN(
            embed_dims=embed_dims,
            feedforward_channels=feedforward_channels,
            num_fcs=num_fcs,
            ffn_drop=drop_rate,
            dropout_layer=None,
            act_cfg=act_cfg)

    @property
    def norm1(self):
        return getattr(self, self.norm1_name)

    @property
    def norm2(self):
        return getattr(self, self.norm2_name)

    def forward(self, x):
        x = self.attn(self.norm1(x), identity=x)
        x = self.ffn(self.norm2(x), identity=x)
        return x


# Modified from pytorch-image-models
class PatchEmbed(BaseModule):
    """Image to Patch Embedding.

    Args:
        img_size (int | tuple): The size of input image.
        patch_size (int): The size of one patch
        in_channels (int): The num of input channels.
        embed_dim (int): The dimensions of embedding.
        norm_cfg (dict, optional): Config dict for normalization layer.
        conv_cfg (dict, optional): The config dict for conv layers.
            Default: None.
    """

    def __init__(self,
                 img_size=224,
                 patch_size=16,
                 in_channels=3,
                 embed_dim=768,
                 norm_cfg=None,
                 conv_cfg=None):
        super(PatchEmbed, self).__init__()

        self.img_size = img_size
        self.patch_size = to_2tuple(patch_size)

        patches_resolution = [
            img_size[0] // self.patch_size[0],
            img_size[1] // self.patch_size[1]
        ]
        num_patches = patches_resolution[0] * patches_resolution[1]
        self.patches_resolution = patches_resolution
        self.num_patches = num_patches

        # Use conv layer to embed
        self.projection = build_conv_layer(
            conv_cfg,
            in_channels,
            embed_dim,
            kernel_size=patch_size,
            stride=patch_size)

        if norm_cfg is not None:
            self.norm = build_norm_layer(norm_cfg, embed_dim)[1]
        else:
            self.norm = None

    def forward(self, x):
        x = self.projection(x).flatten(2).transpose(1, 2)

        if self.norm is not None:
            x = self.norm(x)

        return x


@BACKBONES.register_module()
class VisionTransformer(BaseModule):
    """Vision Transformer.

    A PyTorch implement of : `An Image is Worth 16x16 Words:
    Transformers for Image Recognition at Scale` -
        https://arxiv.org/abs/2010.11929

    Args:
        img_size (int | tuple): Input image size. Default: 224.
        patch_size (int): The patch size. Default: 16.
        in_channels (int): Number of input channels. Default: 3.
        embed_dims (int): embedding dimension. Default: 768.
        num_layers (int): depth of transformer. Default: 12.
        num_heads (int): number of attention heads. Default: 12.
        mlp_ratio (int): ratio of mlp hidden dim to embedding dim.
            Default: 4.
        out_indices (list | tuple | int): Output from which stages.
            Default: -1.
        qkv_bias (bool): enable bias for qkv if True. Default: True.
        drop_rate (float): Probability of an element to be zeroed.
            Default 0.0
        attn_drop_rate (float): The drop out rate for attention layer.
            Default 0.0
        drop_path_rate (float): stochastic depth rate. Default 0.0
        with_cls_token (bool): If concatenating class token into image tokens
            as transformer input. Default: True.
        norm_cfg (dict): Config dict for normalization layer.
            Default: dict(type='LN')
        act_cfg (dict): The activation config for FFNs.
            Defalut: dict(type='GELU').
        first_norm (bool): Whether to add a norm in PatchEmbed Block.
            Default: False.
        final_norm (bool): Whether to add a additional layer to normalize
            final feature map. Default: False.
        out_shape (str): Select the output format of feature information.
            Default: NCHW.
        interpolate_mode (str): Select the interpolate mode for position
            embeding vector resize. Default: bicubic.
        num_fcs (int): The number of fully-connected layers for FFNs.
            Default: 2.
        norm_eval (bool): Whether to set norm layers to eval mode, namely,
            freeze running stats (mean and var). Note: Effect on Batch Norm
            and its variants only. Default: False.
        with_cp (bool): Use checkpoint or not. Using checkpoint will save
            some memory while slowing down the training speed. Default: False.
        pretrain_style (str): Choose to use timm or mmcls pretrain weights.
            Default: timm.
        pretrained (str, optional): model pretrained path. Default: None.
        init_cfg (dict or list[dict], optional): Initialization config dict.
            Default: None.
    """

    def __init__(self,
                 img_size=224,
                 patch_size=16,
                 in_channels=3,
                 embed_dims=768,
                 num_layers=12,
                 num_heads=12,
                 mlp_ratio=4,
                 out_indices=11,
                 qkv_bias=True,
                 drop_rate=0.,
                 attn_drop_rate=0.,
                 drop_path_rate=0.,
                 with_cls_token=True,
                 norm_cfg=dict(type='LN'),
                 act_cfg=dict(type='GELU'),
                 first_norm=False,
                 final_norm=False,
                 out_shape='NCHW',
                 interpolate_mode='bicubic',
                 num_fcs=2,
                 norm_eval=False,
                 with_cp=False,
                 pretrain_style='timm',
                 pretrained=None,
                 init_cfg=None):
        super(VisionTransformer, self).__init__()

        if isinstance(img_size, int):
            img_size = to_2tuple(img_size)
        elif isinstance(img_size, tuple):
            if len(img_size) == 1:
                img_size = to_2tuple(img_size[0])
            assert len(img_size) == 2, \
                f'The size of image should have length 1 or 2, ' \
                f'but got {len(img_size)}'

        assert pretrain_style in ['timm', 'mmcls']

<<<<<<< HEAD
        if isinstance(pretrained, (str, type(None))):
=======
        assert out_shape in ['NLC',
                             'NCHW'], 'output shape must be "NLC" or "NCHW".'

        if isinstance(pretrained, str) or pretrained is None:
>>>>>>> 9acbf5aa
            warnings.warn('DeprecationWarning: pretrained is a deprecated, '
                          'please use "init_cfg" instead')
        else:
            raise TypeError('pretrained must be a str or None')

<<<<<<< HEAD
        self.pretrained = pretrained
        self.init_cfg = init_cfg
        self.pretrain_style = pretrain_style
=======
>>>>>>> 9acbf5aa
        self.img_size = img_size
        self.patch_size = patch_size
        self.out_shape = out_shape
        self.interpolate_mode = interpolate_mode
        self.norm_eval = norm_eval
        self.with_cp = with_cp
        self.pretrain_style = pretrain_style
        self.pretrained = pretrained
        self.init_cfg = init_cfg

        if first_norm:
            self.patch_embed = PatchEmbed(
                img_size=img_size,
                patch_size=patch_size,
                in_channels=in_channels,
                embed_dim=embed_dims,
                norm_cfg=norm_cfg)
        else:
            self.patch_embed = PatchEmbed(
                img_size=img_size,
                patch_size=patch_size,
                in_channels=in_channels,
                embed_dim=embed_dims,
                norm_cfg=None)

<<<<<<< HEAD
        self.patch_embed = PatchEmbed(
            img_size=img_size,
            patch_size=patch_size,
            in_channels=in_channels,
            embed_dim=embed_dims,
            norm_cfg=None)
=======
>>>>>>> 9acbf5aa
        num_patches = self.patch_embed.num_patches

        self.with_cls_token = with_cls_token
        self.cls_token = nn.Parameter(torch.zeros(1, 1, embed_dims))
        self.pos_embed = nn.Parameter(
            torch.zeros(1, num_patches + 1, embed_dims))
        self.drop_after_pos = nn.Dropout(p=drop_rate)

        if isinstance(out_indices, int):
            self.out_indices = [out_indices]
        elif isinstance(out_indices, list) or isinstance(out_indices, tuple):
            self.out_indices = out_indices
        else:
            raise TypeError('out_indices must be type of int, list or tuple')

        dpr = [
            x.item() for x in torch.linspace(0, drop_path_rate, num_layers)
        ]  # stochastic depth decay rule

        self.layers = ModuleList()
        for i in range(num_layers):
            self.layers.append(
                TransformerEncoderLayer(
                    embed_dims=embed_dims,
                    num_heads=num_heads,
                    feedforward_channels=mlp_ratio * embed_dims,
                    attn_drop_rate=attn_drop_rate,
                    drop_rate=drop_rate,
                    drop_path_rate=dpr[i],
                    num_fcs=num_fcs,
                    qkv_bias=qkv_bias,
                    act_cfg=act_cfg,
                    norm_cfg=norm_cfg,
                    batch_first=True))

<<<<<<< HEAD
        assert out_shape in ['NLC',
                             'NCHW'], 'output shape must be "NLC" or "NCHW".'
        self.interpolate_mode = interpolate_mode
=======
>>>>>>> 9acbf5aa
        self.final_norm = final_norm
        self.out_shape = out_shape
        if final_norm:
            self.norm1_name, norm1 = build_norm_layer(
                norm_cfg, embed_dims, postfix=1)
            self.add_module(self.norm1_name, norm1)

    @property
    def norm1(self):
        return getattr(self, self.norm1_name)

    def init_weights(self):
        if isinstance(self.pretrained, str):
            logger = get_root_logger()
            checkpoint = _load_checkpoint(self.pretrained, logger=logger)
            if 'state_dict' in checkpoint:
                state_dict = checkpoint['state_dict']
            elif 'model' in checkpoint:
                state_dict = checkpoint['model']
            else:
                state_dict = checkpoint

            if self.pretrain_style == 'timm':
                # Because the refactor of vit is blocked by mmcls,
                # so we firstly use timm pretrain weights to train
                # downstream model.
                state_dict = vit_convert(state_dict)

            if 'pos_embed' in state_dict.keys():
                if self.pos_embed.shape != state_dict['pos_embed'].shape:
                    logger.info(msg=f'Resize the pos_embed shape from '
                                f'{state_dict["pos_embed"].shape} to '
                                f'{self.pos_embed.shape}')
                    h, w = self.img_size
                    pos_size = int(
                        math.sqrt(state_dict['pos_embed'].shape[1] - 1))
                    state_dict['pos_embed'] = self.resize_pos_embed(
                        state_dict['pos_embed'], (h, w), (pos_size, pos_size),
                        self.patch_size, self.interpolate_mode)

            self.load_state_dict(state_dict, False)

        elif self.pretrained is None:
            super(VisionTransformer, self).init_weights()
            # We only implement the 'jax_impl' initialization implemented at
            # https://github.com/rwightman/pytorch-image-models/blob/master/timm/models/vision_transformer.py#L353  # noqa: E501
            trunc_normal_init(self.pos_embed, std=.02)
            trunc_normal_init(self.cls_token, std=.02)
            for n, m in self.named_modules():
                if isinstance(m, nn.Linear):
                    trunc_normal_init(m.weight, std=.02)
                    if m.bias is not None:
                        if 'ffn' in n:
                            normal_init(m.bias, std=1e-6)
                        else:
                            constant_init(m.bias, 0)
                elif isinstance(m, nn.Conv2d):
                    kaiming_init(m.weight, mode='fan_in')
                    if m.bias is not None:
                        constant_init(m.bias, 0)
                elif isinstance(m, (_BatchNorm, nn.GroupNorm, nn.LayerNorm)):
                    constant_init(m.bias, 0)
                    constant_init(m.weight, 1.0)

    def _pos_embeding(self, img, patched_img, pos_embed):
        """Positiong embeding method.

        Resize the pos_embed, if the input image size doesn't match
            the training size.
        Args:
            img (torch.Tensor): The inference image tensor, the shape
                must be [B, C, H, W].
            patched_img (torch.Tensor): The patched image, it should be
                shape of [B, L1, C].
            pos_embed (torch.Tensor): The pos_embed weighs, it should be
                shape of [B, L2, c].
        Return:
            torch.Tensor: The pos encoded image feature.
        """
        assert patched_img.ndim == 3 and pos_embed.ndim == 3, \
            'the shapes of patched_img and pos_embed must be [B, L, C]'
        x_len, pos_len = patched_img.shape[1], pos_embed.shape[1]
        if x_len != pos_len:
            if pos_len == (self.img_size[0] // self.patch_size) * (
                    self.img_size[1] // self.patch_size) + 1:
                pos_h = self.img_size[0] // self.patch_size
                pos_w = self.img_size[1] // self.patch_size
            else:
                raise ValueError(
                    'Unexpected shape of pos_embed, got {}.'.format(
                        pos_embed.shape))
            pos_embed = self.resize_pos_embed(pos_embed, img.shape[2:],
                                              (pos_h, pos_w), self.patch_size,
                                              self.interpolate_mode)
        return self.drop_after_pos(patched_img + pos_embed)

    @staticmethod
    def resize_pos_embed(pos_embed, input_shpae, pos_shape, patch_size, mode):
        """Resize pos_embed weights.

        Resize pos_embed using bicubic interpolate method.
        Args:
            pos_embed (torch.Tensor): pos_embed weights.
            input_shpae (tuple): Tuple for (input_h, intput_w).
            pos_shape (tuple): Tuple for (pos_h, pos_w).
            patch_size (int): Patch size.
        Return:
            torch.Tensor: The resized pos_embed of shape [B, L_new, C]
        """
        assert pos_embed.ndim == 3, 'shape of pos_embed must be [B, L, C]'
        input_h, input_w = input_shpae
        pos_h, pos_w = pos_shape
        cls_token_weight = pos_embed[:, 0]
        pos_embed_weight = pos_embed[:, (-1 * pos_h * pos_w):]
        pos_embed_weight = pos_embed_weight.reshape(
            1, pos_h, pos_w, pos_embed.shape[2]).permute(0, 3, 1, 2)
        pos_embed_weight = F.interpolate(
            pos_embed_weight,
            size=[input_h // patch_size, input_w // patch_size],
            align_corners=False,
            mode=mode)
        cls_token_weight = cls_token_weight.unsqueeze(1)
        pos_embed_weight = torch.flatten(pos_embed_weight, 2).transpose(1, 2)
        pos_embed = torch.cat((cls_token_weight, pos_embed_weight), dim=1)
        return pos_embed

    def forward(self, inputs):
        B = inputs.shape[0]

        x = self.patch_embed(inputs)

        # stole cls_tokens impl from Phil Wang, thanks
        cls_tokens = self.cls_token.expand(B, -1, -1)
        x = torch.cat((cls_tokens, x), dim=1)
        x = self._pos_embeding(inputs, x, self.pos_embed)

        if not self.with_cls_token:
            # Remove class token for transformer encoder input
            x = x[:, 1:]

        outs = []
        for i, layer in enumerate(self.layers):
            x = layer(x)
            if i == len(self.layers) - 1:
                if self.final_norm:
                    x = self.norm1(x)
            if i in self.out_indices:
                if self.with_cls_token:
                    # Remove class token and reshape token for decoder head
                    out = x[:, 1:]
                else:
                    out = x
                if self.out_shape == 'NCHW':
                    B, _, C = out.shape
                    out = out.reshape(B, inputs.shape[2] // self.patch_size,
                                      inputs.shape[3] // self.patch_size,
                                      C).permute(0, 3, 1, 2)
                outs.append(out)

        return tuple(outs)

    def train(self, mode=True):
        super(VisionTransformer, self).train(mode)
        if mode and self.norm_eval:
            for m in self.modules():
                if isinstance(m, nn.LayerNorm):
                    m.eval()<|MERGE_RESOLUTION|>--- conflicted
+++ resolved
@@ -240,25 +240,15 @@
 
         assert pretrain_style in ['timm', 'mmcls']
 
-<<<<<<< HEAD
-        if isinstance(pretrained, (str, type(None))):
-=======
         assert out_shape in ['NLC',
                              'NCHW'], 'output shape must be "NLC" or "NCHW".'
 
         if isinstance(pretrained, str) or pretrained is None:
->>>>>>> 9acbf5aa
             warnings.warn('DeprecationWarning: pretrained is a deprecated, '
                           'please use "init_cfg" instead')
         else:
             raise TypeError('pretrained must be a str or None')
 
-<<<<<<< HEAD
-        self.pretrained = pretrained
-        self.init_cfg = init_cfg
-        self.pretrain_style = pretrain_style
-=======
->>>>>>> 9acbf5aa
         self.img_size = img_size
         self.patch_size = patch_size
         self.out_shape = out_shape
@@ -284,15 +274,6 @@
                 embed_dim=embed_dims,
                 norm_cfg=None)
 
-<<<<<<< HEAD
-        self.patch_embed = PatchEmbed(
-            img_size=img_size,
-            patch_size=patch_size,
-            in_channels=in_channels,
-            embed_dim=embed_dims,
-            norm_cfg=None)
-=======
->>>>>>> 9acbf5aa
         num_patches = self.patch_embed.num_patches
 
         self.with_cls_token = with_cls_token
@@ -328,12 +309,6 @@
                     norm_cfg=norm_cfg,
                     batch_first=True))
 
-<<<<<<< HEAD
-        assert out_shape in ['NLC',
-                             'NCHW'], 'output shape must be "NLC" or "NCHW".'
-        self.interpolate_mode = interpolate_mode
-=======
->>>>>>> 9acbf5aa
         self.final_norm = final_norm
         self.out_shape = out_shape
         if final_norm:
