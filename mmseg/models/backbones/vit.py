--- conflicted
+++ resolved
@@ -13,13 +13,7 @@
 from mmseg.ops import resize
 from mmseg.utils import get_root_logger
 from ..builder import BACKBONES
-<<<<<<< HEAD
-from ..utils import PatchEmbed, vit_convert, VitBlock
-=======
 from ..utils import PatchEmbed, vit_convert, TransformerEncoderLayer
-
-
->>>>>>> 28b57335
 
 @BACKBONES.register_module()
 class VisionTransformer(BaseModule):
