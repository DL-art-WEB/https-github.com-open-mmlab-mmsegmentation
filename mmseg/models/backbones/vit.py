import math
import warnings

import torch
import torch.nn as nn
import torch.nn.functional as F
from mmcv.cnn import (build_conv_layer, build_norm_layer, constant_init,
                      kaiming_init, normal_init, trunc_normal_init)
from mmcv.cnn.bricks.transformer import FFN, MultiheadAttention
from mmcv.runner import BaseModule, ModuleList, _load_checkpoint
from torch.nn.modules.batchnorm import _BatchNorm
from torch.nn.modules.utils import _pair as to_2tuple

from mmseg.utils import get_root_logger
from ..builder import BACKBONES
from ..utils import vit_convert


class TransformerEncoderLayer(BaseModule):
    """Implements one encoder layer in Vision Transformer.

    Args:
        embed_dims (int): The feature dimension
        num_heads (int): Parallel attention heads
        feedforward_channels (int): The hidden dimension for FFNs
        drop_rate (float): Probability of an element to be zeroed
            after the feed forward layer. Default 0.0
        attn_drop_rate (float): The drop out rate for attention layer.
            Default 0.0
        drop_path_rate (float): stochastic depth rate. Default 0.0.
        num_fcs (int): The number of fully-connected layers for FFNs. Default 2
        qkv_bias (bool): enable bias for qkv if True. Default True
        act_cfg (dict): The activation config for FFNs. Defalut GELU
        norm_cfg (dict): Config dict for normalization layer. Default
            layer normalization
        batch_first (bool): Key, Query and Value are shape of
            (batch, n, embed_dim)
            or (n, batch, embed_dim). Default to False.
        init_cfg (dict, optional): Initialization config dict
    """

    def __init__(self,
                 embed_dims,
                 num_heads,
                 feedforward_channels,
                 drop_rate=0.,
                 attn_drop_rate=0.,
                 drop_path_rate=0.,
                 num_fcs=2,
                 qkv_bias=True,
                 act_cfg=dict(type='GELU'),
                 norm_cfg=dict(type='LN'),
                 batch_first=False):
        super(TransformerEncoderLayer, self).__init__()

        self.norm1_name, norm1 = build_norm_layer(
            norm_cfg, embed_dims, postfix=1)
        self.add_module(self.norm1_name, norm1)

        self.attn = MultiheadAttention(
            embed_dims=embed_dims,
            num_heads=num_heads,
            attn_drop=attn_drop_rate,
            proj_drop=drop_rate,
            dropout_layer=dict(type='DropPath', drop_prob=drop_path_rate),
            batch_first=batch_first,
            bias=qkv_bias)

        self.norm2_name, norm2 = build_norm_layer(
            norm_cfg, embed_dims, postfix=2)
        self.add_module(self.norm2_name, norm2)

        self.ffn = FFN(
            embed_dims=embed_dims,
            feedforward_channels=feedforward_channels,
            num_fcs=num_fcs,
            ffn_drop=drop_rate,
            dropout_layer=None,
            act_cfg=act_cfg)

    @property
    def norm1(self):
        return getattr(self, self.norm1_name)

    @property
    def norm2(self):
        return getattr(self, self.norm2_name)

    def forward(self, x):
        x = self.attn(self.norm1(x), identity=x)
        x = self.ffn(self.norm2(x), identity=x)
        return x


# Modified from pytorch-image-models
class PatchEmbed(BaseModule):
    """Image to Patch Embedding.

    Args:
        img_size (int | tuple): The size of input image.
        patch_size (int): The size of one patch
        in_channels (int): The num of input channels.
        embed_dim (int): The dimensions of embedding.
        norm_cfg (dict, optional): Config dict for normalization layer.
        conv_cfg (dict, optional): The config dict for conv layers.
            Default: None.
    """

    def __init__(self,
                 img_size=224,
                 patch_size=16,
                 in_channels=3,
                 embed_dim=768,
                 norm_cfg=None,
                 conv_cfg=None):
        super(PatchEmbed, self).__init__()

        self.img_size = img_size
        self.patch_size = to_2tuple(patch_size)

        patches_resolution = [
            img_size[0] // self.patch_size[0],
            img_size[1] // self.patch_size[1]
        ]
        num_patches = patches_resolution[0] * patches_resolution[1]
        self.patches_resolution = patches_resolution
        self.num_patches = num_patches

        # Use conv layer to embed
        self.projection = build_conv_layer(
            conv_cfg,
            in_channels,
            embed_dim,
            kernel_size=patch_size,
            stride=patch_size)

        if norm_cfg is not None:
            self.norm = build_norm_layer(norm_cfg, embed_dim)[1]
        else:
            self.norm = None

    def forward(self, x):
        x = self.projection(x).flatten(2).transpose(1, 2)

        if self.norm is not None:
            x = self.norm(x)

        return x


@BACKBONES.register_module()
class VisionTransformer(BaseModule):
    """Vision Transformer.

    A PyTorch implement of : `An Image is Worth 16x16 Words:
    Transformers for Image Recognition at Scale` -
        https://arxiv.org/abs/2010.11929

    Args:
        img_size (int | tuple): Input image size. Default: 224.
        patch_size (int): The patch size. Default: 16.
        in_channels (int): Number of input channels. Default: 3.
        embed_dims (int): embedding dimension. Default: 768.
        num_layers (int): depth of transformer. Default: 12.
        num_heads (int): number of attention heads. Default: 12.
        mlp_ratio (int): ratio of mlp hidden dim to embedding dim.
            Default: 4.
        out_indices (list | tuple | int): Output from which stages.
            Default: -1.
        qkv_bias (bool): enable bias for qkv if True. Default: True.
        drop_rate (float): Probability of an element to be zeroed.
            Default 0.0
        attn_drop_rate (float): The drop out rate for attention layer.
            Default 0.0
        drop_path_rate (float): stochastic depth rate. Default 0.0
        with_cls_token (bool): If concatenating class token into image tokens
            as transformer input. Default: True.
        norm_cfg (dict): Config dict for normalization layer.
            Default: dict(type='LN')
        act_cfg (dict): The activation config for FFNs.
            Defalut: dict(type='GELU').
<<<<<<< HEAD
        first_norm (bool): Whether to add a norm in PatchEmbed Block.
=======
        patch_norm (bool): Whether to add a norm in PatchEmbed Block.
>>>>>>> 0c4c3b79
            Default: False.
        final_norm (bool): Whether to add a additional layer to normalize
            final feature map. Default: False.
        out_shape (str): Select the output format of feature information.
            Default: NCHW.
        interpolate_mode (str): Select the interpolate mode for position
            embeding vector resize. Default: bicubic.
        num_fcs (int): The number of fully-connected layers for FFNs.
            Default: 2.
        norm_eval (bool): Whether to set norm layers to eval mode, namely,
            freeze running stats (mean and var). Note: Effect on Batch Norm
            and its variants only. Default: False.
        with_cp (bool): Use checkpoint or not. Using checkpoint will save
            some memory while slowing down the training speed. Default: False.
        pretrain_style (str): Choose to use timm or mmcls pretrain weights.
            Default: timm.
        pretrained (str, optional): model pretrained path. Default: None.
        init_cfg (dict or list[dict], optional): Initialization config dict.
            Default: None.
    """

    def __init__(self,
                 img_size=224,
                 patch_size=16,
                 in_channels=3,
                 embed_dims=768,
                 num_layers=12,
                 num_heads=12,
                 mlp_ratio=4,
                 out_indices=11,
                 qkv_bias=True,
                 drop_rate=0.,
                 attn_drop_rate=0.,
                 drop_path_rate=0.,
                 with_cls_token=True,
                 norm_cfg=dict(type='LN'),
                 act_cfg=dict(type='GELU'),
<<<<<<< HEAD
                 first_norm=False,
=======
                 patch_norm=False,
>>>>>>> 0c4c3b79
                 final_norm=False,
                 out_shape='NCHW',
                 interpolate_mode='bicubic',
                 num_fcs=2,
                 norm_eval=False,
                 with_cp=False,
                 pretrain_style='timm',
                 pretrained=None,
                 init_cfg=None):
        super(VisionTransformer, self).__init__()

        if isinstance(img_size, int):
            img_size = to_2tuple(img_size)
        elif isinstance(img_size, tuple):
            if len(img_size) == 1:
                img_size = to_2tuple(img_size[0])
            assert len(img_size) == 2, \
                f'The size of image should have length 1 or 2, ' \
                f'but got {len(img_size)}'

        assert pretrain_style in ['timm', 'mmcls']

        assert out_shape in ['NLC',
                             'NCHW'], 'output shape must be "NLC" or "NCHW".'

        if isinstance(pretrained, str) or pretrained is None:
            warnings.warn('DeprecationWarning: pretrained is a deprecated, '
                          'please use "init_cfg" instead')
        else:
            raise TypeError('pretrained must be a str or None')

        self.img_size = img_size
        self.patch_size = patch_size
        self.out_shape = out_shape
        self.interpolate_mode = interpolate_mode
        self.norm_eval = norm_eval
        self.with_cp = with_cp
        self.pretrain_style = pretrain_style
        self.pretrained = pretrained
        self.init_cfg = init_cfg
<<<<<<< HEAD

        if first_norm:
            self.patch_embed = PatchEmbed(
                img_size=img_size,
                patch_size=patch_size,
                in_channels=in_channels,
                embed_dim=embed_dims,
                norm_cfg=norm_cfg)
        else:
            self.patch_embed = PatchEmbed(
                img_size=img_size,
                patch_size=patch_size,
                in_channels=in_channels,
                embed_dim=embed_dims,
                norm_cfg=None)

=======

        self.patch_embed = PatchEmbed(
            img_size=img_size,
            patch_size=patch_size,
            in_channels=in_channels,
            embed_dim=embed_dims,
            norm_cfg=norm_cfg if patch_norm else None)

>>>>>>> 0c4c3b79
        num_patches = self.patch_embed.num_patches

        self.with_cls_token = with_cls_token
        self.cls_token = nn.Parameter(torch.zeros(1, 1, embed_dims))
        self.pos_embed = nn.Parameter(
            torch.zeros(1, num_patches + 1, embed_dims))
        self.drop_after_pos = nn.Dropout(p=drop_rate)

        if isinstance(out_indices, int):
            self.out_indices = [out_indices]
        elif isinstance(out_indices, list) or isinstance(out_indices, tuple):
            self.out_indices = out_indices
        else:
            raise TypeError('out_indices must be type of int, list or tuple')

        dpr = [
            x.item() for x in torch.linspace(0, drop_path_rate, num_layers)
        ]  # stochastic depth decay rule

        self.layers = ModuleList()
        for i in range(num_layers):
            self.layers.append(
                TransformerEncoderLayer(
                    embed_dims=embed_dims,
                    num_heads=num_heads,
                    feedforward_channels=mlp_ratio * embed_dims,
                    attn_drop_rate=attn_drop_rate,
                    drop_rate=drop_rate,
                    drop_path_rate=dpr[i],
                    num_fcs=num_fcs,
                    qkv_bias=qkv_bias,
                    act_cfg=act_cfg,
                    norm_cfg=norm_cfg,
                    batch_first=True))

        self.final_norm = final_norm
        self.out_shape = out_shape
        if final_norm:
            self.norm1_name, norm1 = build_norm_layer(
                norm_cfg, embed_dims, postfix=1)
            self.add_module(self.norm1_name, norm1)

    @property
    def norm1(self):
        return getattr(self, self.norm1_name)

    def init_weights(self):
        if isinstance(self.pretrained, str):
            logger = get_root_logger()
            checkpoint = _load_checkpoint(self.pretrained, logger=logger)
            if 'state_dict' in checkpoint:
                state_dict = checkpoint['state_dict']
            elif 'model' in checkpoint:
                state_dict = checkpoint['model']
            else:
                state_dict = checkpoint

            if self.pretrain_style == 'timm':
                # Because the refactor of vit is blocked by mmcls,
                # so we firstly use timm pretrain weights to train
                # downstream model.
                state_dict = vit_convert(state_dict)

            if 'pos_embed' in state_dict.keys():
                if self.pos_embed.shape != state_dict['pos_embed'].shape:
                    logger.info(msg=f'Resize the pos_embed shape from '
                                f'{state_dict["pos_embed"].shape} to '
                                f'{self.pos_embed.shape}')
                    h, w = self.img_size
                    pos_size = int(
                        math.sqrt(state_dict['pos_embed'].shape[1] - 1))
                    state_dict['pos_embed'] = self.resize_pos_embed(
                        state_dict['pos_embed'], (h, w), (pos_size, pos_size),
                        self.patch_size, self.interpolate_mode)

            self.load_state_dict(state_dict, False)

        elif self.pretrained is None:
            super(VisionTransformer, self).init_weights()
            # We only implement the 'jax_impl' initialization implemented at
            # https://github.com/rwightman/pytorch-image-models/blob/master/timm/models/vision_transformer.py#L353  # noqa: E501
            trunc_normal_init(self.pos_embed, std=.02)
            trunc_normal_init(self.cls_token, std=.02)
            for n, m in self.named_modules():
                if isinstance(m, nn.Linear):
                    trunc_normal_init(m.weight, std=.02)
                    if m.bias is not None:
                        if 'ffn' in n:
                            normal_init(m.bias, std=1e-6)
                        else:
                            constant_init(m.bias, 0)
                elif isinstance(m, nn.Conv2d):
                    kaiming_init(m.weight, mode='fan_in')
                    if m.bias is not None:
                        constant_init(m.bias, 0)
                elif isinstance(m, (_BatchNorm, nn.GroupNorm, nn.LayerNorm)):
                    constant_init(m.bias, 0)
                    constant_init(m.weight, 1.0)

    def _pos_embeding(self, img, patched_img, pos_embed):
        """Positiong embeding method.

        Resize the pos_embed, if the input image size doesn't match
            the training size.
        Args:
            img (torch.Tensor): The inference image tensor, the shape
                must be [B, C, H, W].
            patched_img (torch.Tensor): The patched image, it should be
                shape of [B, L1, C].
            pos_embed (torch.Tensor): The pos_embed weighs, it should be
                shape of [B, L2, c].
        Return:
            torch.Tensor: The pos encoded image feature.
        """
        assert patched_img.ndim == 3 and pos_embed.ndim == 3, \
            'the shapes of patched_img and pos_embed must be [B, L, C]'
        x_len, pos_len = patched_img.shape[1], pos_embed.shape[1]
        if x_len != pos_len:
            if pos_len == (self.img_size[0] // self.patch_size) * (
                    self.img_size[1] // self.patch_size) + 1:
                pos_h = self.img_size[0] // self.patch_size
                pos_w = self.img_size[1] // self.patch_size
            else:
                raise ValueError(
                    'Unexpected shape of pos_embed, got {}.'.format(
                        pos_embed.shape))
            pos_embed = self.resize_pos_embed(pos_embed, img.shape[2:],
                                              (pos_h, pos_w), self.patch_size,
                                              self.interpolate_mode)
        return self.drop_after_pos(patched_img + pos_embed)

    @staticmethod
    def resize_pos_embed(pos_embed, input_shpae, pos_shape, patch_size, mode):
        """Resize pos_embed weights.

        Resize pos_embed using bicubic interpolate method.
        Args:
            pos_embed (torch.Tensor): pos_embed weights.
            input_shpae (tuple): Tuple for (input_h, intput_w).
            pos_shape (tuple): Tuple for (pos_h, pos_w).
            patch_size (int): Patch size.
        Return:
            torch.Tensor: The resized pos_embed of shape [B, L_new, C]
        """
        assert pos_embed.ndim == 3, 'shape of pos_embed must be [B, L, C]'
        input_h, input_w = input_shpae
        pos_h, pos_w = pos_shape
        cls_token_weight = pos_embed[:, 0]
        pos_embed_weight = pos_embed[:, (-1 * pos_h * pos_w):]
        pos_embed_weight = pos_embed_weight.reshape(
            1, pos_h, pos_w, pos_embed.shape[2]).permute(0, 3, 1, 2)
        pos_embed_weight = F.interpolate(
            pos_embed_weight,
            size=[input_h // patch_size, input_w // patch_size],
            align_corners=False,
            mode=mode)
        cls_token_weight = cls_token_weight.unsqueeze(1)
        pos_embed_weight = torch.flatten(pos_embed_weight, 2).transpose(1, 2)
        pos_embed = torch.cat((cls_token_weight, pos_embed_weight), dim=1)
        return pos_embed

    def forward(self, inputs):
        B = inputs.shape[0]

        x = self.patch_embed(inputs)

        # stole cls_tokens impl from Phil Wang, thanks
        cls_tokens = self.cls_token.expand(B, -1, -1)
        x = torch.cat((cls_tokens, x), dim=1)
        x = self._pos_embeding(inputs, x, self.pos_embed)

        if not self.with_cls_token:
            # Remove class token for transformer encoder input
            x = x[:, 1:]

        outs = []
        for i, layer in enumerate(self.layers):
            x = layer(x)
            if i == len(self.layers) - 1:
                if self.final_norm:
                    x = self.norm1(x)
            if i in self.out_indices:
                if self.with_cls_token:
                    # Remove class token and reshape token for decoder head
                    out = x[:, 1:]
                else:
                    out = x
                if self.out_shape == 'NCHW':
                    B, _, C = out.shape
                    out = out.reshape(B, inputs.shape[2] // self.patch_size,
                                      inputs.shape[3] // self.patch_size,
                                      C).permute(0, 3, 1, 2)
                outs.append(out)

        return tuple(outs)

    def train(self, mode=True):
        super(VisionTransformer, self).train(mode)
        if mode and self.norm_eval:
            for m in self.modules():
                if isinstance(m, nn.LayerNorm):
                    m.eval()<|MERGE_RESOLUTION|>--- conflicted
+++ resolved
@@ -179,11 +179,7 @@
             Default: dict(type='LN')
         act_cfg (dict): The activation config for FFNs.
             Defalut: dict(type='GELU').
-<<<<<<< HEAD
-        first_norm (bool): Whether to add a norm in PatchEmbed Block.
-=======
         patch_norm (bool): Whether to add a norm in PatchEmbed Block.
->>>>>>> 0c4c3b79
             Default: False.
         final_norm (bool): Whether to add a additional layer to normalize
             final feature map. Default: False.
@@ -221,11 +217,7 @@
                  with_cls_token=True,
                  norm_cfg=dict(type='LN'),
                  act_cfg=dict(type='GELU'),
-<<<<<<< HEAD
-                 first_norm=False,
-=======
                  patch_norm=False,
->>>>>>> 0c4c3b79
                  final_norm=False,
                  out_shape='NCHW',
                  interpolate_mode='bicubic',
@@ -266,24 +258,6 @@
         self.pretrain_style = pretrain_style
         self.pretrained = pretrained
         self.init_cfg = init_cfg
-<<<<<<< HEAD
-
-        if first_norm:
-            self.patch_embed = PatchEmbed(
-                img_size=img_size,
-                patch_size=patch_size,
-                in_channels=in_channels,
-                embed_dim=embed_dims,
-                norm_cfg=norm_cfg)
-        else:
-            self.patch_embed = PatchEmbed(
-                img_size=img_size,
-                patch_size=patch_size,
-                in_channels=in_channels,
-                embed_dim=embed_dims,
-                norm_cfg=None)
-
-=======
 
         self.patch_embed = PatchEmbed(
             img_size=img_size,
@@ -292,7 +266,6 @@
             embed_dim=embed_dims,
             norm_cfg=norm_cfg if patch_norm else None)
 
->>>>>>> 0c4c3b79
         num_patches = self.patch_embed.num_patches
 
         self.with_cls_token = with_cls_token
