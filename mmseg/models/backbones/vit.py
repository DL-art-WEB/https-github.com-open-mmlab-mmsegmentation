import torch
import torch.nn as nn
from functools import partial
import math
from itertools import repeat
from torch._six import container_abcs
import warnings

from .helpers import load_pretrained
# from .layers import DropPath, to_2tuple, trunc_normal_

from ..builder import BACKBONES


def _cfg(url='', **kwargs):
    return {
        'url': url,
        'num_classes': 1000, 'input_size': (3, 224, 224), 'pool_size': None,
        'crop_pct': .9, 'interpolation': 'bicubic',
        'mean': (0.485, 0.456, 0.406), 'std': (0.229, 0.224, 0.225),
        'first_conv': '', 'classifier': 'head',
        **kwargs
    }


default_cfgs = {
    # patch models
    'vit_small_patch16_224': _cfg(
        url='https://github.com/rwightman/pytorch-image-models/releases/download/v0.1-weights/vit_small_p16_224-15ec54c9.pth',
    ),
    'vit_base_patch16_224': _cfg(
        url='https://github.com/rwightman/pytorch-image-models/releases/download/v0.1-weights/vit_base_p16_224-4e355ebd.pth',
    ),
    'vit_base_patch16_384': _cfg(
        url='https://github.com/rwightman/pytorch-image-models/releases/download/v0.1-vitjx/jx_vit_base_p16_384-83fb41ba.pth',
        input_size=(3, 384, 384), mean=(0.5, 0.5, 0.5), std=(0.5, 0.5, 0.5), crop_pct=1.0),
    'vit_base_patch32_384': _cfg(
        url='https://github.com/rwightman/pytorch-image-models/releases/download/v0.1-vitjx/jx_vit_base_p32_384-830016f5.pth',
        input_size=(3, 384, 384), mean=(0.5, 0.5, 0.5), std=(0.5, 0.5, 0.5), crop_pct=1.0),
    'vit_large_patch16_224': _cfg(),
    'vit_large_patch16_384': _cfg(
        url='https://github.com/rwightman/pytorch-image-models/releases/download/v0.1-vitjx/jx_vit_large_p16_384-b3be5167.pth',
        input_size=(3, 384, 384), mean=(0.5, 0.5, 0.5), std=(0.5, 0.5, 0.5), crop_pct=1.0,
    ),
    'vit_large_patch32_384': _cfg(
        url='https://github.com/rwightman/pytorch-image-models/releases/download/v0.1-vitjx/jx_vit_large_p32_384-9b920ba8.pth',
        input_size=(3, 384, 384), mean=(0.5, 0.5, 0.5), std=(0.5, 0.5, 0.5), crop_pct=1.0),
    'vit_huge_patch16_224': _cfg(),
    'vit_huge_patch32_384': _cfg(input_size=(3, 384, 384)),
    # hybrid models
    'vit_small_resnet26d_224': _cfg(),
    'vit_small_resnet50d_s3_224': _cfg(),
    'vit_base_resnet26d_224': _cfg(),
    'vit_base_resnet50d_224': _cfg(),
    'deit_base_distilled_path16_384': _cfg(
        url='https://dl.fbaipublicfiles.com/deit/deit_base_distilled_patch16_384-d0272ac0.pth',
        input_size=(3, 384, 384), mean=(0.5, 0.5, 0.5), std=(0.5, 0.5, 0.5), crop_pct=1.0, checkpoint=True,
    ),
}


def to_2tuple(x):
    if isinstance(x, container_abcs.Iterable):
        return x
    return tuple(repeat(x, 2))


class DropPath(nn.Module):
    """Drop paths (Stochastic Depth) per sample  (when applied in main path of residual blocks).
    """

    def __init__(self, drop_prob=None):
        super(DropPath, self).__init__()
        self.drop_prob = drop_prob

    def forward(self, x):
        if self.drop_prob == 0. or not self.training:
            return x
        keep_prob = 1 - self.drop_prob
        # work with diff dim tensors, not just 2D ConvNets
        shape = (x.shape[0],) + (1,) * (x.ndim - 1)
        random_tensor = keep_prob + \
            torch.rand(shape, dtype=x.dtype, device=x.device)
        random_tensor.floor_()  # binarize
        output = x.div(keep_prob) * random_tensor
        return output


def _no_grad_trunc_normal_(tensor, mean, std, a, b):
    # Cut & paste from PyTorch official master until it's in a few official releases - RW
    # Method based on https://people.sc.fsu.edu/~jburkardt/presentations/truncated_normal.pdf
    def norm_cdf(x):
        # Computes standard normal cumulative distribution function
        return (1. + math.erf(x / math.sqrt(2.))) / 2.

    if (mean < a - 2 * std) or (mean > b + 2 * std):
        warnings.warn("mean is more than 2 std from [a, b] in nn.init.trunc_normal_. "
                      "The distribution of values may be incorrect.",
                      stacklevel=2)

    with torch.no_grad():
        # Values are generated by using a truncated uniform distribution and
        # then using the inverse CDF for the normal distribution.
        # Get upper and lower cdf values
        l = norm_cdf((a - mean) / std)
        u = norm_cdf((b - mean) / std)

        # Uniformly fill tensor with values from [l, u], then translate to
        # [2l-1, 2u-1].
        tensor.uniform_(2 * l - 1, 2 * u - 1)

        # Use inverse cdf transform for normal distribution to get truncated
        # standard normal
        tensor.erfinv_()

        # Transform to proper mean, std
        tensor.mul_(std * math.sqrt(2.))
        tensor.add_(mean)

        # Clamp to ensure it's in the proper range
        tensor.clamp_(min=a, max=b)
        return tensor


def trunc_normal_(tensor, mean=0., std=1., a=-2., b=2.):
    # type: (Tensor, float, float, float, float) -> Tensor
    r"""Fills the input Tensor with values drawn from a truncated
    normal distribution. The values are effectively drawn from the
    normal distribution :math:`\mathcal{N}(\text{mean}, \text{std}^2)`
    with values outside :math:`[a, b]` redrawn until they are within
    the bounds. The method used for generating the random values works
    best when :math:`a \leq \text{mean} \leq b`.
    Args:
        tensor: an n-dimensional `torch.Tensor`
        mean: the mean of the normal distribution
        std: the standard deviation of the normal distribution
        a: the minimum cutoff value
        b: the maximum cutoff value
    Examples:
        >>> w = torch.empty(3, 5)
        >>> nn.init.trunc_normal_(w)
    """
    return _no_grad_trunc_normal_(tensor, mean, std, a, b)


class Mlp(nn.Module):
    def __init__(self, in_features, hidden_features=None, out_features=None, act_layer=nn.GELU, drop=0.):
        super().__init__()
        out_features = out_features or in_features
        hidden_features = hidden_features or in_features
        self.fc1 = nn.Linear(in_features, hidden_features)
        self.act = act_layer()
        self.fc2 = nn.Linear(hidden_features, out_features)
        self.drop = nn.Dropout(drop)

    def forward(self, x):
        x = self.fc1(x)
        x = self.act(x)
        x = self.drop(x)
        x = self.fc2(x)
        x = self.drop(x)
        return x


class Attention(nn.Module):
    def __init__(self, dim, num_heads=8, qkv_bias=False, qk_scale=None, attn_drop=0., proj_drop=0.):
        super().__init__()
        self.num_heads = num_heads
        head_dim = dim // num_heads
        # NOTE scale factor was wrong in my original version, can set manually to be compat with prev weights
        self.scale = qk_scale or head_dim ** -0.5

        self.qkv = nn.Linear(dim, dim * 3, bias=qkv_bias)
        self.attn_drop = nn.Dropout(attn_drop)
        self.proj = nn.Linear(dim, dim)
        self.proj_drop = nn.Dropout(proj_drop)

    def forward(self, x):
        B, N, C = x.shape
        q, k, v = self.qkv(x).reshape(B, N, 3, self.num_heads,
                                      C // self.num_heads).permute(2, 0, 3, 1, 4)

        attn = (q @ k.transpose(-2, -1)) * self.scale
        attn = attn.softmax(dim=-1)
        attn = self.attn_drop(attn)

        x = (attn @ v).transpose(1, 2).reshape(B, N, C)
        x = self.proj(x)
        x = self.proj_drop(x)
        return x


class Block(nn.Module):

    def __init__(self, dim, num_heads, mlp_ratio=4., qkv_bias=False, qk_scale=None, drop=0., attn_drop=0.,
                 drop_path=0., act_layer=nn.GELU, norm_layer=nn.LayerNorm):
        super().__init__()
        self.norm1 = norm_layer(dim)
        self.attn = Attention(
            dim, num_heads=num_heads, qkv_bias=qkv_bias, qk_scale=qk_scale, attn_drop=attn_drop, proj_drop=drop)
        # NOTE: drop path for stochastic depth, we shall see if this is better than dropout here
        self.drop_path = DropPath(
            drop_path) if drop_path > 0. else nn.Identity()
        self.norm2 = norm_layer(dim)
        mlp_hidden_dim = int(dim * mlp_ratio)
        self.mlp = Mlp(in_features=dim, hidden_features=mlp_hidden_dim,
                       act_layer=act_layer, drop=drop)

    def forward(self, x):
        x = x + self.drop_path(self.attn(self.norm1(x)))
        x = x + self.drop_path(self.mlp(self.norm2(x)))
        return x


class PatchEmbed(nn.Module):
    """ Image to Patch Embedding
    """

    def __init__(self, img_size=224, patch_size=16, in_chans=3, embed_dim=768):
        super().__init__()
        img_size = to_2tuple(img_size)
        patch_size = to_2tuple(patch_size)
        num_patches = (img_size[1] // patch_size[1]) * \
            (img_size[0] // patch_size[0])
        self.img_size = img_size
        self.patch_size = patch_size
        self.num_patches = num_patches

        self.proj = nn.Conv2d(in_chans, embed_dim,
                              kernel_size=patch_size, stride=patch_size)

    def forward(self, x):
        B, C, H, W = x.shape
        # FIXME look at relaxing size constraints
        assert H == self.img_size[0] and W == self.img_size[1], \
            f"Input image size ({H}*{W}) doesn't match model ({self.img_size[0]}*{self.img_size[1]})."

        # x = F.interpolate(x, size=2*x.shape[-1], mode='bilinear', align_corners=True)
        x = self.proj(x)
        return x


class HybridEmbed(nn.Module):
    """ CNN Feature Map Embedding
    Extract feature map from CNN, flatten, project to embedding dim.
    """

    def __init__(self, backbone, img_size=224, feature_size=None, in_chans=3, embed_dim=768):
        super().__init__()
        assert isinstance(backbone, nn.Module)
        img_size = to_2tuple(img_size)
        self.img_size = img_size
        self.backbone = backbone
        if feature_size is None:
            with torch.no_grad():
                # FIXME this is hacky, but most reliable way of determining the exact dim of the output feature
                # map for all networks, the feature metadata has reliable channel and stride info, but using
                # stride to calc feature dim requires info about padding of each stage that isn't captured.
                training = backbone.training
                if training:
                    backbone.eval()
                o = self.backbone(torch.zeros(
                    1, in_chans, img_size[0], img_size[1]))[-1]
                feature_size = o.shape[-2:]
                feature_dim = o.shape[1]
                backbone.train(training)
        else:
            feature_size = to_2tuple(feature_size)
            feature_dim = self.backbone.feature_info.channels()[-1]
        self.num_patches = feature_size[0] * feature_size[1]
        self.proj = nn.Linear(feature_dim, embed_dim)

    def forward(self, x):
        x = self.backbone(x)[-1]
        x = x.flatten(2).transpose(1, 2)
        x = self.proj(x)
        return x


@BACKBONES.register_module()
class VisionTransformer(nn.Module):
<<<<<<< HEAD
    """ Vision Transformer with support for patch or hybrid CNN input stage
    """

    def __init__(self, model_name='vit_large_patch16_384', img_size=384, patch_size=16, in_chans=3, embed_dim=1024, depth=24,
                 num_heads=16, num_classes=19, mlp_ratio=4., qkv_bias=True, qk_scale=None, drop_rate=0.1, attn_drop_rate=0.,
                 drop_path_rate=0., hybrid_backbone=None, norm_layer=partial(nn.LayerNorm, eps=1e-6), norm_cfg=None,
                 pos_embed_interp=False, random_init=False, align_corners=False, **kwargs):
        super(VisionTransformer, self).__init__(**kwargs)
        self.model_name = model_name
=======
    """Vision transformer backbone.

    A PyTorch impl of : `An Image is Worth 16x16 Words: Transformers for
        Image Recognition at Scale` - https://arxiv.org/abs/2010.11929

    Args:
        img_size (tuple): input image size. Default: (224, 224).
        patch_size (int, tuple): patch size. Default: 16.
        in_channels (int): number of input channels. Default: 3.
        embed_dim (int): embedding dimension. Default: 768.
        depth (int): depth of transformer. Default: 12.
        num_heads (int): number of attention heads. Default: 12.
        mlp_ratio (int): ratio of mlp hidden dim to embedding dim.
            Default: 4.
        out_indices (list | tuple | int): Output from which stages.
            Default: -1.
        qkv_bias (bool): enable bias for qkv if True. Default: True.
        qk_scale (float): override default qk scale of head_dim ** -0.5 if set.
        drop_rate (float): dropout rate. Default: 0.
        attn_drop_rate (float): attention dropout rate. Default: 0.
        drop_path_rate (float): Rate of DropPath. Default: 0.
        norm_cfg (dict): Config dict for normalization layer.
            Default: dict(type='LN', eps=1e-6, requires_grad=True).
        act_cfg (dict): Config dict for activation layer.
            Default: dict(type='GELU').
        norm_eval (bool): Whether to set norm layers to eval mode, namely,
            freeze running stats (mean and var). Note: Effect on Batch Norm
            and its variants only. Default: False.
        final_norm (bool):  Whether to add a additional layer to normalize
            final feature map. Default: False.
        out_shape (str): Select the output format of feature information.
            Default: NCHW.
        interpolate_mode (str): Select the interpolate mode for position
            embeding vector resize. Default: bicubic.
        with_cls_token (bool): If concatenating class token into image tokens
            as transformer input. Default: True.
        with_cp (bool): Use checkpoint or not. Using checkpoint
            will save some memory while slowing down the training speed.
            Default: False.
    """

    def __init__(self,
                 img_size=(224, 224),
                 patch_size=16,
                 in_channels=3,
                 embed_dim=768,
                 depth=12,
                 num_heads=12,
                 mlp_ratio=4,
                 out_indices=11,
                 qkv_bias=True,
                 qk_scale=None,
                 drop_rate=0.,
                 attn_drop_rate=0.,
                 drop_path_rate=0.,
                 norm_cfg=dict(type='LN', eps=1e-6, requires_grad=True),
                 act_cfg=dict(type='GELU'),
                 norm_eval=False,
                 final_norm=False,
                 out_shape='NCHW',
                 with_cls_token=True,
                 interpolate_mode='bicubic',
                 with_cp=False):
        super(VisionTransformer, self).__init__()
>>>>>>> 0599c714
        self.img_size = img_size
        self.patch_size = patch_size
        self.in_chans = in_chans
        self.embed_dim = embed_dim
        self.depth = depth
        self.num_heads = num_heads
        self.num_classes = num_classes
        self.mlp_ratio = mlp_ratio
        self.qkv_bias = qkv_bias
        self.qk_scale = qk_scale
        self.drop_rate = drop_rate
        self.attn_drop_rate = attn_drop_rate
        self.drop_path_rate = drop_path_rate
        self.hybrid_backbone = hybrid_backbone
        self.norm_layer = norm_layer
        self.norm_cfg = norm_cfg
        self.pos_embed_interp = pos_embed_interp
        self.random_init = random_init
        self.align_corners = align_corners

        self.num_stages = self.depth
        self.out_indices = tuple(range(self.num_stages))

        if self.hybrid_backbone is not None:
            self.patch_embed = HybridEmbed(
                self.hybrid_backbone, img_size=self.img_size, in_chans=self.in_chans, embed_dim=self.embed_dim)
        else:
            self.patch_embed = PatchEmbed(
                img_size=self.img_size, patch_size=self.patch_size, in_chans=self.in_chans, embed_dim=self.embed_dim)
        self.num_patches = self.patch_embed.num_patches

        self.cls_token = nn.Parameter(torch.zeros(1, 1, self.embed_dim))
        self.pos_embed = nn.Parameter(torch.zeros(
            1, self.num_patches + 1, self.embed_dim))
        self.pos_drop = nn.Dropout(p=self.drop_rate)

        dpr = [x.item() for x in torch.linspace(0, self.drop_path_rate,
                                                self.depth)]  # stochastic depth decay rule
        self.blocks = nn.ModuleList([
            Block(
<<<<<<< HEAD
                dim=self.embed_dim, num_heads=self.num_heads, mlp_ratio=self.mlp_ratio, qkv_bias=self.qkv_bias, qk_scale=self.qk_scale,
                drop=self.drop_rate, attn_drop=self.attn_drop_rate, drop_path=dpr[i], norm_layer=self.norm_layer)
            for i in range(self.depth)])

        # NOTE as per official impl, we could have a pre-logits representation dense layer + tanh here
        # self.repr = nn.Linear(embed_dim, representation_size)
        # self.repr_act = nn.Tanh()

        trunc_normal_(self.pos_embed, std=.02)
        trunc_normal_(self.cls_token, std=.02)
        # self.apply(self._init_weights)
=======
                dim=embed_dim,
                num_heads=num_heads,
                mlp_ratio=mlp_ratio,
                qkv_bias=qkv_bias,
                qk_scale=qk_scale,
                drop=dpr[i],
                attn_drop=attn_drop_rate,
                act_cfg=act_cfg,
                norm_cfg=norm_cfg,
                with_cp=with_cp) for i in range(depth)
        ])

        assert out_shape in ['NLC',
                             'NCHW'], 'output shape must be "NLC" or "NCHW".'

        self.out_shape = out_shape

        self.interpolate_mode = interpolate_mode
        self.final_norm = final_norm
        if final_norm:
            _, self.norm = build_norm_layer(norm_cfg, embed_dim)

        self.norm_eval = norm_eval
        self.with_cp = with_cp
>>>>>>> 0599c714

    def init_weights(self, pretrained=None):
        # nn.init.normal_(self.pos_embed, std=0.02)
        # nn.init.zeros_(self.cls_token)

        for m in self.modules():
            if isinstance(m, nn.Linear):
                trunc_normal_(m.weight, std=.02)
                if isinstance(m, nn.Linear) and m.bias is not None:
                    nn.init.constant_(m.bias, 0)
            elif isinstance(m, nn.LayerNorm):
                nn.init.constant_(m.bias, 0)
                nn.init.constant_(m.weight, 1.0)

        if not self.random_init:
            self.default_cfg = default_cfgs[self.model_name]

            if self.model_name in ['vit_small_patch16_224', 'vit_base_patch16_224']:
                load_pretrained(self, num_classes=self.num_classes, in_chans=self.in_chans, pos_embed_interp=self.pos_embed_interp,
                                num_patches=self.patch_embed.num_patches, align_corners=self.align_corners, filter_fn=self._conv_filter)
            else:
                load_pretrained(self, num_classes=self.num_classes, in_chans=self.in_chans, pos_embed_interp=self.pos_embed_interp,
                                num_patches=self.patch_embed.num_patches, align_corners=self.align_corners)
        else:
            print('Initialize weight randomly')

    @property
    def no_weight_decay(self):
        return {'pos_embed', 'cls_token'}

    def _conv_filter(self, state_dict, patch_size=16):
        """ convert patch embedding weight from manual patchify + linear proj to conv"""
        out_dict = {}
        for k, v in state_dict.items():
            if 'patch_embed.proj.weight' in k:
                v = v.reshape((v.shape[0], 3, patch_size, patch_size))
            out_dict[k] = v
        return out_dict

    def to_2D(self, x):
        n, hw, c = x.shape
        h = w = int(math.sqrt(hw))
        x = x.transpose(1, 2).reshape(n, c, h, w)
        return x

    def to_1D(self, x):
        n, c, h, w = x.shape
        x = x.reshape(n, c, -1).transpose(1, 2)
        return x

    def forward(self, x):
        B = x.shape[0]
        x = self.patch_embed(x)

        x = x.flatten(2).transpose(1, 2)

        # stole cls_tokens impl from Phil Wang, thanks
        cls_tokens = self.cls_token.expand(B, -1, -1)
        x = torch.cat((cls_tokens, x), dim=1)
        x = x + self.pos_embed
        x = self.pos_drop(x)

        outs = []
        for i, blk in enumerate(self.blocks):
            x = blk(x)
            if i in self.out_indices:
<<<<<<< HEAD
                outs.append(x)
        return tuple(outs)
=======
                if self.with_cls_token:
                    # Remove class token and reshape token for decoder head
                    out = x[:, 1:]
                else:
                    out = x
                if self.out_shape == 'NCHW':
                    B, _, C = out.shape
                    out = out.reshape(B, inputs.shape[2] // self.patch_size,
                                      inputs.shape[3] // self.patch_size,
                                      C).permute(0, 3, 1, 2)
                outs.append(out)

        return tuple(outs)

    def train(self, mode=True):
        super(VisionTransformer, self).train(mode)
        if mode and self.norm_eval:
            for m in self.modules():
                if isinstance(m, nn.LayerNorm):
                    m.eval()
>>>>>>> 0599c714
<|MERGE_RESOLUTION|>--- conflicted
+++ resolved
@@ -1,156 +1,50 @@
+"""Modified from https://github.com/rwightman/pytorch-image-
+models/blob/master/timm/models/vision_transformer.py."""
+
+import math
+
 import torch
 import torch.nn as nn
-from functools import partial
-import math
-from itertools import repeat
-from torch._six import container_abcs
-import warnings
-
-from .helpers import load_pretrained
-# from .layers import DropPath, to_2tuple, trunc_normal_
-
+import torch.nn.functional as F
+import torch.utils.checkpoint as cp
+from mmcv.cnn import (Conv2d, Linear, build_activation_layer, build_norm_layer,
+                      constant_init, kaiming_init, normal_init)
+from mmcv.runner import _load_checkpoint
+from mmcv.utils.parrots_wrapper import _BatchNorm
+
+from mmseg.utils import get_root_logger
 from ..builder import BACKBONES
-
-
-def _cfg(url='', **kwargs):
-    return {
-        'url': url,
-        'num_classes': 1000, 'input_size': (3, 224, 224), 'pool_size': None,
-        'crop_pct': .9, 'interpolation': 'bicubic',
-        'mean': (0.485, 0.456, 0.406), 'std': (0.229, 0.224, 0.225),
-        'first_conv': '', 'classifier': 'head',
-        **kwargs
-    }
-
-
-default_cfgs = {
-    # patch models
-    'vit_small_patch16_224': _cfg(
-        url='https://github.com/rwightman/pytorch-image-models/releases/download/v0.1-weights/vit_small_p16_224-15ec54c9.pth',
-    ),
-    'vit_base_patch16_224': _cfg(
-        url='https://github.com/rwightman/pytorch-image-models/releases/download/v0.1-weights/vit_base_p16_224-4e355ebd.pth',
-    ),
-    'vit_base_patch16_384': _cfg(
-        url='https://github.com/rwightman/pytorch-image-models/releases/download/v0.1-vitjx/jx_vit_base_p16_384-83fb41ba.pth',
-        input_size=(3, 384, 384), mean=(0.5, 0.5, 0.5), std=(0.5, 0.5, 0.5), crop_pct=1.0),
-    'vit_base_patch32_384': _cfg(
-        url='https://github.com/rwightman/pytorch-image-models/releases/download/v0.1-vitjx/jx_vit_base_p32_384-830016f5.pth',
-        input_size=(3, 384, 384), mean=(0.5, 0.5, 0.5), std=(0.5, 0.5, 0.5), crop_pct=1.0),
-    'vit_large_patch16_224': _cfg(),
-    'vit_large_patch16_384': _cfg(
-        url='https://github.com/rwightman/pytorch-image-models/releases/download/v0.1-vitjx/jx_vit_large_p16_384-b3be5167.pth',
-        input_size=(3, 384, 384), mean=(0.5, 0.5, 0.5), std=(0.5, 0.5, 0.5), crop_pct=1.0,
-    ),
-    'vit_large_patch32_384': _cfg(
-        url='https://github.com/rwightman/pytorch-image-models/releases/download/v0.1-vitjx/jx_vit_large_p32_384-9b920ba8.pth',
-        input_size=(3, 384, 384), mean=(0.5, 0.5, 0.5), std=(0.5, 0.5, 0.5), crop_pct=1.0),
-    'vit_huge_patch16_224': _cfg(),
-    'vit_huge_patch32_384': _cfg(input_size=(3, 384, 384)),
-    # hybrid models
-    'vit_small_resnet26d_224': _cfg(),
-    'vit_small_resnet50d_s3_224': _cfg(),
-    'vit_base_resnet26d_224': _cfg(),
-    'vit_base_resnet50d_224': _cfg(),
-    'deit_base_distilled_path16_384': _cfg(
-        url='https://dl.fbaipublicfiles.com/deit/deit_base_distilled_patch16_384-d0272ac0.pth',
-        input_size=(3, 384, 384), mean=(0.5, 0.5, 0.5), std=(0.5, 0.5, 0.5), crop_pct=1.0, checkpoint=True,
-    ),
-}
-
-
-def to_2tuple(x):
-    if isinstance(x, container_abcs.Iterable):
-        return x
-    return tuple(repeat(x, 2))
-
-
-class DropPath(nn.Module):
-    """Drop paths (Stochastic Depth) per sample  (when applied in main path of residual blocks).
+from ..utils import DropPath, trunc_normal_
+
+
+class Mlp(nn.Module):
+    """MLP layer for Encoder block.
+
+    Args:
+        in_features(int): Input dimension for the first fully
+            connected layer.
+        hidden_features(int): Output dimension for the first fully
+            connected layer.
+        out_features(int): Output dementsion for the second fully
+            connected layer.
+        act_cfg(dict): Config dict for activation layer.
+            Default: dict(type='GELU').
+        drop(float): Drop rate for the dropout layer. Dropout rate has
+            to be between 0 and 1. Default: 0.
     """
 
-    def __init__(self, drop_prob=None):
-        super(DropPath, self).__init__()
-        self.drop_prob = drop_prob
-
-    def forward(self, x):
-        if self.drop_prob == 0. or not self.training:
-            return x
-        keep_prob = 1 - self.drop_prob
-        # work with diff dim tensors, not just 2D ConvNets
-        shape = (x.shape[0],) + (1,) * (x.ndim - 1)
-        random_tensor = keep_prob + \
-            torch.rand(shape, dtype=x.dtype, device=x.device)
-        random_tensor.floor_()  # binarize
-        output = x.div(keep_prob) * random_tensor
-        return output
-
-
-def _no_grad_trunc_normal_(tensor, mean, std, a, b):
-    # Cut & paste from PyTorch official master until it's in a few official releases - RW
-    # Method based on https://people.sc.fsu.edu/~jburkardt/presentations/truncated_normal.pdf
-    def norm_cdf(x):
-        # Computes standard normal cumulative distribution function
-        return (1. + math.erf(x / math.sqrt(2.))) / 2.
-
-    if (mean < a - 2 * std) or (mean > b + 2 * std):
-        warnings.warn("mean is more than 2 std from [a, b] in nn.init.trunc_normal_. "
-                      "The distribution of values may be incorrect.",
-                      stacklevel=2)
-
-    with torch.no_grad():
-        # Values are generated by using a truncated uniform distribution and
-        # then using the inverse CDF for the normal distribution.
-        # Get upper and lower cdf values
-        l = norm_cdf((a - mean) / std)
-        u = norm_cdf((b - mean) / std)
-
-        # Uniformly fill tensor with values from [l, u], then translate to
-        # [2l-1, 2u-1].
-        tensor.uniform_(2 * l - 1, 2 * u - 1)
-
-        # Use inverse cdf transform for normal distribution to get truncated
-        # standard normal
-        tensor.erfinv_()
-
-        # Transform to proper mean, std
-        tensor.mul_(std * math.sqrt(2.))
-        tensor.add_(mean)
-
-        # Clamp to ensure it's in the proper range
-        tensor.clamp_(min=a, max=b)
-        return tensor
-
-
-def trunc_normal_(tensor, mean=0., std=1., a=-2., b=2.):
-    # type: (Tensor, float, float, float, float) -> Tensor
-    r"""Fills the input Tensor with values drawn from a truncated
-    normal distribution. The values are effectively drawn from the
-    normal distribution :math:`\mathcal{N}(\text{mean}, \text{std}^2)`
-    with values outside :math:`[a, b]` redrawn until they are within
-    the bounds. The method used for generating the random values works
-    best when :math:`a \leq \text{mean} \leq b`.
-    Args:
-        tensor: an n-dimensional `torch.Tensor`
-        mean: the mean of the normal distribution
-        std: the standard deviation of the normal distribution
-        a: the minimum cutoff value
-        b: the maximum cutoff value
-    Examples:
-        >>> w = torch.empty(3, 5)
-        >>> nn.init.trunc_normal_(w)
-    """
-    return _no_grad_trunc_normal_(tensor, mean, std, a, b)
-
-
-class Mlp(nn.Module):
-    def __init__(self, in_features, hidden_features=None, out_features=None, act_layer=nn.GELU, drop=0.):
-        super().__init__()
+    def __init__(self,
+                 in_features,
+                 hidden_features=None,
+                 out_features=None,
+                 act_cfg=dict(type='GELU'),
+                 drop=0.):
+        super(Mlp, self).__init__()
         out_features = out_features or in_features
         hidden_features = hidden_features or in_features
-        self.fc1 = nn.Linear(in_features, hidden_features)
-        self.act = act_layer()
-        self.fc2 = nn.Linear(hidden_features, out_features)
+        self.fc1 = Linear(in_features, hidden_features)
+        self.act = build_activation_layer(act_cfg)
+        self.fc2 = Linear(hidden_features, out_features)
         self.drop = nn.Dropout(drop)
 
     def forward(self, x):
@@ -163,138 +57,156 @@
 
 
 class Attention(nn.Module):
-    def __init__(self, dim, num_heads=8, qkv_bias=False, qk_scale=None, attn_drop=0., proj_drop=0.):
-        super().__init__()
+    """Attention layer for Encoder block.
+
+    Args:
+        dim (int): Dimension for the input vector.
+        num_heads (int): Number of parallel attention heads.
+        qkv_bias (bool): Enable bias for qkv if True. Default: False.
+        qk_scale (float): Override default qk scale of head_dim ** -0.5 if set.
+        attn_drop (float): Drop rate for attention output weights.
+            Default: 0.
+        proj_drop (float): Drop rate for output weights. Default: 0.
+    """
+
+    def __init__(self,
+                 dim,
+                 num_heads=8,
+                 qkv_bias=False,
+                 qk_scale=None,
+                 attn_drop=0.,
+                 proj_drop=0.):
+        super(Attention, self).__init__()
         self.num_heads = num_heads
         head_dim = dim // num_heads
-        # NOTE scale factor was wrong in my original version, can set manually to be compat with prev weights
-        self.scale = qk_scale or head_dim ** -0.5
+        self.scale = qk_scale or head_dim**-0.5
 
         self.qkv = nn.Linear(dim, dim * 3, bias=qkv_bias)
         self.attn_drop = nn.Dropout(attn_drop)
-        self.proj = nn.Linear(dim, dim)
+        self.proj = Linear(dim, dim)
         self.proj_drop = nn.Dropout(proj_drop)
 
     def forward(self, x):
-        B, N, C = x.shape
-        q, k, v = self.qkv(x).reshape(B, N, 3, self.num_heads,
-                                      C // self.num_heads).permute(2, 0, 3, 1, 4)
+        b, n, c = x.shape
+        qkv = self.qkv(x).reshape(b, n, 3, self.num_heads,
+                                  c // self.num_heads).permute(2, 0, 3, 1, 4)
+        q, k, v = qkv[0], qkv[1], qkv[2]
 
         attn = (q @ k.transpose(-2, -1)) * self.scale
         attn = attn.softmax(dim=-1)
         attn = self.attn_drop(attn)
 
-        x = (attn @ v).transpose(1, 2).reshape(B, N, C)
+        x = (attn @ v).transpose(1, 2).reshape(b, n, c)
         x = self.proj(x)
         x = self.proj_drop(x)
         return x
 
 
 class Block(nn.Module):
-
-    def __init__(self, dim, num_heads, mlp_ratio=4., qkv_bias=False, qk_scale=None, drop=0., attn_drop=0.,
-                 drop_path=0., act_layer=nn.GELU, norm_layer=nn.LayerNorm):
-        super().__init__()
-        self.norm1 = norm_layer(dim)
-        self.attn = Attention(
-            dim, num_heads=num_heads, qkv_bias=qkv_bias, qk_scale=qk_scale, attn_drop=attn_drop, proj_drop=drop)
-        # NOTE: drop path for stochastic depth, we shall see if this is better than dropout here
+    """Implements encoder block with residual connection.
+
+    Args:
+        dim (int): The feature dimension.
+        num_heads (int): Number of parallel attention heads.
+        mlp_ratio (int): Ratio of mlp hidden dim to embedding dim.
+        qk_scale (float): Override default qk scale of head_dim ** -0.5 if set.
+        drop (float): Drop rate for mlp output weights. Default: 0.
+        attn_drop (float): Drop rate for attention output weights.
+            Default: 0.
+        proj_drop (float): Drop rate for attn layer output weights.
+            Default: 0.
+        drop_path (float): Drop rate for paths of model.
+            Default: 0.
+        act_cfg (dict): Config dict for activation layer.
+            Default: dict(type='GELU').
+        norm_cfg (dict): Config dict for normalization layer.
+            Default: dict(type='LN', requires_grad=True).
+        with_cp (bool): Use checkpoint or not. Using checkpoint will save some
+            memory while slowing down the training speed. Default: False.
+    """
+
+    def __init__(self,
+                 dim,
+                 num_heads,
+                 mlp_ratio=4,
+                 qkv_bias=False,
+                 qk_scale=None,
+                 drop=0.,
+                 attn_drop=0.,
+                 proj_drop=0.,
+                 drop_path=0.,
+                 act_cfg=dict(type='GELU'),
+                 norm_cfg=dict(type='LN', eps=1e-6),
+                 with_cp=False):
+        super(Block, self).__init__()
+        self.with_cp = with_cp
+        _, self.norm1 = build_norm_layer(norm_cfg, dim)
+        self.attn = Attention(dim, num_heads, qkv_bias, qk_scale, attn_drop,
+                              proj_drop)
         self.drop_path = DropPath(
             drop_path) if drop_path > 0. else nn.Identity()
-        self.norm2 = norm_layer(dim)
+        _, self.norm2 = build_norm_layer(norm_cfg, dim)
         mlp_hidden_dim = int(dim * mlp_ratio)
-        self.mlp = Mlp(in_features=dim, hidden_features=mlp_hidden_dim,
-                       act_layer=act_layer, drop=drop)
+        self.mlp = Mlp(
+            in_features=dim,
+            hidden_features=mlp_hidden_dim,
+            act_cfg=act_cfg,
+            drop=drop)
 
     def forward(self, x):
-        x = x + self.drop_path(self.attn(self.norm1(x)))
-        x = x + self.drop_path(self.mlp(self.norm2(x)))
-        return x
+
+        def _inner_forward(x):
+            out = x + self.drop_path(self.attn(self.norm1(x)))
+            out = out + self.drop_path(self.mlp(self.norm2(out)))
+            return out
+
+        if self.with_cp and x.requires_grad:
+            out = cp.checkpoint(_inner_forward, x)
+        else:
+            out = _inner_forward(x)
+
+        return out
 
 
 class PatchEmbed(nn.Module):
-    """ Image to Patch Embedding
+    """Image to Patch Embedding.
+
+    Args:
+        img_size (int | tuple): Input image size.
+            default: 224.
+        patch_size (int): Width and height for a patch.
+            default: 16.
+        in_channels (int): Input channels for images. Default: 3.
+        embed_dim (int): The embedding dimension. Default: 768.
     """
 
-    def __init__(self, img_size=224, patch_size=16, in_chans=3, embed_dim=768):
-        super().__init__()
-        img_size = to_2tuple(img_size)
-        patch_size = to_2tuple(patch_size)
-        num_patches = (img_size[1] // patch_size[1]) * \
-            (img_size[0] // patch_size[0])
-        self.img_size = img_size
-        self.patch_size = patch_size
-        self.num_patches = num_patches
-
-        self.proj = nn.Conv2d(in_chans, embed_dim,
-                              kernel_size=patch_size, stride=patch_size)
+    def __init__(self,
+                 img_size=224,
+                 patch_size=16,
+                 in_channels=3,
+                 embed_dim=768):
+        super(PatchEmbed, self).__init__()
+        if isinstance(img_size, int):
+            self.img_size = (img_size, img_size)
+        elif isinstance(img_size, tuple):
+            self.img_size = img_size
+        else:
+            raise TypeError('img_size must be type of int or tuple')
+        h, w = self.img_size
+        self.patch_size = (patch_size, patch_size)
+        self.num_patches = (h // patch_size) * (w // patch_size)
+        self.proj = Conv2d(
+            in_channels, embed_dim, kernel_size=patch_size, stride=patch_size)
 
     def forward(self, x):
-        B, C, H, W = x.shape
-        # FIXME look at relaxing size constraints
-        assert H == self.img_size[0] and W == self.img_size[1], \
-            f"Input image size ({H}*{W}) doesn't match model ({self.img_size[0]}*{self.img_size[1]})."
-
-        # x = F.interpolate(x, size=2*x.shape[-1], mode='bilinear', align_corners=True)
-        x = self.proj(x)
-        return x
-
-
-class HybridEmbed(nn.Module):
-    """ CNN Feature Map Embedding
-    Extract feature map from CNN, flatten, project to embedding dim.
-    """
-
-    def __init__(self, backbone, img_size=224, feature_size=None, in_chans=3, embed_dim=768):
-        super().__init__()
-        assert isinstance(backbone, nn.Module)
-        img_size = to_2tuple(img_size)
-        self.img_size = img_size
-        self.backbone = backbone
-        if feature_size is None:
-            with torch.no_grad():
-                # FIXME this is hacky, but most reliable way of determining the exact dim of the output feature
-                # map for all networks, the feature metadata has reliable channel and stride info, but using
-                # stride to calc feature dim requires info about padding of each stage that isn't captured.
-                training = backbone.training
-                if training:
-                    backbone.eval()
-                o = self.backbone(torch.zeros(
-                    1, in_chans, img_size[0], img_size[1]))[-1]
-                feature_size = o.shape[-2:]
-                feature_dim = o.shape[1]
-                backbone.train(training)
-        else:
-            feature_size = to_2tuple(feature_size)
-            feature_dim = self.backbone.feature_info.channels()[-1]
-        self.num_patches = feature_size[0] * feature_size[1]
-        self.proj = nn.Linear(feature_dim, embed_dim)
-
-    def forward(self, x):
-        x = self.backbone(x)[-1]
-        x = x.flatten(2).transpose(1, 2)
-        x = self.proj(x)
-        return x
+        return self.proj(x).flatten(2).transpose(1, 2)
 
 
 @BACKBONES.register_module()
 class VisionTransformer(nn.Module):
-<<<<<<< HEAD
-    """ Vision Transformer with support for patch or hybrid CNN input stage
-    """
-
-    def __init__(self, model_name='vit_large_patch16_384', img_size=384, patch_size=16, in_chans=3, embed_dim=1024, depth=24,
-                 num_heads=16, num_classes=19, mlp_ratio=4., qkv_bias=True, qk_scale=None, drop_rate=0.1, attn_drop_rate=0.,
-                 drop_path_rate=0., hybrid_backbone=None, norm_layer=partial(nn.LayerNorm, eps=1e-6), norm_cfg=None,
-                 pos_embed_interp=False, random_init=False, align_corners=False, **kwargs):
-        super(VisionTransformer, self).__init__(**kwargs)
-        self.model_name = model_name
-=======
     """Vision transformer backbone.
-
     A PyTorch impl of : `An Image is Worth 16x16 Words: Transformers for
         Image Recognition at Scale` - https://arxiv.org/abs/2010.11929
-
     Args:
         img_size (tuple): input image size. Default: (224, 224).
         patch_size (int, tuple): patch size. Default: 16.
@@ -354,60 +266,32 @@
                  interpolate_mode='bicubic',
                  with_cp=False):
         super(VisionTransformer, self).__init__()
->>>>>>> 0599c714
         self.img_size = img_size
         self.patch_size = patch_size
-        self.in_chans = in_chans
-        self.embed_dim = embed_dim
-        self.depth = depth
-        self.num_heads = num_heads
-        self.num_classes = num_classes
-        self.mlp_ratio = mlp_ratio
-        self.qkv_bias = qkv_bias
-        self.qk_scale = qk_scale
-        self.drop_rate = drop_rate
-        self.attn_drop_rate = attn_drop_rate
-        self.drop_path_rate = drop_path_rate
-        self.hybrid_backbone = hybrid_backbone
-        self.norm_layer = norm_layer
-        self.norm_cfg = norm_cfg
-        self.pos_embed_interp = pos_embed_interp
-        self.random_init = random_init
-        self.align_corners = align_corners
-
-        self.num_stages = self.depth
-        self.out_indices = tuple(range(self.num_stages))
-
-        if self.hybrid_backbone is not None:
-            self.patch_embed = HybridEmbed(
-                self.hybrid_backbone, img_size=self.img_size, in_chans=self.in_chans, embed_dim=self.embed_dim)
+        self.features = self.embed_dim = embed_dim
+        self.patch_embed = PatchEmbed(
+            img_size=img_size,
+            patch_size=patch_size,
+            in_channels=in_channels,
+            embed_dim=embed_dim)
+
+        self.with_cls_token = with_cls_token
+        self.cls_token = nn.Parameter(torch.zeros(1, 1, self.embed_dim))
+        self.pos_embed = nn.Parameter(
+            torch.zeros(1, self.patch_embed.num_patches + 1, embed_dim))
+        self.pos_drop = nn.Dropout(p=drop_rate)
+
+        if isinstance(out_indices, int):
+            self.out_indices = [out_indices]
+        elif isinstance(out_indices, list) or isinstance(out_indices, tuple):
+            self.out_indices = out_indices
         else:
-            self.patch_embed = PatchEmbed(
-                img_size=self.img_size, patch_size=self.patch_size, in_chans=self.in_chans, embed_dim=self.embed_dim)
-        self.num_patches = self.patch_embed.num_patches
-
-        self.cls_token = nn.Parameter(torch.zeros(1, 1, self.embed_dim))
-        self.pos_embed = nn.Parameter(torch.zeros(
-            1, self.num_patches + 1, self.embed_dim))
-        self.pos_drop = nn.Dropout(p=self.drop_rate)
-
-        dpr = [x.item() for x in torch.linspace(0, self.drop_path_rate,
-                                                self.depth)]  # stochastic depth decay rule
+            raise TypeError('out_indices must be type of int, list or tuple')
+
+        dpr = [x.item() for x in torch.linspace(0, drop_path_rate, depth)
+               ]  # stochastic depth decay rule
         self.blocks = nn.ModuleList([
             Block(
-<<<<<<< HEAD
-                dim=self.embed_dim, num_heads=self.num_heads, mlp_ratio=self.mlp_ratio, qkv_bias=self.qkv_bias, qk_scale=self.qk_scale,
-                drop=self.drop_rate, attn_drop=self.attn_drop_rate, drop_path=dpr[i], norm_layer=self.norm_layer)
-            for i in range(self.depth)])
-
-        # NOTE as per official impl, we could have a pre-logits representation dense layer + tanh here
-        # self.repr = nn.Linear(embed_dim, representation_size)
-        # self.repr_act = nn.Tanh()
-
-        trunc_normal_(self.pos_embed, std=.02)
-        trunc_normal_(self.cls_token, std=.02)
-        # self.apply(self._init_weights)
-=======
                 dim=embed_dim,
                 num_heads=num_heads,
                 mlp_ratio=mlp_ratio,
@@ -432,77 +316,134 @@
 
         self.norm_eval = norm_eval
         self.with_cp = with_cp
->>>>>>> 0599c714
 
     def init_weights(self, pretrained=None):
-        # nn.init.normal_(self.pos_embed, std=0.02)
-        # nn.init.zeros_(self.cls_token)
-
-        for m in self.modules():
-            if isinstance(m, nn.Linear):
-                trunc_normal_(m.weight, std=.02)
-                if isinstance(m, nn.Linear) and m.bias is not None:
-                    nn.init.constant_(m.bias, 0)
-            elif isinstance(m, nn.LayerNorm):
-                nn.init.constant_(m.bias, 0)
-                nn.init.constant_(m.weight, 1.0)
-
-        if not self.random_init:
-            self.default_cfg = default_cfgs[self.model_name]
-
-            if self.model_name in ['vit_small_patch16_224', 'vit_base_patch16_224']:
-                load_pretrained(self, num_classes=self.num_classes, in_chans=self.in_chans, pos_embed_interp=self.pos_embed_interp,
-                                num_patches=self.patch_embed.num_patches, align_corners=self.align_corners, filter_fn=self._conv_filter)
+        if isinstance(pretrained, str):
+            logger = get_root_logger()
+            checkpoint = _load_checkpoint(pretrained, logger=logger)
+            if 'state_dict' in checkpoint:
+                state_dict = checkpoint['state_dict']
             else:
-                load_pretrained(self, num_classes=self.num_classes, in_chans=self.in_chans, pos_embed_interp=self.pos_embed_interp,
-                                num_patches=self.patch_embed.num_patches, align_corners=self.align_corners)
+                state_dict = checkpoint
+
+            if 'pos_embed' in state_dict.keys():
+                if self.pos_embed.shape != state_dict['pos_embed'].shape:
+                    logger.info(msg=f'Resize the pos_embed shape from \
+{state_dict["pos_embed"].shape} to {self.pos_embed.shape}')
+                    h, w = self.img_size
+                    pos_size = int(
+                        math.sqrt(state_dict['pos_embed'].shape[1] - 1))
+                    state_dict['pos_embed'] = self.resize_pos_embed(
+                        state_dict['pos_embed'], (h, w), (pos_size, pos_size),
+                        self.patch_size, self.interpolate_mode)
+
+            self.load_state_dict(state_dict, False)
+
+        elif pretrained is None:
+            # We only implement the 'jax_impl' initialization implemented at
+            # https://github.com/rwightman/pytorch-image-models/blob/master/timm/models/vision_transformer.py#L353  # noqa: E501
+            trunc_normal_(self.pos_embed, std=.02)
+            trunc_normal_(self.cls_token, std=.02)
+            for n, m in self.named_modules():
+                if isinstance(m, Linear):
+                    trunc_normal_(m.weight, std=.02)
+                    if m.bias is not None:
+                        if 'mlp' in n:
+                            normal_init(m.bias, std=1e-6)
+                        else:
+                            constant_init(m.bias, 0)
+                elif isinstance(m, Conv2d):
+                    kaiming_init(m.weight, mode='fan_in')
+                    if m.bias is not None:
+                        constant_init(m.bias, 0)
+                elif isinstance(m, (_BatchNorm, nn.GroupNorm, nn.LayerNorm)):
+                    constant_init(m.bias, 0)
+                    constant_init(m.weight, 1.0)
         else:
-            print('Initialize weight randomly')
-
-    @property
-    def no_weight_decay(self):
-        return {'pos_embed', 'cls_token'}
-
-    def _conv_filter(self, state_dict, patch_size=16):
-        """ convert patch embedding weight from manual patchify + linear proj to conv"""
-        out_dict = {}
-        for k, v in state_dict.items():
-            if 'patch_embed.proj.weight' in k:
-                v = v.reshape((v.shape[0], 3, patch_size, patch_size))
-            out_dict[k] = v
-        return out_dict
-
-    def to_2D(self, x):
-        n, hw, c = x.shape
-        h = w = int(math.sqrt(hw))
-        x = x.transpose(1, 2).reshape(n, c, h, w)
-        return x
-
-    def to_1D(self, x):
-        n, c, h, w = x.shape
-        x = x.reshape(n, c, -1).transpose(1, 2)
-        return x
-
-    def forward(self, x):
-        B = x.shape[0]
-        x = self.patch_embed(x)
-
-        x = x.flatten(2).transpose(1, 2)
-
-        # stole cls_tokens impl from Phil Wang, thanks
+            raise TypeError('pretrained must be a str or None')
+
+    def _pos_embeding(self, img, patched_img, pos_embed):
+        """Positiong embeding method.
+
+        Resize the pos_embed, if the input image size doesn't match
+            the training size.
+        Args:
+            img (torch.Tensor): The inference image tensor, the shape
+                must be [B, C, H, W].
+            patched_img (torch.Tensor): The patched image, it should be
+                shape of [B, L1, C].
+            pos_embed (torch.Tensor): The pos_embed weighs, it should be
+                shape of [B, L2, c].
+        Return:
+            torch.Tensor: The pos encoded image feature.
+        """
+        assert patched_img.ndim == 3 and pos_embed.ndim == 3, \
+            'the shapes of patched_img and pos_embed must be [B, L, C]'
+        x_len, pos_len = patched_img.shape[1], pos_embed.shape[1]
+        if x_len != pos_len:
+            if pos_len == (self.img_size[0] // self.patch_size) * (
+                    self.img_size[1] // self.patch_size) + 1:
+                pos_h = self.img_size[0] // self.patch_size
+                pos_w = self.img_size[1] // self.patch_size
+            else:
+                raise ValueError(
+                    'Unexpected shape of pos_embed, got {}.'.format(
+                        pos_embed.shape))
+            pos_embed = self.resize_pos_embed(pos_embed, img.shape[2:],
+                                              (pos_h, pos_w), self.patch_size,
+                                              self.interpolate_mode)
+        return self.pos_drop(patched_img + pos_embed)
+
+    @staticmethod
+    def resize_pos_embed(pos_embed, input_shpae, pos_shape, patch_size, mode):
+        """Resize pos_embed weights.
+
+        Resize pos_embed using bicubic interpolate method.
+        Args:
+            pos_embed (torch.Tensor): pos_embed weights.
+            input_shpae (tuple): Tuple for (input_h, intput_w).
+            pos_shape (tuple): Tuple for (pos_h, pos_w).
+            patch_size (int): Patch size.
+        Return:
+            torch.Tensor: The resized pos_embed of shape [B, L_new, C]
+        """
+        assert pos_embed.ndim == 3, 'shape of pos_embed must be [B, L, C]'
+        input_h, input_w = input_shpae
+        pos_h, pos_w = pos_shape
+        cls_token_weight = pos_embed[:, 0]
+        pos_embed_weight = pos_embed[:, (-1 * pos_h * pos_w):]
+        pos_embed_weight = pos_embed_weight.reshape(
+            1, pos_h, pos_w, pos_embed.shape[2]).permute(0, 3, 1, 2)
+        pos_embed_weight = F.interpolate(
+            pos_embed_weight,
+            size=[input_h // patch_size, input_w // patch_size],
+            align_corners=False,
+            mode=mode)
+        cls_token_weight = cls_token_weight.unsqueeze(1)
+        pos_embed_weight = torch.flatten(pos_embed_weight, 2).transpose(1, 2)
+        pos_embed = torch.cat((cls_token_weight, pos_embed_weight), dim=1)
+        return pos_embed
+
+    def forward(self, inputs):
+        B = inputs.shape[0]
+
+        x = self.patch_embed(inputs)
+
         cls_tokens = self.cls_token.expand(B, -1, -1)
         x = torch.cat((cls_tokens, x), dim=1)
-        x = x + self.pos_embed
-        x = self.pos_drop(x)
+        x = self._pos_embeding(inputs, x, self.pos_embed)
+
+        if not self.with_cls_token:
+            # Remove class token for transformer input
+            x = x[:, 1:]
 
         outs = []
         for i, blk in enumerate(self.blocks):
             x = blk(x)
+            if i == len(self.blocks) - 1:
+                if self.final_norm:
+                    x = self.norm(x)
             if i in self.out_indices:
-<<<<<<< HEAD
-                outs.append(x)
-        return tuple(outs)
-=======
                 if self.with_cls_token:
                     # Remove class token and reshape token for decoder head
                     out = x[:, 1:]
@@ -522,5 +463,4 @@
         if mode and self.norm_eval:
             for m in self.modules():
                 if isinstance(m, nn.LayerNorm):
-                    m.eval()
->>>>>>> 0599c714
+                    m.eval()