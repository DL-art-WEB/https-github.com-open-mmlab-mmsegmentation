# Copyright (c) OpenMMLab. All rights reserved.
from .bisenetv1 import BiSeNetV1
from .bisenetv2 import BiSeNetV2
from .cgnet import CGNet
from .erfnet import ERFNet
from .fast_scnn import FastSCNN
from .hrnet import HRNet
from .icnet import ICNet
from .mit import MixVisionTransformer
from .mobilenet_v2 import MobileNetV2
from .mobilenet_v3 import MobileNetV3
from .resnest import ResNeSt
from .resnet import ResNet, ResNetV1c, ResNetV1d
from .resnext import ResNeXt
from .stdc import STDCContextPathNet, STDCNet
from .swin import SwinTransformer
from .timm_backbone import TIMMBackbone
from .unet import UNet
from .vit import VisionTransformer

__all__ = [
    'ResNet', 'ResNetV1c', 'ResNetV1d', 'ResNeXt', 'HRNet', 'FastSCNN',
    'ResNeSt', 'MobileNetV2', 'UNet', 'CGNet', 'MobileNetV3',
    'VisionTransformer', 'SwinTransformer', 'MixVisionTransformer',
<<<<<<< HEAD
    'BiSeNetV1', 'BiSeNetV2', 'ICNet', 'TIMMBackbone', 'STDCNet',
    'STDCContextPathNet'
=======
    'BiSeNetV1', 'BiSeNetV2', 'ICNet', 'TIMMBackbone', 'ERFNet'
>>>>>>> a3574192
]<|MERGE_RESOLUTION|>--- conflicted
+++ resolved
@@ -22,10 +22,6 @@
     'ResNet', 'ResNetV1c', 'ResNetV1d', 'ResNeXt', 'HRNet', 'FastSCNN',
     'ResNeSt', 'MobileNetV2', 'UNet', 'CGNet', 'MobileNetV3',
     'VisionTransformer', 'SwinTransformer', 'MixVisionTransformer',
-<<<<<<< HEAD
-    'BiSeNetV1', 'BiSeNetV2', 'ICNet', 'TIMMBackbone', 'STDCNet',
+    'BiSeNetV1', 'BiSeNetV2', 'ICNet', 'TIMMBackbone', 'ERFNet', 'STDCNet',
     'STDCContextPathNet'
-=======
-    'BiSeNetV1', 'BiSeNetV2', 'ICNet', 'TIMMBackbone', 'ERFNet'
->>>>>>> a3574192
 ]