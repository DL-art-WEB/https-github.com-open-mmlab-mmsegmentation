# Copyright (c) OpenMMLab. All rights reserved.
from .bisenetv1 import BiSeNetV1
from .bisenetv2 import BiSeNetV2
from .cgnet import CGNet
from .erfnet import ERFNet
from .fast_scnn import FastSCNN
from .hrformer import HRFormer
from .hrnet import HRNet
from .icnet import ICNet
from .mit import MixVisionTransformer
from .mobilenet_v2 import MobileNetV2
from .mobilenet_v3 import MobileNetV3
from .resnest import ResNeSt
from .resnet import ResNet, ResNetV1c, ResNetV1d
from .resnext import ResNeXt
from .stdc import STDCContextPathNet, STDCNet
from .swin import SwinTransformer
from .timm_backbone import TIMMBackbone
from .twins import PCPVT, SVT
from .unet import UNet
from .vit import VisionTransformer

__all__ = [
    'ResNet', 'ResNetV1c', 'ResNetV1d', 'ResNeXt', 'HRNet', 'FastSCNN',
    'ResNeSt', 'MobileNetV2', 'UNet', 'CGNet', 'MobileNetV3',
    'VisionTransformer', 'SwinTransformer', 'MixVisionTransformer',
<<<<<<< HEAD
    'BiSeNetV1', 'BiSeNetV2', 'ICNet', 'TIMMBackbone', 'ERFNet', 'HRFormer'
=======
    'BiSeNetV1', 'BiSeNetV2', 'ICNet', 'TIMMBackbone', 'ERFNet', 'PCPVT',
    'SVT', 'STDCNet', 'STDCContextPathNet'
>>>>>>> 520ec8e1
]<|MERGE_RESOLUTION|>--- conflicted
+++ resolved
@@ -24,10 +24,6 @@
     'ResNet', 'ResNetV1c', 'ResNetV1d', 'ResNeXt', 'HRNet', 'FastSCNN',
     'ResNeSt', 'MobileNetV2', 'UNet', 'CGNet', 'MobileNetV3',
     'VisionTransformer', 'SwinTransformer', 'MixVisionTransformer',
-<<<<<<< HEAD
-    'BiSeNetV1', 'BiSeNetV2', 'ICNet', 'TIMMBackbone', 'ERFNet', 'HRFormer'
-=======
     'BiSeNetV1', 'BiSeNetV2', 'ICNet', 'TIMMBackbone', 'ERFNet', 'PCPVT',
-    'SVT', 'STDCNet', 'STDCContextPathNet'
->>>>>>> 520ec8e1
+    'SVT', 'STDCNet', 'STDCContextPathNet', 'HRFormer'
 ]