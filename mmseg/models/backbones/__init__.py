# Copyright (c) OpenMMLab. All rights reserved.
from .beit import BEiT
from .bisenetv1 import BiSeNetV1
from .bisenetv2 import BiSeNetV2
from .cgnet import CGNet
from .erfnet import ERFNet
from .fast_scnn import FastSCNN
from .hrnet import HRNet
from .icnet import ICNet
from .mae import MAE
from .mit import MixVisionTransformer
from .mobilenet_v2 import MobileNetV2
from .mobilenet_v3 import MobileNetV3
<<<<<<< HEAD
from .mscan import MSCAN
=======
from .pidnet import PIDNet
>>>>>>> dd47cef8
from .resnest import ResNeSt
from .resnet import ResNet, ResNetV1c, ResNetV1d
from .resnext import ResNeXt
from .stdc import STDCContextPathNet, STDCNet
from .swin import SwinTransformer
from .timm_backbone import TIMMBackbone
from .twins import PCPVT, SVT
from .unet import UNet
from .vit import VisionTransformer

__all__ = [
    'ResNet', 'ResNetV1c', 'ResNetV1d', 'ResNeXt', 'HRNet', 'FastSCNN',
    'ResNeSt', 'MobileNetV2', 'UNet', 'CGNet', 'MobileNetV3',
    'VisionTransformer', 'SwinTransformer', 'MixVisionTransformer',
    'BiSeNetV1', 'BiSeNetV2', 'ICNet', 'TIMMBackbone', 'ERFNet', 'PCPVT',
<<<<<<< HEAD
    'SVT', 'STDCNet', 'STDCContextPathNet', 'BEiT', 'MAE', 'MSCAN'
=======
    'SVT', 'STDCNet', 'STDCContextPathNet', 'BEiT', 'MAE', 'PIDNet'
>>>>>>> dd47cef8
]<|MERGE_RESOLUTION|>--- conflicted
+++ resolved
@@ -11,11 +11,8 @@
 from .mit import MixVisionTransformer
 from .mobilenet_v2 import MobileNetV2
 from .mobilenet_v3 import MobileNetV3
-<<<<<<< HEAD
 from .mscan import MSCAN
-=======
 from .pidnet import PIDNet
->>>>>>> dd47cef8
 from .resnest import ResNeSt
 from .resnet import ResNet, ResNetV1c, ResNetV1d
 from .resnext import ResNeXt
@@ -31,9 +28,5 @@
     'ResNeSt', 'MobileNetV2', 'UNet', 'CGNet', 'MobileNetV3',
     'VisionTransformer', 'SwinTransformer', 'MixVisionTransformer',
     'BiSeNetV1', 'BiSeNetV2', 'ICNet', 'TIMMBackbone', 'ERFNet', 'PCPVT',
-<<<<<<< HEAD
-    'SVT', 'STDCNet', 'STDCContextPathNet', 'BEiT', 'MAE', 'MSCAN'
-=======
-    'SVT', 'STDCNet', 'STDCContextPathNet', 'BEiT', 'MAE', 'PIDNet'
->>>>>>> dd47cef8
+    'SVT', 'STDCNet', 'STDCContextPathNet', 'BEiT', 'MAE', 'PIDNet', 'MSCAN'
 ]