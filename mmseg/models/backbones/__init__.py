--- conflicted
+++ resolved
@@ -19,9 +19,5 @@
     'ResNet', 'ResNetV1c', 'ResNetV1d', 'ResNeXt', 'HRNet', 'FastSCNN',
     'ResNeSt', 'MobileNetV2', 'UNet', 'CGNet', 'MobileNetV3',
     'VisionTransformer', 'SwinTransformer', 'MixVisionTransformer',
-<<<<<<< HEAD
-    'BiSeNetV2', 'ICNet'
-=======
-    'BiSeNetV1', 'BiSeNetV2'
->>>>>>> 85227b46
+    'BiSeNetV1', 'BiSeNetV2', 'ICNet'
 ]