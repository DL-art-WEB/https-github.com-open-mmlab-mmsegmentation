# Copyright (c) OpenMMLab. All rights reserved.
from .bisenetv1 import BiSeNetV1
from .bisenetv2 import BiSeNetV2
from .cgnet import CGNet
from .erfnet import ERFNet
from .fast_scnn import FastSCNN
from .hrnet import HRNet
from .icnet import ICNet
from .mit import MixVisionTransformer
from .mobilenet_v2 import MobileNetV2
from .mobilenet_v3 import MobileNetV3
from .resnest import ResNeSt
from .resnet import ResNet, ResNetV1c, ResNetV1d
from .resnext import ResNeXt
from .swin import SwinTransformer
from .timm_backbone import TIMMBackbone
from .twins import PCPVT, SVT
from .unet import UNet
from .vit import VisionTransformer

__all__ = [
    'ResNet', 'ResNetV1c', 'ResNetV1d', 'ResNeXt', 'HRNet', 'FastSCNN',
    'ResNeSt', 'MobileNetV2', 'UNet', 'CGNet', 'MobileNetV3',
    'VisionTransformer', 'SwinTransformer', 'MixVisionTransformer',
<<<<<<< HEAD
    'BiSeNetV1', 'BiSeNetV2', 'ICNet', 'TIMMBackbone', 'PCPVT', 'SVT'
=======
    'BiSeNetV1', 'BiSeNetV2', 'ICNet', 'TIMMBackbone', 'ERFNet'
>>>>>>> ff1e2d8e
]<|MERGE_RESOLUTION|>--- conflicted
+++ resolved
@@ -22,9 +22,5 @@
     'ResNet', 'ResNetV1c', 'ResNetV1d', 'ResNeXt', 'HRNet', 'FastSCNN',
     'ResNeSt', 'MobileNetV2', 'UNet', 'CGNet', 'MobileNetV3',
     'VisionTransformer', 'SwinTransformer', 'MixVisionTransformer',
-<<<<<<< HEAD
-    'BiSeNetV1', 'BiSeNetV2', 'ICNet', 'TIMMBackbone', 'PCPVT', 'SVT'
-=======
-    'BiSeNetV1', 'BiSeNetV2', 'ICNet', 'TIMMBackbone', 'ERFNet'
->>>>>>> ff1e2d8e
+    'BiSeNetV1', 'BiSeNetV2', 'ICNet', 'TIMMBackbone', 'ERFNet', 'PCPVT', 'SVT'
 ]