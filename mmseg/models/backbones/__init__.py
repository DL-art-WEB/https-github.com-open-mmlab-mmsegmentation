# Copyright (c) OpenMMLab. All rights reserved.
<<<<<<< HEAD
from .bisenetv1 import BiSeNetV1
=======
from .bisenetv2 import BiSeNetV2
>>>>>>> 36eb2d8b
from .cgnet import CGNet
from .fast_scnn import FastSCNN
from .hrnet import HRNet
from .mit import MixVisionTransformer
from .mobilenet_v2 import MobileNetV2
from .mobilenet_v3 import MobileNetV3
from .resnest import ResNeSt
from .resnet import ResNet, ResNetV1c, ResNetV1d
from .resnext import ResNeXt
from .swin import SwinTransformer
from .unet import UNet
from .vit import VisionTransformer

__all__ = [
    'ResNet', 'ResNetV1c', 'ResNetV1d', 'ResNeXt', 'HRNet', 'FastSCNN',
    'ResNeSt', 'MobileNetV2', 'UNet', 'CGNet', 'MobileNetV3',
<<<<<<< HEAD
    'VisionTransformer', 'SwinTransformer', 'MixVisionTransformer', 'BiSeNetV1'
=======
    'VisionTransformer', 'SwinTransformer', 'MixVisionTransformer', 'BiSeNetV2'
>>>>>>> 36eb2d8b
]<|MERGE_RESOLUTION|>--- conflicted
+++ resolved
@@ -1,9 +1,6 @@
 # Copyright (c) OpenMMLab. All rights reserved.
-<<<<<<< HEAD
 from .bisenetv1 import BiSeNetV1
-=======
 from .bisenetv2 import BiSeNetV2
->>>>>>> 36eb2d8b
 from .cgnet import CGNet
 from .fast_scnn import FastSCNN
 from .hrnet import HRNet
@@ -20,9 +17,6 @@
 __all__ = [
     'ResNet', 'ResNetV1c', 'ResNetV1d', 'ResNeXt', 'HRNet', 'FastSCNN',
     'ResNeSt', 'MobileNetV2', 'UNet', 'CGNet', 'MobileNetV3',
-<<<<<<< HEAD
-    'VisionTransformer', 'SwinTransformer', 'MixVisionTransformer', 'BiSeNetV1'
-=======
-    'VisionTransformer', 'SwinTransformer', 'MixVisionTransformer', 'BiSeNetV2'
->>>>>>> 36eb2d8b
+    'VisionTransformer', 'SwinTransformer', 'MixVisionTransformer',
+    'BiSeNetV1', 'BiSeNetV2'
 ]