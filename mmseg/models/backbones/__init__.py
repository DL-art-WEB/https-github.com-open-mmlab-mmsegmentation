--- conflicted
+++ resolved
@@ -17,9 +17,6 @@
 __all__ = [
     'ResNet', 'ResNetV1c', 'ResNetV1d', 'ResNeXt', 'HRNet', 'FastSCNN',
     'ResNeSt', 'MobileNetV2', 'UNet', 'CGNet', 'MobileNetV3',
-<<<<<<< HEAD
-    'VisionTransformer', 'SwinTransformer', 'MixVisionTransformer', 'ICNet'
-=======
-    'VisionTransformer', 'SwinTransformer', 'MixVisionTransformer', 'BiSeNetV2'
->>>>>>> 2aa632eb
+    'VisionTransformer', 'SwinTransformer', 'MixVisionTransformer',
+    'BiSeNetV2', 'ICNet'
 ]