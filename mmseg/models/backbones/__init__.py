--- conflicted
+++ resolved
@@ -21,9 +21,5 @@
     'ResNet', 'ResNetV1c', 'ResNetV1d', 'ResNeXt', 'HRNet', 'FastSCNN',
     'ResNeSt', 'MobileNetV2', 'UNet', 'CGNet', 'MobileNetV3',
     'VisionTransformer', 'SwinTransformer', 'MixVisionTransformer',
-<<<<<<< HEAD
-    'BiSeNetV1', 'BiSeNetV2', 'ICNet', 'ERFNet'
-=======
-    'BiSeNetV1', 'BiSeNetV2', 'ICNet', 'TIMMBackbone'
->>>>>>> 2b2f107f
+    'BiSeNetV1', 'BiSeNetV2', 'ICNet', 'TIMMBackbone', 'ERFNet'
 ]