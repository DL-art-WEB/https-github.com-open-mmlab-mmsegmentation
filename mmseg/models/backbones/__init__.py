from .cgnet import CGNet
from .fast_scnn import FastSCNN
from .hrnet import HRNet
from .mobilenet_v2 import MobileNetV2
from .resnest import ResNeSt
from .resnet import ResNet, ResNetV1c, ResNetV1d
from .resnext import ResNeXt
from .unet import UNet

__all__ = [
    'ResNet', 'ResNetV1c', 'ResNetV1d', 'ResNeXt', 'HRNet', 'FastSCNN',
<<<<<<< HEAD
    'ResNeSt', 'MobileNetV2', 'CGNet'
=======
    'ResNeSt', 'MobileNetV2', 'UNet'
>>>>>>> 8a174a35
]<|MERGE_RESOLUTION|>--- conflicted
+++ resolved
@@ -9,9 +9,5 @@
 
 __all__ = [
     'ResNet', 'ResNetV1c', 'ResNetV1d', 'ResNeXt', 'HRNet', 'FastSCNN',
-<<<<<<< HEAD
-    'ResNeSt', 'MobileNetV2', 'CGNet'
-=======
-    'ResNeSt', 'MobileNetV2', 'UNet'
->>>>>>> 8a174a35
+    'ResNeSt', 'MobileNetV2', 'UNet', 'CGNet'
 ]