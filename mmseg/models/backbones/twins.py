# import math

import torch
import torch.nn as nn
import torch.nn.functional as F
from mmcv.cnn import build_norm_layer
from mmcv.cnn.bricks.drop import build_dropout
from mmcv.cnn.bricks.transformer import FFN
# from mmcv.cnn.utils.weight_init import trunc_normal_
from mmcv.runner import BaseModule, ModuleList

from mmseg.models.backbones.mit import EfficientMultiheadAttention
from mmseg.models.builder import BACKBONES
from ..utils.embed import PatchEmbed


class GlobalSubsampledAttention(EfficientMultiheadAttention):
    """Global Sub-sampled Attention (Spatial Reduction Attention)

    This module is modified from EfficientMultiheadAttention，
    which is a module from mmseg.models.backbones.mit.py.

    Args:
        embed_dims (int): The embedding dimension.
        num_heads (int): Parallel attention heads.
        attn_drop (float): A Dropout layer on attn_output_weights.
            Default: 0.0.
        proj_drop (float): A Dropout layer after `nn.MultiheadAttention`.
            Default: 0.0.
        dropout_layer (obj:`ConfigDict`): The dropout_layer used
            when adding the shortcut. Default: None.
        batch_first (bool): Key, Query and Value are shape of
            (batch, n, embed_dims)
            or (n, batch, embed_dims). Default: False.
        qkv_bias (bool): enable bias for qkv if True. Default: True.
        norm_cfg (dict): Config dict for normalization layer.
            Default: dict(type='LN').
        sr_ratio (int): The ratio of spatial reduction of GSA of PCPVT.
            Default: 1.
        init_cfg (dict, optional): The Config for initialization.
            Defaults to None.
    """

    def __init__(self,
                 embed_dims,
                 num_heads,
                 attn_drop=0.,
                 proj_drop=0.,
                 dropout_layer=None,
                 batch_first=True,
                 qkv_bias=True,
                 norm_cfg=dict(type='LN'),
                 sr_ratio=1,
                 init_cfg=None):
        super(GlobalSubsampledAttention, self).__init__(
            embed_dims,
            num_heads,
            attn_drop=attn_drop,
            proj_drop=proj_drop,
            dropout_layer=dropout_layer,
            batch_first=batch_first,
            qkv_bias=qkv_bias,
            norm_cfg=norm_cfg,
            sr_ratio=sr_ratio,
            init_cfg=init_cfg)


class GSAEncoderLayer(BaseModule):
    """Implements one encoder layer with GSA.

    Args:
        embed_dims (int): The feature dimension.
        num_heads (int): Parallel attention heads.
        feedforward_channels (int): The hidden dimension for FFNs.
        drop_rate (float): Probability of an element to be zeroed
            after the feed forward layer. Default: 0.0.
        attn_drop_rate (float): The drop out rate for attention layer.
            Default: 0.0.
        drop_path_rate (float): Stochastic depth rate. Default 0.0.
        num_fcs (int): The number of fully-connected layers for FFNs.
            Default: 2.
        qkv_bias (bool): Enable bias for qkv if True. Default: True
        act_cfg (dict): The activation config for FFNs.
            Default: dict(type='GELU').
        norm_cfg (dict): Config dict for normalization layer.
            Default: dict(type='LN').
        sr_ratio (float): Kernel_size of conv in Attention modules. Default: 1.
        init_cfg (dict, optional): The Config for initialization.
            Defaults to None.
    """

    def __init__(self,
                 embed_dims,
                 num_heads,
                 feedforward_channels,
                 drop_rate=0.,
                 attn_drop_rate=0.,
                 drop_path_rate=0.,
                 num_fcs=2,
                 qkv_bias=True,
                 act_cfg=dict(type='GELU'),
                 norm_cfg=dict(type='LN'),
                 sr_ratio=1.,
                 init_cfg=None):
        super(GSAEncoderLayer, self).__init__(init_cfg=init_cfg)

        self.norm1 = build_norm_layer(norm_cfg, embed_dims, postfix=1)[1]

        self.attn = GlobalSubsampledAttention(
            embed_dims=embed_dims,
            num_heads=num_heads,
            attn_drop=attn_drop_rate,
            proj_drop=drop_rate,
            dropout_layer=dict(type='DropPath', drop_prob=drop_path_rate),
            qkv_bias=qkv_bias,
            norm_cfg=norm_cfg,
            sr_ratio=sr_ratio)

        self.norm2 = build_norm_layer(norm_cfg, embed_dims, postfix=2)[1]

        self.ffn = FFN(
            embed_dims=embed_dims,
            feedforward_channels=feedforward_channels,
            num_fcs=num_fcs,
            ffn_drop=drop_rate,
            dropout_layer=dict(type='DropPath', drop_prob=drop_path_rate),
            act_cfg=act_cfg,
            add_identity=False,
            init_cfg=None)

        self.drop_path = build_dropout(
            dict(type='DropPath', drop_prob=drop_path_rate)
        ) if drop_path_rate > 0. else nn.Identity()

    def forward(self, x, hw_shape):
        x = x + self.drop_path(self.attn(self.norm1(x), hw_shape, identity=0.))
        x = x + self.drop_path(self.ffn(self.norm2(x)))
        return x


class LocallygroupedSelfAttention(BaseModule):
    """Locally-grouped Self Attention (LSA).

    Args:
        embed_dims (int): Number of input channels.
        num_heads (int): Number of attention heads. Default: 8
        qkv_bias (bool, optional):  If True, add a learnable bias to q, k, v.
            Default: False.
        qk_scale (float | None, optional): Override default qk scale of
            head_dim ** -0.5 if set. Default: None.
        attn_drop_rate (float, optional): Dropout ratio of attention weight.
            Default: 0.0
        proj_drop_rate (float, optional): Dropout ratio of output. Default: 0.
        window_size(int): Window size of LSA. Default: 1.
        init_cfg (dict, optional): The Config for initialization.
            Defaults to None.
    """

    def __init__(self,
                 embed_dims,
                 num_heads=8,
                 qkv_bias=False,
                 qk_scale=None,
                 attn_drop_rate=0.,
                 proj_drop_rate=0.,
                 window_size=1,
                 init_cfg=None):
        """window_size 1 for stand attention."""
        super(LocallygroupedSelfAttention, self).__init__(init_cfg=init_cfg)

        assert embed_dims % num_heads == 0, f'dim {embed_dims} should be ' \
                                            f'divided by num_heads ' \
                                            f'{num_heads}.'
        self.embed_dims = embed_dims
        self.num_heads = num_heads
        head_dim = embed_dims // num_heads
        self.scale = qk_scale or head_dim**-0.5

        self.qkv = nn.Linear(embed_dims, embed_dims * 3, bias=qkv_bias)
        self.attn_drop = nn.Dropout(attn_drop_rate)
        self.proj = nn.Linear(embed_dims, embed_dims)
        self.proj_drop = nn.Dropout(proj_drop_rate)
        self.window_size = window_size

    def forward(self, x, hw_shape):
        b, n, c = x.shape
        h, w = hw_shape
        x = x.view(b, h, w, c)

        # pad feature maps to multiples of Local-groups
        pad_l = pad_t = 0
        pad_r = (self.window_size - w % self.window_size) % self.window_size
        pad_b = (self.window_size - h % self.window_size) % self.window_size
        x = F.pad(x, (0, 0, pad_l, pad_r, pad_t, pad_b))

        # calculate attention mask for LSA
        _, Hp, Wp, _ = x.shape
        _h, _w = Hp // self.window_size, Wp // self.window_size
        mask = torch.zeros((1, Hp, Wp), device=x.device)
        mask[:, -pad_b:, :].fill_(1)
        mask[:, :, -pad_r:].fill_(1)

        # [B, _h, _w, window_size, window_size, C]
        x = x.reshape(b, _h, self.window_size, _w, self.window_size,
                      c).transpose(2, 3)
        mask = mask.reshape(1, _h, self.window_size, _w,
                            self.window_size).transpose(2, 3).reshape(
                                1, _h * _w,
                                self.window_size * self.window_size)
        # [1, _h*_w, window_size*window_size, window_size*window_size]
        attn_mask = mask.unsqueeze(2) - mask.unsqueeze(3)
        attn_mask = attn_mask.masked_fill(attn_mask != 0,
                                          float(-1000.0)).masked_fill(
                                              attn_mask == 0, float(0.0))

        # [n_h, B, _w*_h, nhead, window_size*window_size, dim]
        qkv = self.qkv(x).reshape(b, _h * _w,
                                  self.window_size * self.window_size, 3,
                                  self.num_heads, c // self.num_heads).permute(
                                      3, 0, 1, 4, 2, 5)
        q, k, v = qkv[0], qkv[1], qkv[2]
        # [B, _h*_w, n_head, window_size*window_size, window_size*window_size]
        attn = (q @ k.transpose(-2, -1)) * self.scale
        attn = attn + attn_mask.unsqueeze(2)
        attn = attn.softmax(dim=-1)
        attn = self.attn_drop(attn)
        attn = (attn @ v).transpose(2, 3).reshape(b, _h, _w, self.window_size,
                                                  self.window_size, c)
        x = attn.transpose(2, 3).reshape(b, _h * self.window_size,
                                         _w * self.window_size, c)
        if pad_r > 0 or pad_b > 0:
            x = x[:, :h, :w, :].contiguous()

        x = x.reshape(b, n, c)
        x = self.proj(x)
        x = self.proj_drop(x)
        return x


class LSAEncoderLayer(BaseModule):
    """Implements one encoder layer in Twins-SVT.

    Args:
        embed_dims (int): The feature dimension.
        num_heads (int): Parallel attention heads.
        feedforward_channels (int): The hidden dimension for FFNs.
        drop_rate (float): Probability of an element to be zeroed
            after the feed forward layer. Default: 0.0.
        attn_drop_rate (float, optional): Dropout ratio of attention weight.
           Default: 0.0
        drop_path_rate (float): Stochastic depth rate. Default 0.0.
        num_fcs (int): The number of fully-connected layers for FFNs.
            Default: 2.
        qkv_bias (bool): Enable bias for qkv if True. Default: True
        qk_scale (float | None, optional): Override default qk scale of
           head_dim ** -0.5 if set. Default: None.
        act_cfg (dict): The activation config for FFNs.
            Default: dict(type='GELU').
        norm_cfg (dict): Config dict for normalization layer.
            Default: dict(type='LN').
        window_size (int): Window size of LSA. Default: 1.
        init_cfg (dict, optional): The Config for initialization.
            Defaults to None.
    """

    def __init__(self,
                 embed_dims,
                 num_heads,
                 feedforward_channels,
                 drop_rate=0.,
                 attn_drop_rate=0.,
                 drop_path_rate=0.,
                 num_fcs=2,
                 qkv_bias=True,
                 qk_scale=None,
                 act_cfg=dict(type='GELU'),
                 norm_cfg=dict(type='LN'),
                 window_size=1,
                 init_cfg=None):

        super(LSAEncoderLayer, self).__init__(init_cfg=init_cfg)

        self.norm1 = build_norm_layer(norm_cfg, embed_dims, postfix=1)[1]

        self.attn = LocallygroupedSelfAttention(embed_dims, num_heads,
                                                qkv_bias, qk_scale,
                                                attn_drop_rate, drop_rate,
                                                window_size)

        self.norm2 = build_norm_layer(norm_cfg, embed_dims, postfix=2)[1]

        self.ffn = FFN(
            embed_dims=embed_dims,
            feedforward_channels=feedforward_channels,
            num_fcs=num_fcs,
            ffn_drop=drop_rate,
            dropout_layer=dict(type='DropPath', drop_prob=drop_path_rate),
            act_cfg=act_cfg,
            add_identity=False,
            init_cfg=None)

        self.drop_path = build_dropout(
            dict(type='DropPath', drop_prob=drop_path_rate)
        ) if drop_path_rate > 0. else nn.Identity()

    def forward(self, x, hw_shape):
        x = x + self.drop_path(self.attn(self.norm1(x), hw_shape))
        x = x + self.drop_path(self.ffn(self.norm2(x)))
        return x


class ConditionalPositionEncoding(BaseModule):
    """The Conditional Position Encoding (CPE).

    The CPE is the implementation of 'Conditional Positional Encodings
    for Vision Transformers <https://arxiv.org/abs/2102.10882>'_.

    Args:
       in_channels (int): Number of input channels. Default: 3.
       embed_dims (int): The feature dimension. Default: 768.
       stride (int): Stride of conv layer. Default: 1.
    """

    def __init__(self, in_channels, embed_dims=768, stride=1, init_cfg=None):
        super(ConditionalPositionEncoding, self).__init__(init_cfg=init_cfg)
        self.proj = nn.Conv2d(
            in_channels,
            embed_dims,
            kernel_size=3,
            stride=stride,
            padding=1,
            bias=True,
            groups=embed_dims)
        self.stride = stride

    def forward(self, x, hw_shape):
        b, n, c = x.shape
        h, w = hw_shape
        feat_token = x
        cnn_feat = feat_token.transpose(1, 2).view(b, c, h, w)
        if self.stride == 1:
            x = self.proj(cnn_feat) + cnn_feat
        else:
            x = self.proj(cnn_feat)
        x = x.flatten(2).transpose(1, 2)
        return x


@BACKBONES.register_module()
class PCPVT(BaseModule):
    """The backbone of Twins-PCPVT.

    This backbone is the implementation of `Twins: Revisiting the Design
    of Spatial Attention in Vision Transformers
    <https://arxiv.org/abs/1512.03385>`_.

    Args:
        in_channels (int): Number of input channels. Default: 3.
        embed_dims (list): Embedding dimension. Default: [64, 128, 256, 512].
        patch_sizes (list): The patch sizes. Default: [4, 2, 2, 2].
        strides (list): The strides. Default: [4, 2, 2, 2].
        num_heads (int): Number of attention heads. Default: [1, 2, 4, 8].
        mlp_ratios (int): Ratio of mlp hidden dim to embedding dim.
            Default: [4, 4, 4, 4].
        out_indices (tuple[int]): Output from which stages.
            Default: (0, 1, 2, 3).
        qkv_bias (bool): Enable bias for qkv if True. Default: False.
        drop_rate (float): Probability of an element to be zeroed.
            Default 0.
        attn_drop_rate (float): The drop out rate for attention layer.
            Default 0.0
        drop_path_rate (float): Stochastic depth rate. Default 0.0
        norm_cfg (dict): Config dict for normalization layer.
            Default: dict(type='LN')
        depths (list): Depths of each stage. Default [3, 4, 6, 3]
        sr_ratios (list): Kernel_size of conv in each Attn module in
            Transformer encoder layer. Default: [8, 4, 2, 1].
        norm_after_stage（bool): Add extra norm. Default False.
        init_cfg (dict, optional): The Config for initialization.
            Defaults to None.
    """

    def __init__(self,
                 in_channels=3,
                 embed_dims=[64, 128, 256, 512],
                 patch_sizes=[4, 2, 2, 2],
                 strides=[4, 2, 2, 2],
                 num_heads=[1, 2, 4, 8],
                 mlp_ratios=[4, 4, 4, 4],
                 out_indices=(0, 1, 2, 3),
                 qkv_bias=False,
                 drop_rate=0.,
                 attn_drop_rate=0.,
                 drop_path_rate=0.,
                 norm_cfg=dict(type='LN'),
                 depths=[3, 4, 6, 3],
                 sr_ratios=[8, 4, 2, 1],
                 norm_after_stage=False,
                 init_cfg=None):
        super(PCPVT, self).__init__(init_cfg=init_cfg)
        self.depths = depths

        # patch_embed
        self.patch_embeds = ModuleList()
        self.position_encoding_drops = ModuleList()
        self.layers = ModuleList()

        for i in range(len(depths)):
            self.patch_embeds.append(
                PatchEmbed(
                    in_channels=in_channels if i == 0 else embed_dims[i - 1],
                    embed_dims=embed_dims[i],
                    conv_type='Conv2d',
                    kernel_size=patch_sizes[i],
                    stride=strides[i],
                    padding='corner',
                    norm_cfg=norm_cfg))

            self.position_encoding_drops.append(nn.Dropout(p=drop_rate))

        self.position_encodings = ModuleList([
            ConditionalPositionEncoding(embed_dim, embed_dim)
            for embed_dim in embed_dims
        ])

        # transformer encoder
        dpr = [
            x.item() for x in torch.linspace(0, drop_path_rate, sum(depths))
        ]  # stochastic depth decay rule
        cur = 0

        for k in range(len(depths)):
            _block = ModuleList([
                GSAEncoderLayer(
                    embed_dims=embed_dims[k],
                    num_heads=num_heads[k],
                    feedforward_channels=mlp_ratios[k] * embed_dims[k],
                    attn_drop_rate=attn_drop_rate,
                    drop_rate=drop_rate,
                    drop_path_rate=dpr[cur + i],
                    num_fcs=2,
                    qkv_bias=qkv_bias,
                    act_cfg=dict(type='GELU'),
                    norm_cfg=dict(type='LN'),
                    sr_ratio=sr_ratios[k]) for i in range(depths[k])
            ])
            self.layers.append(_block)
            cur += depths[k]

        self.norm_name, norm = build_norm_layer(
            norm_cfg, embed_dims[-1], postfix=1)

        self.out_indices = out_indices
        self.norm_after_stage = norm_after_stage
        if self.norm_after_stage:
            self.norm_list = ModuleList()
            for dim in embed_dims:
                self.norm_list.append(build_norm_layer(norm_cfg, dim)[1])

<<<<<<< HEAD
    # def init_weights(self):
    #     for m in self.modules():
    #         import pdb
    #         pdb.set_trace()
    #         if isinstance(m, nn.Linear):
    #             trunc_normal_(m.weight, std=.02)
    #             if isinstance(m, nn.Linear) and m.bias is not None:
    #                 nn.init.constant_(m.bias, 0)
    #         elif isinstance(m, nn.LayerNorm):
    #             nn.init.constant_(m.bias, 0)
    #             nn.init.constant_(m.weight, 1.0)
    #         elif isinstance(m, nn.Conv2d):
    #             fan_out = m.kernel_size[0] * m.kernel_size[1] *\
    #                       m.out_channels
    #             fan_out //= m.groups
    #             m.weight.data.normal_(0, math.sqrt(2.0 / fan_out))
    #             if m.bias is not None:
    #                 m.bias.data.zero_()
=======
    def init_weights(self):
        for m in self.modules():
            if isinstance(m, nn.Linear):
                trunc_normal_(m.weight, std=.02)
                if isinstance(m, nn.Linear) and m.bias is not None:
                    nn.init.constant_(m.bias, 0)
            elif isinstance(m, nn.LayerNorm):
                nn.init.constant_(m.bias, 0)
                nn.init.constant_(m.weight, 1.0)
            elif isinstance(m, nn.Conv2d):
                fan_out = m.kernel_size[0] * m.kernel_size[1] * m.out_channels
                fan_out //= m.groups
                m.weight.data.normal_(0, math.sqrt(2.0 / fan_out))
                if m.bias is not None:
                    m.bias.data.zero_()
            elif isinstance(m, nn.BatchNorm2d):
                m.weight.data.fill_(1.0)
                m.bias.data.zero_()
>>>>>>> f6d1ac54

    def forward(self, x):
        outputs = list()

        b = x.shape[0]

        for i in range(len(self.depths)):
            x, hw_shape = self.patch_embeds[i](x)
            h, w = hw_shape
            x = self.position_encoding_drops[i](x)
            for j, blk in enumerate(self.layers[i]):
                x = blk(x, hw_shape)
                if j == 0:
                    x = self.position_encodings[i](x, hw_shape)
            if self.norm_after_stage:
                x = self.norm_list[i](x)
            x = x.reshape(b, h, w, -1).permute(0, 3, 1, 2).contiguous()

            if i in self.out_indices:
                outputs.append(x)

        return tuple(outputs)


@BACKBONES.register_module()
class SVT(PCPVT):
    """The backbone of Twins-SVT.

    This backbone is the implementation of `Twins: Revisiting the Design
    of Spatial Attention in Vision Transformers
    <https://arxiv.org/abs/1512.03385>`_.

    Args:
        in_channels (int): Number of input channels. Default: 3.
        embed_dims (list): Embedding dimension. Default: [64, 128, 256, 512].
        patch_sizes (list): The patch sizes. Default: [4, 2, 2, 2].
        strides (list): The strides. Default: [4, 2, 2, 2].
        num_heads (int): Number of attention heads. Default: [1, 2, 4].
        mlp_ratios (int): Ratio of mlp hidden dim to embedding dim.
            Default: [4, 4, 4].
        out_indices (tuple[int]): Output from which stages.
            Default: (0, 1, 2, 3).
        qkv_bias (bool): Enable bias for qkv if True. Default: False.
        drop_rate (float): Dropout rate. Default 0.
        attn_drop_rate (float): Dropout ratio of attention weight.
            Default 0.0
        drop_path_rate (float): Stochastic depth rate. Default 0.2.
        norm_cfg (dict): Config dict for normalization layer.
            Default: dict(type='LN')
        depths (list): Depths of each stage. Default [4, 4, 4].
        sr_ratios (list): Kernel_size of conv in each Attn module in
            Transformer encoder layer. Default: [4, 2, 1].
        windiow_sizes (list): Window size of LSA. Default: [7, 7, 7],
        input_features_slice（bool): Input features need slice. Default: False.
        norm_after_stage（bool): Add extra norm. Default False.
        strides (list): Strides in patch-Embedding modules. Default: (2, 2, 2)
        init_cfg (dict, optional): The Config for initialization.
            Defaults to None.
    """

    def __init__(self,
                 in_channels=3,
                 embed_dims=[64, 128, 256],
                 patch_sizes=[4, 2, 2, 2],
                 strides=[4, 2, 2, 2],
                 num_heads=[1, 2, 4],
                 mlp_ratios=[4, 4, 4],
                 out_indices=(0, 1, 2, 3),
                 qkv_bias=False,
                 drop_rate=0.,
                 attn_drop_rate=0.,
                 drop_path_rate=0.2,
                 norm_cfg=dict(type='LN'),
                 depths=[4, 4, 4],
                 sr_ratios=[4, 2, 1],
                 windiow_sizes=[7, 7, 7],
                 norm_after_stage=True,
                 init_cfg=None):
        super(SVT, self).__init__(in_channels, embed_dims, patch_sizes,
                                  strides, num_heads, mlp_ratios, out_indices,
                                  qkv_bias, drop_rate, attn_drop_rate,
                                  drop_path_rate, norm_cfg, depths, sr_ratios,
                                  norm_after_stage, init_cfg)
        # transformer encoder
        dpr = [
            x.item() for x in torch.linspace(0, drop_path_rate, sum(depths))
        ]  # stochastic depth decay rule
        cur = 0

        for k in range(len(depths)):
            for i in range(depths[k]):
                if i % 2 == 0:
                    self.layers[k][i] = \
                        LSAEncoderLayer(
                            embed_dims=embed_dims[k],
                            num_heads=num_heads[k],
                            feedforward_channels=mlp_ratios[k] * embed_dims[k],
                            drop_rate=drop_rate,
                            attn_drop_rate=attn_drop_rate,
                            drop_path_rate=dpr[cur + i],
                            qkv_bias=qkv_bias,
                            window_size=windiow_sizes[k])
            cur += depths[k]<|MERGE_RESOLUTION|>--- conflicted
+++ resolved
@@ -1,4 +1,5 @@
-# import math
+import math
+import warnings
 
 import torch
 import torch.nn as nn
@@ -6,11 +7,12 @@
 from mmcv.cnn import build_norm_layer
 from mmcv.cnn.bricks.drop import build_dropout
 from mmcv.cnn.bricks.transformer import FFN
-# from mmcv.cnn.utils.weight_init import trunc_normal_
-from mmcv.runner import BaseModule, ModuleList
+from mmcv.cnn.utils.weight_init import trunc_normal_
+from mmcv.runner import BaseModule, ModuleList, _load_checkpoint
 
 from mmseg.models.backbones.mit import EfficientMultiheadAttention
 from mmseg.models.builder import BACKBONES
+from mmseg.utils import get_root_logger
 from ..utils.embed import PatchEmbed
 
 
@@ -396,8 +398,18 @@
                  depths=[3, 4, 6, 3],
                  sr_ratios=[8, 4, 2, 1],
                  norm_after_stage=False,
+                 pretrained=None,
                  init_cfg=None):
         super(PCPVT, self).__init__(init_cfg=init_cfg)
+        assert not (init_cfg and pretrained), \
+            'init_cfg and pretrained cannot be set at the same time'
+        if isinstance(pretrained, str):
+            warnings.warn('DeprecationWarning: pretrained is deprecated, '
+                          'please use "init_cfg" instead')
+            self.init_cfg = dict(type='Pretrained', checkpoint=pretrained)
+        elif pretrained is not None:
+            raise TypeError('pretrained must be a str or None')
+
         self.depths = depths
 
         # patch_embed
@@ -457,45 +469,38 @@
             for dim in embed_dims:
                 self.norm_list.append(build_norm_layer(norm_cfg, dim)[1])
 
-<<<<<<< HEAD
-    # def init_weights(self):
-    #     for m in self.modules():
-    #         import pdb
-    #         pdb.set_trace()
-    #         if isinstance(m, nn.Linear):
-    #             trunc_normal_(m.weight, std=.02)
-    #             if isinstance(m, nn.Linear) and m.bias is not None:
-    #                 nn.init.constant_(m.bias, 0)
-    #         elif isinstance(m, nn.LayerNorm):
-    #             nn.init.constant_(m.bias, 0)
-    #             nn.init.constant_(m.weight, 1.0)
-    #         elif isinstance(m, nn.Conv2d):
-    #             fan_out = m.kernel_size[0] * m.kernel_size[1] *\
-    #                       m.out_channels
-    #             fan_out //= m.groups
-    #             m.weight.data.normal_(0, math.sqrt(2.0 / fan_out))
-    #             if m.bias is not None:
-    #                 m.bias.data.zero_()
-=======
     def init_weights(self):
-        for m in self.modules():
-            if isinstance(m, nn.Linear):
-                trunc_normal_(m.weight, std=.02)
-                if isinstance(m, nn.Linear) and m.bias is not None:
+        if (isinstance(self.init_cfg, dict)
+                and self.init_cfg.get('type') == 'Pretrained'):
+            logger = get_root_logger()
+            checkpoint = _load_checkpoint(
+                self.init_cfg['checkpoint'], logger=logger, map_location='cpu')
+            if 'state_dict' in checkpoint:
+                state_dict = checkpoint['state_dict']
+            else:
+                state_dict = checkpoint
+            self.load_state_dict(state_dict, False)
+        elif self.init_cfg is not None:
+            super(PCPVT, self).init_weights()
+        else:
+            for m in self.modules():
+                if isinstance(m, nn.Linear):
+                    trunc_normal_(m.weight, std=.02)
+                    if isinstance(m, nn.Linear) and m.bias is not None:
+                        nn.init.constant_(m.bias, 0)
+                elif isinstance(m, nn.LayerNorm):
                     nn.init.constant_(m.bias, 0)
-            elif isinstance(m, nn.LayerNorm):
-                nn.init.constant_(m.bias, 0)
-                nn.init.constant_(m.weight, 1.0)
-            elif isinstance(m, nn.Conv2d):
-                fan_out = m.kernel_size[0] * m.kernel_size[1] * m.out_channels
-                fan_out //= m.groups
-                m.weight.data.normal_(0, math.sqrt(2.0 / fan_out))
-                if m.bias is not None:
+                    nn.init.constant_(m.weight, 1.0)
+                elif isinstance(m, nn.Conv2d):
+                    fan_out = m.kernel_size[0] * m.kernel_size[
+                        1] * m.out_channels
+                    fan_out //= m.groups
+                    m.weight.data.normal_(0, math.sqrt(2.0 / fan_out))
+                    if m.bias is not None:
+                        m.bias.data.zero_()
+                elif isinstance(m, nn.BatchNorm2d):
+                    m.weight.data.fill_(1.0)
                     m.bias.data.zero_()
-            elif isinstance(m, nn.BatchNorm2d):
-                m.weight.data.fill_(1.0)
-                m.bias.data.zero_()
->>>>>>> f6d1ac54
 
     def forward(self, x):
         outputs = list()
