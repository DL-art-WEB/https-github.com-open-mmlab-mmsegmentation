# Copyright (c) OpenMMLab. All rights reserved.
import warnings
from collections import OrderedDict
from copy import deepcopy

import torch
import torch.nn as nn
import torch.nn.functional as F
import torch.utils.checkpoint as cp
from mmcv.cnn import build_norm_layer, constant_init, trunc_normal_init
from mmcv.cnn.bricks.transformer import FFN, build_dropout
<<<<<<< HEAD
from mmcv.runner import BaseModule, ModuleList, _load_checkpoint
from mmcv.utils import to_2tuple
=======
from mmcv.cnn.utils.weight_init import constant_init
from mmcv.runner import _load_checkpoint
from mmcv.runner.base_module import BaseModule, ModuleList
from torch.nn.modules.linear import Linear
from torch.nn.modules.normalization import LayerNorm
from torch.nn.modules.utils import _pair as to_2tuple

from mmseg.ops import resize
from ...utils import get_root_logger
from ..builder import ATTENTION, BACKBONES
from ..utils import PatchEmbed


class PatchMerging(BaseModule):
    """Merge patch feature map.

    This layer use nn.Unfold to group feature map by kernel_size, and use norm
    and linear layer to embed grouped feature map.
    Args:
        in_channels (int): The num of input channels.
        out_channels (int): The num of output channels.
        stride (int | tuple): the stride of the sliding length in the
            unfold layer. Defaults: 2. (Default to be equal with kernel_size).
        bias (bool, optional): Whether to add bias in linear layer or not.
            Defaults: False.
        norm_cfg (dict, optional): Config dict for normalization layer.
            Defaults: dict(type='LN').
        init_cfg (dict, optional): The extra config for initialization.
            Defaults: None.
    """

    def __init__(self,
                 in_channels,
                 out_channels,
                 stride=2,
                 bias=False,
                 norm_cfg=dict(type='LN'),
                 init_cfg=None):
        super().__init__(init_cfg)
        self.in_channels = in_channels
        self.out_channels = out_channels
        self.stride = stride

        self.sampler = nn.Unfold(
            kernel_size=stride, dilation=1, padding=0, stride=stride)

        sample_dim = stride**2 * in_channels

        if norm_cfg is not None:
            self.norm = build_norm_layer(norm_cfg, sample_dim)[1]
        else:
            self.norm = None

        self.reduction = nn.Linear(sample_dim, out_channels, bias=bias)

    def forward(self, x, hw_shape):
        """
        x: x.shape -> [B, H*W, C]
        hw_shape: (H, W)
        """
        B, L, C = x.shape
        H, W = hw_shape
        assert L == H * W, 'input feature has wrong size'

        x = x.view(B, H, W, C).permute([0, 3, 1, 2])  # B, C, H, W

        # stride is fixed to be equal to kernel_size.
        if (H % self.stride != 0) or (W % self.stride != 0):
            x = F.pad(x, (0, W % self.stride, 0, H % self.stride))
>>>>>>> d35fbbdb

from ...utils import get_root_logger
from ..builder import BACKBONES
from ..utils.embed import PatchEmbed, PatchMerging


class WindowMSA(BaseModule):
    """Window based multi-head self-attention (W-MSA) module with relative
    position bias.

    Args:
        embed_dims (int): Number of input channels.
        num_heads (int): Number of attention heads.
        window_size (tuple[int]): The height and width of the window.
        qkv_bias (bool, optional):  If True, add a learnable bias to q, k, v.
            Default: True.
        qk_scale (float | None, optional): Override default qk scale of
            head_dim ** -0.5 if set. Default: None.
        attn_drop_rate (float, optional): Dropout ratio of attention weight.
            Default: 0.0
        proj_drop_rate (float, optional): Dropout ratio of output. Default: 0.
        init_cfg (dict | None, optional): The Config for initialization.
            Default: None.
    """

    def __init__(self,
                 embed_dims,
                 num_heads,
                 window_size,
                 qkv_bias=True,
                 qk_scale=None,
                 attn_drop_rate=0.,
                 proj_drop_rate=0.,
                 init_cfg=None):

        super().__init__()
        self.embed_dims = embed_dims
        self.window_size = window_size  # Wh, Ww
        self.num_heads = num_heads
        head_embed_dims = embed_dims // num_heads
        self.scale = qk_scale or head_embed_dims**-0.5
        self.init_cfg = init_cfg

        # define a parameter table of relative position bias
        self.relative_position_bias_table = nn.Parameter(
            torch.zeros((2 * window_size[0] - 1) * (2 * window_size[1] - 1),
                        num_heads))  # 2*Wh-1 * 2*Ww-1, nH

        # About 2x faster than original impl
        Wh, Ww = self.window_size
        rel_index_coords = self.double_step_seq(2 * Ww - 1, Wh, 1, Ww)
        rel_position_index = rel_index_coords + rel_index_coords.T
        rel_position_index = rel_position_index.flip(1).contiguous()
        self.register_buffer('relative_position_index', rel_position_index)

        self.qkv = nn.Linear(embed_dims, embed_dims * 3, bias=qkv_bias)
        self.attn_drop = nn.Dropout(attn_drop_rate)
        self.proj = nn.Linear(embed_dims, embed_dims)
        self.proj_drop = nn.Dropout(proj_drop_rate)

        self.softmax = nn.Softmax(dim=-1)

    def init_weights(self):
        trunc_normal_init(self.relative_position_bias_table, std=0.02)

    def forward(self, x, mask=None):
        """
        Args:

            x (tensor): input features with shape of (num_windows*B, N, C)
            mask (tensor | None, Optional): mask with shape of (num_windows,
                Wh*Ww, Wh*Ww), value should be between (-inf, 0].
        """
        B, N, C = x.shape
        qkv = self.qkv(x).reshape(B, N, 3, self.num_heads,
                                  C // self.num_heads).permute(2, 0, 3, 1, 4)
        # make torchscript happy (cannot use tensor as tuple)
        q, k, v = qkv[0], qkv[1], qkv[2]

        q = q * self.scale
        attn = (q @ k.transpose(-2, -1))

        relative_position_bias = self.relative_position_bias_table[
            self.relative_position_index.view(-1)].view(
                self.window_size[0] * self.window_size[1],
                self.window_size[0] * self.window_size[1],
                -1)  # Wh*Ww,Wh*Ww,nH
        relative_position_bias = relative_position_bias.permute(
            2, 0, 1).contiguous()  # nH, Wh*Ww, Wh*Ww
        attn = attn + relative_position_bias.unsqueeze(0)

        if mask is not None:
            nW = mask.shape[0]
            attn = attn.view(B // nW, nW, self.num_heads, N,
                             N) + mask.unsqueeze(1).unsqueeze(0)
            attn = attn.view(-1, self.num_heads, N, N)
        attn = self.softmax(attn)

        attn = self.attn_drop(attn)

        x = (attn @ v).transpose(1, 2).reshape(B, N, C)
        x = self.proj(x)
        x = self.proj_drop(x)
        return x

    @staticmethod
    def double_step_seq(step1, len1, step2, len2):
        seq1 = torch.arange(0, step1 * len1, step1)
        seq2 = torch.arange(0, step2 * len2, step2)
        return (seq1[:, None] + seq2[None, :]).reshape(1, -1)


class ShiftWindowMSA(BaseModule):
    """Shifted Window Multihead Self-Attention Module.

    Args:
        embed_dims (int): Number of input channels.
        num_heads (int): Number of attention heads.
        window_size (int): The height and width of the window.
        shift_size (int, optional): The shift step of each window towards
            right-bottom. If zero, act as regular window-msa. Defaults to 0.
        qkv_bias (bool, optional): If True, add a learnable bias to q, k, v.
            Default: True
        qk_scale (float | None, optional): Override default qk scale of
            head_dim ** -0.5 if set. Defaults: None.
        attn_drop_rate (float, optional): Dropout ratio of attention weight.
            Defaults: 0.
        proj_drop_rate (float, optional): Dropout ratio of output.
            Defaults: 0.
        dropout_layer (dict, optional): The dropout_layer used before output.
            Defaults: dict(type='DropPath', drop_prob=0.).
        init_cfg (dict, optional): The extra config for initialization.
            Default: None.
    """

    def __init__(self,
                 embed_dims,
                 num_heads,
                 window_size,
                 shift_size=0,
                 qkv_bias=True,
                 qk_scale=None,
                 attn_drop_rate=0,
                 proj_drop_rate=0,
                 dropout_layer=dict(type='DropPath', drop_prob=0.),
                 init_cfg=None):
        super().__init__(init_cfg)

        self.window_size = window_size
        self.shift_size = shift_size
        assert 0 <= self.shift_size < self.window_size

        self.w_msa = WindowMSA(
            embed_dims=embed_dims,
            num_heads=num_heads,
            window_size=to_2tuple(window_size),
            qkv_bias=qkv_bias,
            qk_scale=qk_scale,
            attn_drop_rate=attn_drop_rate,
            proj_drop_rate=proj_drop_rate,
            init_cfg=None)

        self.drop = build_dropout(dropout_layer)

    def forward(self, query, hw_shape):
        B, L, C = query.shape
        H, W = hw_shape
        assert L == H * W, 'input feature has wrong size'
        query = query.view(B, H, W, C)

        # pad feature maps to multiples of window size
        pad_r = (self.window_size - W % self.window_size) % self.window_size
        pad_b = (self.window_size - H % self.window_size) % self.window_size
        query = F.pad(query, (0, 0, 0, pad_r, 0, pad_b))
        H_pad, W_pad = query.shape[1], query.shape[2]

        # cyclic shift
        if self.shift_size > 0:
            shifted_query = torch.roll(
                query,
                shifts=(-self.shift_size, -self.shift_size),
                dims=(1, 2))

            # calculate attention mask for SW-MSA
            img_mask = torch.zeros((1, H_pad, W_pad, 1), device=query.device)
            h_slices = (slice(0, -self.window_size),
                        slice(-self.window_size,
                              -self.shift_size), slice(-self.shift_size, None))
            w_slices = (slice(0, -self.window_size),
                        slice(-self.window_size,
                              -self.shift_size), slice(-self.shift_size, None))
            cnt = 0
            for h in h_slices:
                for w in w_slices:
                    img_mask[:, h, w, :] = cnt
                    cnt += 1

            # nW, window_size, window_size, 1
            mask_windows = self.window_partition(img_mask)
            mask_windows = mask_windows.view(
                -1, self.window_size * self.window_size)
            attn_mask = mask_windows.unsqueeze(1) - mask_windows.unsqueeze(2)
            attn_mask = attn_mask.masked_fill(attn_mask != 0,
                                              float(-100.0)).masked_fill(
                                                  attn_mask == 0, float(0.0))
        else:
            shifted_query = query
            attn_mask = None

        # nW*B, window_size, window_size, C
        query_windows = self.window_partition(shifted_query)
        # nW*B, window_size*window_size, C
        query_windows = query_windows.view(-1, self.window_size**2, C)

        # W-MSA/SW-MSA (nW*B, window_size*window_size, C)
        attn_windows = self.w_msa(query_windows, mask=attn_mask)

        # merge windows
        attn_windows = attn_windows.view(-1, self.window_size,
                                         self.window_size, C)

        # B H' W' C
        shifted_x = self.window_reverse(attn_windows, H_pad, W_pad)
        # reverse cyclic shift
        if self.shift_size > 0:
            x = torch.roll(
                shifted_x,
                shifts=(self.shift_size, self.shift_size),
                dims=(1, 2))
        else:
            x = shifted_x

        if pad_r > 0 or pad_b:
            x = x[:, :H, :W, :].contiguous()

        x = x.view(B, H * W, C)

        x = self.drop(x)
        return x

    def window_reverse(self, windows, H, W):
        """
        Args:
            windows: (num_windows*B, window_size, window_size, C)
            H (int): Height of image
            W (int): Width of image
        Returns:
            x: (B, H, W, C)
        """
        window_size = self.window_size
        B = int(windows.shape[0] / (H * W / window_size / window_size))
        x = windows.view(B, H // window_size, W // window_size, window_size,
                         window_size, -1)
        x = x.permute(0, 1, 3, 2, 4, 5).contiguous().view(B, H, W, -1)
        return x

    def window_partition(self, x):
        """
        Args:
            x: (B, H, W, C)
        Returns:
            windows: (num_windows*B, window_size, window_size, C)
        """
        B, H, W, C = x.shape
        window_size = self.window_size
        x = x.view(B, H // window_size, window_size, W // window_size,
                   window_size, C)
        windows = x.permute(0, 1, 3, 2, 4, 5).contiguous()
        windows = windows.view(-1, window_size, window_size, C)
        return windows


class SwinBlock(BaseModule):
    """"
    Args:
        embed_dims (int): The feature dimension.
        num_heads (int): Parallel attention heads.
        feedforward_channels (int): The hidden dimension for FFNs.
        window_size (int, optional): The local window scale. Default: 7.
        shift (bool, optional): whether to shift window or not. Default False.
        qkv_bias (bool, optional): enable bias for qkv if True. Default: True.
        qk_scale (float | None, optional): Override default qk scale of
            head_dim ** -0.5 if set. Default: None.
        drop_rate (float, optional): Dropout rate. Default: 0.
        attn_drop_rate (float, optional): Attention dropout rate. Default: 0.
        drop_path_rate (float, optional): Stochastic depth rate. Default: 0.
        act_cfg (dict, optional): The config dict of activation function.
            Default: dict(type='GELU').
        norm_cfg (dict, optional): The config dict of normalization.
            Default: dict(type='LN').
        with_cp (bool, optional): Use checkpoint or not. Using checkpoint
            will save some memory while slowing down the training speed.
            Default: False.
        init_cfg (dict | list | None, optional): The init config.
            Default: None.
    """

    def __init__(self,
                 embed_dims,
                 num_heads,
                 feedforward_channels,
                 window_size=7,
                 shift=False,
                 qkv_bias=True,
                 qk_scale=None,
                 drop_rate=0.,
                 attn_drop_rate=0.,
                 drop_path_rate=0.,
                 act_cfg=dict(type='GELU'),
                 norm_cfg=dict(type='LN'),
                 with_cp=False,
                 init_cfg=None):

        super(SwinBlock, self).__init__()

        self.init_cfg = init_cfg
        self.with_cp = with_cp

        self.norm1 = build_norm_layer(norm_cfg, embed_dims)[1]
        self.attn = ShiftWindowMSA(
            embed_dims=embed_dims,
            num_heads=num_heads,
            window_size=window_size,
            shift_size=window_size // 2 if shift else 0,
            qkv_bias=qkv_bias,
            qk_scale=qk_scale,
            attn_drop_rate=attn_drop_rate,
            proj_drop_rate=drop_rate,
            dropout_layer=dict(type='DropPath', drop_prob=drop_path_rate),
            init_cfg=None)

        self.norm2 = build_norm_layer(norm_cfg, embed_dims)[1]
        self.ffn = FFN(
            embed_dims=embed_dims,
            feedforward_channels=feedforward_channels,
            num_fcs=2,
            ffn_drop=drop_rate,
            dropout_layer=dict(type='DropPath', drop_prob=drop_path_rate),
            act_cfg=act_cfg,
            add_identity=True,
            init_cfg=None)

    def forward(self, x, hw_shape):

        def _inner_forward(x):
            identity = x
            x = self.norm1(x)
            x = self.attn(x, hw_shape)

            x = x + identity

            identity = x
            x = self.norm2(x)
            x = self.ffn(x, identity=identity)

            return x

        if self.with_cp and x.requires_grad:
            x = cp.checkpoint(_inner_forward, x)
        else:
            x = _inner_forward(x)

        return x


class SwinBlockSequence(BaseModule):
    """Implements one stage in Swin Transformer.

    Args:
        embed_dims (int): The feature dimension.
        num_heads (int): Parallel attention heads.
        feedforward_channels (int): The hidden dimension for FFNs.
        depth (int): The number of blocks in this stage.
        window_size (int, optional): The local window scale. Default: 7.
        qkv_bias (bool, optional): enable bias for qkv if True. Default: True.
        qk_scale (float | None, optional): Override default qk scale of
            head_dim ** -0.5 if set. Default: None.
        drop_rate (float, optional): Dropout rate. Default: 0.
        attn_drop_rate (float, optional): Attention dropout rate. Default: 0.
        drop_path_rate (float | list[float], optional): Stochastic depth
            rate. Default: 0.
        downsample (BaseModule | None, optional): The downsample operation
            module. Default: None.
        act_cfg (dict, optional): The config dict of activation function.
            Default: dict(type='GELU').
        norm_cfg (dict, optional): The config dict of normalization.
            Default: dict(type='LN').
        with_cp (bool, optional): Use checkpoint or not. Using checkpoint
            will save some memory while slowing down the training speed.
            Default: False.
        init_cfg (dict | list | None, optional): The init config.
            Default: None.
    """

    def __init__(self,
                 embed_dims,
                 num_heads,
                 feedforward_channels,
                 depth,
                 window_size=7,
                 qkv_bias=True,
                 qk_scale=None,
                 drop_rate=0.,
                 attn_drop_rate=0.,
                 drop_path_rate=0.,
                 downsample=None,
                 act_cfg=dict(type='GELU'),
                 norm_cfg=dict(type='LN'),
                 with_cp=False,
                 init_cfg=None):
        super().__init__(init_cfg=init_cfg)

        if isinstance(drop_path_rate, list):
            drop_path_rates = drop_path_rate
            assert len(drop_path_rates) == depth
        else:
            drop_path_rates = [deepcopy(drop_path_rate) for _ in range(depth)]

        self.blocks = ModuleList()
        for i in range(depth):
            block = SwinBlock(
                embed_dims=embed_dims,
                num_heads=num_heads,
                feedforward_channels=feedforward_channels,
                window_size=window_size,
                shift=False if i % 2 == 0 else True,
                qkv_bias=qkv_bias,
                qk_scale=qk_scale,
                drop_rate=drop_rate,
                attn_drop_rate=attn_drop_rate,
                drop_path_rate=drop_path_rates[i],
                act_cfg=act_cfg,
                norm_cfg=norm_cfg,
                with_cp=with_cp,
                init_cfg=None)
            self.blocks.append(block)

        self.downsample = downsample

    def forward(self, x, hw_shape):
        for block in self.blocks:
            x = block(x, hw_shape)

        if self.downsample:
            x_down, down_hw_shape = self.downsample(x, hw_shape)
            return x_down, down_hw_shape, x, hw_shape
        else:
            return x, hw_shape, x, hw_shape


@BACKBONES.register_module()
class SwinTransformer(BaseModule):
    """Swin Transformer backbone.

    This backbone is the implementation of `Swin Transformer:
    Hierarchical Vision Transformer using Shifted
    Windows <https://arxiv.org/abs/2103.14030>`_.
    Inspiration from https://github.com/microsoft/Swin-Transformer.

    Args:
        pretrain_img_size (int | tuple[int]): The size of input image when
            pretrain. Defaults: 224.
        in_channels (int): The num of input channels.
            Defaults: 3.
        embed_dims (int): The feature dimension. Default: 96.
        patch_size (int | tuple[int]): Patch size. Default: 4.
        window_size (int): Window size. Default: 7.
        mlp_ratio (int): Ratio of mlp hidden dim to embedding dim.
            Default: 4.
        depths (tuple[int]): Depths of each Swin Transformer stage.
            Default: (2, 2, 6, 2).
        num_heads (tuple[int]): Parallel attention heads of each Swin
            Transformer stage. Default: (3, 6, 12, 24).
        strides (tuple[int]): The patch merging or patch embedding stride of
            each Swin Transformer stage. (In swin, we set kernel size equal to
            stride.) Default: (4, 2, 2, 2).
        out_indices (tuple[int]): Output from which stages.
            Default: (0, 1, 2, 3).
        qkv_bias (bool, optional): If True, add a learnable bias to query, key,
            value. Default: True
        qk_scale (float | None, optional): Override default qk scale of
            head_dim ** -0.5 if set. Default: None.
        patch_norm (bool): If add a norm layer for patch embed and patch
            merging. Default: True.
        drop_rate (float): Dropout rate. Defaults: 0.
        attn_drop_rate (float): Attention dropout rate. Default: 0.
        drop_path_rate (float): Stochastic depth rate. Defaults: 0.1.
        use_abs_pos_embed (bool): If True, add absolute position embedding to
            the patch embedding. Defaults: False.
        act_cfg (dict): Config dict for activation layer.
            Default: dict(type='LN').
        norm_cfg (dict): Config dict for normalization layer at
            output of backone. Defaults: dict(type='LN').
<<<<<<< HEAD
        with_cp (bool, optional): Use checkpoint or not. Using checkpoint
            will save some memory while slowing down the training speed.
            Default: False.
=======
>>>>>>> d35fbbdb
        pretrained (str, optional): model pretrained path. Default: None.
        frozen_stages (int): Stages to be frozen (stop grad and set eval mode).
            -1 means not freezing any parameters.
        init_cfg (dict, optional): The Config for initialization.
            Defaults to None.
    """

    def __init__(self,
                 pretrain_img_size=224,
                 in_channels=3,
                 embed_dims=96,
                 patch_size=4,
                 window_size=7,
                 mlp_ratio=4,
                 depths=(2, 2, 6, 2),
                 num_heads=(3, 6, 12, 24),
                 strides=(4, 2, 2, 2),
                 out_indices=(0, 1, 2, 3),
                 qkv_bias=True,
                 qk_scale=None,
                 patch_norm=True,
                 drop_rate=0.,
                 attn_drop_rate=0.,
                 drop_path_rate=0.1,
                 use_abs_pos_embed=False,
                 act_cfg=dict(type='GELU'),
                 norm_cfg=dict(type='LN'),
<<<<<<< HEAD
                 with_cp=False,
=======
>>>>>>> d35fbbdb
                 pretrained=None,
                 frozen_stages=-1,
                 init_cfg=None):
        self.frozen_stages = frozen_stages

        if isinstance(pretrain_img_size, int):
            pretrain_img_size = to_2tuple(pretrain_img_size)
        elif isinstance(pretrain_img_size, tuple):
            if len(pretrain_img_size) == 1:
                pretrain_img_size = to_2tuple(pretrain_img_size[0])
            assert len(pretrain_img_size) == 2, \
                f'The size of image should have length 1 or 2, ' \
                f'but got {len(pretrain_img_size)}'

<<<<<<< HEAD
        assert not (init_cfg and pretrained), \
            'init_cfg and pretrained cannot be specified at the same time'
        if isinstance(pretrained, str):
            warnings.warn('DeprecationWarning: pretrained is deprecated, '
=======
        if isinstance(pretrained, str) or pretrained is None:
            warnings.warn('DeprecationWarning: pretrained is a deprecated, '
>>>>>>> d35fbbdb
                          'please use "init_cfg" instead')
            self.init_cfg = dict(type='Pretrained', checkpoint=pretrained)
        elif pretrained is None:
            self.init_cfg = init_cfg
        else:
            raise TypeError('pretrained must be a str or None')

        super(SwinTransformer, self).__init__(init_cfg=init_cfg)

        num_layers = len(depths)
        self.out_indices = out_indices
        self.use_abs_pos_embed = use_abs_pos_embed
<<<<<<< HEAD
=======
        self.pretrained = pretrained
        self.init_cfg = init_cfg
>>>>>>> d35fbbdb

        assert strides[0] == patch_size, 'Use non-overlapping patch embed.'

        self.patch_embed = PatchEmbed(
            in_channels=in_channels,
            embed_dims=embed_dims,
            conv_type='Conv2d',
            kernel_size=patch_size,
            stride=strides[0],
            padding='corner',
            norm_cfg=norm_cfg if patch_norm else None,
            init_cfg=None)

        if self.use_abs_pos_embed:
            patch_row = pretrain_img_size[0] // patch_size
            patch_col = pretrain_img_size[1] // patch_size
            num_patches = patch_row * patch_col
            self.absolute_pos_embed = nn.Parameter(
                torch.zeros((1, num_patches, embed_dims)))

        self.drop_after_pos = nn.Dropout(p=drop_rate)

        # set stochastic depth decay rule
        total_depth = sum(depths)
        dpr = [
            x.item() for x in torch.linspace(0, drop_path_rate, total_depth)
        ]

        self.stages = ModuleList()
        in_channels = embed_dims
        for i in range(num_layers):
            if i < num_layers - 1:
                downsample = PatchMerging(
                    in_channels=in_channels,
                    out_channels=2 * in_channels,
                    stride=strides[i + 1],
                    norm_cfg=norm_cfg if patch_norm else None,
                    init_cfg=None)
            else:
                downsample = None

            stage = SwinBlockSequence(
                embed_dims=in_channels,
                num_heads=num_heads[i],
                feedforward_channels=mlp_ratio * in_channels,
                depth=depths[i],
                window_size=window_size,
                qkv_bias=qkv_bias,
                qk_scale=qk_scale,
                drop_rate=drop_rate,
                attn_drop_rate=attn_drop_rate,
                drop_path_rate=dpr[sum(depths[:i]):sum(depths[:i + 1])],
                downsample=downsample,
                act_cfg=act_cfg,
                norm_cfg=norm_cfg,
                with_cp=with_cp,
                init_cfg=None)
            self.stages.append(stage)
            if downsample:
                in_channels = downsample.out_channels

        self.num_features = [int(embed_dims * 2**i) for i in range(num_layers)]
        # Add a norm layer for each output
        for i in out_indices:
            layer = build_norm_layer(norm_cfg, self.num_features[i])[1]
            layer_name = f'norm{i}'
            self.add_module(layer_name, layer)

    def train(self, mode=True):
        """Convert the model into training mode while keep layers freezed."""
        super(SwinTransformer, self).train(mode)
        self._freeze_stages()

    def _freeze_stages(self):
        if self.frozen_stages >= 0:
            self.patch_embed.eval()
            for param in self.patch_embed.parameters():
                param.requires_grad = False
            if self.use_abs_pos_embed:
                self.absolute_pos_embed.requires_grad = False
            self.drop_after_pos.eval()

        for i in range(1, self.frozen_stages + 1):

            if (i - 1) in self.out_indices:
                norm_layer = getattr(self, f'norm{i-1}')
                norm_layer.eval()
                for param in norm_layer.parameters():
                    param.requires_grad = False

            m = self.stages[i - 1]
            m.eval()
            for param in m.parameters():
                param.requires_grad = False

    def init_weights(self):
        logger = get_root_logger()
        if self.init_cfg is None:
            logger.warn(f'No pre-trained weights for '
                        f'{self.__class__.__name__}, '
                        f'training start from scratch')
            if self.use_abs_pos_embed:
                trunc_normal_init(self.absolute_pos_embed, std=0.02)
            for m in self.modules():
                if isinstance(m, nn.Linear):
                    trunc_normal_init(m.weight, std=.02)
                    if m.bias is not None:
                        constant_init(m.bias, 0)
                elif isinstance(m, nn.LayerNorm):
                    constant_init(m.bias, 0)
                    constant_init(m.weight, 1.0)
        else:
            assert 'checkpoint' in self.init_cfg, f'Only support ' \
                                                  f'specify `Pretrained` in ' \
                                                  f'`init_cfg` in ' \
                                                  f'{self.__class__.__name__} '
            ckpt = _load_checkpoint(
                self.init_cfg.checkpoint, logger=logger, map_location='cpu')
            if 'state_dict' in ckpt:
                _state_dict = ckpt['state_dict']
            elif 'model' in ckpt:
                _state_dict = ckpt['model']
            else:
                _state_dict = ckpt

<<<<<<< HEAD
            state_dict = OrderedDict()
            for k, v in _state_dict.items():
                if k.startswith('backbone.'):
                    state_dict[k[9:]] = v

=======
>>>>>>> d35fbbdb
            # strip prefix of state_dict
            if list(state_dict.keys())[0].startswith('module.'):
                state_dict = {k[7:]: v for k, v in state_dict.items()}

            # reshape absolute position embedding
            if state_dict.get('absolute_pos_embed') is not None:
                absolute_pos_embed = state_dict['absolute_pos_embed']
                N1, L, C1 = absolute_pos_embed.size()
                N2, C2, H, W = self.absolute_pos_embed.size()
                if N1 != N2 or C1 != C2 or L != H * W:
                    logger.warning('Error in loading absolute_pos_embed, pass')
                else:
                    state_dict['absolute_pos_embed'] = absolute_pos_embed.view(
                        N2, H, W, C2).permute(0, 3, 1, 2).contiguous()

            # interpolate position bias table if needed
            relative_position_bias_table_keys = [
                k for k in state_dict.keys()
                if 'relative_position_bias_table' in k
            ]
            for table_key in relative_position_bias_table_keys:
                table_pretrained = state_dict[table_key]
                table_current = self.state_dict()[table_key]
                L1, nH1 = table_pretrained.size()
                L2, nH2 = table_current.size()
                if nH1 != nH2:
                    logger.warning(f'Error in loading {table_key}, pass')
                elif L1 != L2:
                    S1 = int(L1**0.5)
                    S2 = int(L2**0.5)
                    table_pretrained_resized = F.interpolate(
                        table_pretrained.permute(1, 0).reshape(1, nH1, S1, S1),
                        size=(S2, S2),
                        mode='bicubic')
                    state_dict[table_key] = table_pretrained_resized.view(
                        nH2, L2).permute(1, 0).contiguous()

            # load state_dict
            self.load_state_dict(state_dict, False)

    def forward(self, x):
        x, hw_shape = self.patch_embed(x)

        if self.use_abs_pos_embed:
            x = x + self.absolute_pos_embed
        x = self.drop_after_pos(x)

        outs = []
        for i, stage in enumerate(self.stages):
            x, hw_shape, out, out_hw_shape = stage(x, hw_shape)
            if i in self.out_indices:
                norm_layer = getattr(self, f'norm{i}')
                out = norm_layer(out)
                out = out.view(-1, *out_hw_shape,
                               self.num_features[i]).permute(0, 3, 1,
                                                             2).contiguous()
                outs.append(out)

        return outs<|MERGE_RESOLUTION|>--- conflicted
+++ resolved
@@ -9,80 +9,8 @@
 import torch.utils.checkpoint as cp
 from mmcv.cnn import build_norm_layer, constant_init, trunc_normal_init
 from mmcv.cnn.bricks.transformer import FFN, build_dropout
-<<<<<<< HEAD
 from mmcv.runner import BaseModule, ModuleList, _load_checkpoint
 from mmcv.utils import to_2tuple
-=======
-from mmcv.cnn.utils.weight_init import constant_init
-from mmcv.runner import _load_checkpoint
-from mmcv.runner.base_module import BaseModule, ModuleList
-from torch.nn.modules.linear import Linear
-from torch.nn.modules.normalization import LayerNorm
-from torch.nn.modules.utils import _pair as to_2tuple
-
-from mmseg.ops import resize
-from ...utils import get_root_logger
-from ..builder import ATTENTION, BACKBONES
-from ..utils import PatchEmbed
-
-
-class PatchMerging(BaseModule):
-    """Merge patch feature map.
-
-    This layer use nn.Unfold to group feature map by kernel_size, and use norm
-    and linear layer to embed grouped feature map.
-    Args:
-        in_channels (int): The num of input channels.
-        out_channels (int): The num of output channels.
-        stride (int | tuple): the stride of the sliding length in the
-            unfold layer. Defaults: 2. (Default to be equal with kernel_size).
-        bias (bool, optional): Whether to add bias in linear layer or not.
-            Defaults: False.
-        norm_cfg (dict, optional): Config dict for normalization layer.
-            Defaults: dict(type='LN').
-        init_cfg (dict, optional): The extra config for initialization.
-            Defaults: None.
-    """
-
-    def __init__(self,
-                 in_channels,
-                 out_channels,
-                 stride=2,
-                 bias=False,
-                 norm_cfg=dict(type='LN'),
-                 init_cfg=None):
-        super().__init__(init_cfg)
-        self.in_channels = in_channels
-        self.out_channels = out_channels
-        self.stride = stride
-
-        self.sampler = nn.Unfold(
-            kernel_size=stride, dilation=1, padding=0, stride=stride)
-
-        sample_dim = stride**2 * in_channels
-
-        if norm_cfg is not None:
-            self.norm = build_norm_layer(norm_cfg, sample_dim)[1]
-        else:
-            self.norm = None
-
-        self.reduction = nn.Linear(sample_dim, out_channels, bias=bias)
-
-    def forward(self, x, hw_shape):
-        """
-        x: x.shape -> [B, H*W, C]
-        hw_shape: (H, W)
-        """
-        B, L, C = x.shape
-        H, W = hw_shape
-        assert L == H * W, 'input feature has wrong size'
-
-        x = x.view(B, H, W, C).permute([0, 3, 1, 2])  # B, C, H, W
-
-        # stride is fixed to be equal to kernel_size.
-        if (H % self.stride != 0) or (W % self.stride != 0):
-            x = F.pad(x, (0, W % self.stride, 0, H % self.stride))
->>>>>>> d35fbbdb
 
 from ...utils import get_root_logger
 from ..builder import BACKBONES
@@ -576,12 +504,9 @@
             Default: dict(type='LN').
         norm_cfg (dict): Config dict for normalization layer at
             output of backone. Defaults: dict(type='LN').
-<<<<<<< HEAD
         with_cp (bool, optional): Use checkpoint or not. Using checkpoint
             will save some memory while slowing down the training speed.
             Default: False.
-=======
->>>>>>> d35fbbdb
         pretrained (str, optional): model pretrained path. Default: None.
         frozen_stages (int): Stages to be frozen (stop grad and set eval mode).
             -1 means not freezing any parameters.
@@ -609,10 +534,7 @@
                  use_abs_pos_embed=False,
                  act_cfg=dict(type='GELU'),
                  norm_cfg=dict(type='LN'),
-<<<<<<< HEAD
                  with_cp=False,
-=======
->>>>>>> d35fbbdb
                  pretrained=None,
                  frozen_stages=-1,
                  init_cfg=None):
@@ -627,15 +549,10 @@
                 f'The size of image should have length 1 or 2, ' \
                 f'but got {len(pretrain_img_size)}'
 
-<<<<<<< HEAD
         assert not (init_cfg and pretrained), \
             'init_cfg and pretrained cannot be specified at the same time'
         if isinstance(pretrained, str):
             warnings.warn('DeprecationWarning: pretrained is deprecated, '
-=======
-        if isinstance(pretrained, str) or pretrained is None:
-            warnings.warn('DeprecationWarning: pretrained is a deprecated, '
->>>>>>> d35fbbdb
                           'please use "init_cfg" instead')
             self.init_cfg = dict(type='Pretrained', checkpoint=pretrained)
         elif pretrained is None:
@@ -648,11 +565,6 @@
         num_layers = len(depths)
         self.out_indices = out_indices
         self.use_abs_pos_embed = use_abs_pos_embed
-<<<<<<< HEAD
-=======
-        self.pretrained = pretrained
-        self.init_cfg = init_cfg
->>>>>>> d35fbbdb
 
         assert strides[0] == patch_size, 'Use non-overlapping patch embed.'
 
@@ -778,14 +690,11 @@
             else:
                 _state_dict = ckpt
 
-<<<<<<< HEAD
             state_dict = OrderedDict()
             for k, v in _state_dict.items():
                 if k.startswith('backbone.'):
                     state_dict[k[9:]] = v
 
-=======
->>>>>>> d35fbbdb
             # strip prefix of state_dict
             if list(state_dict.keys())[0].startswith('module.'):
                 state_dict = {k[7:]: v for k, v in state_dict.items()}
