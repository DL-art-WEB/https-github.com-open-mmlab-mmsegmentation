import torch
import torch.nn as nn
from mmcv.cnn import ConvModule, DepthwiseSeparableConvModule
from mmcv.runner import BaseModule

from mmseg.models.decode_heads.psp_head import PPM
from mmseg.ops import resize
from ..builder import BACKBONES
from ..utils import InvertedResidual


class LearningToDownsample(nn.Module):
    """Learning to downsample module.

    Args:
        in_channels (int): Number of input channels.
        dw_channels (tuple[int]): Number of output channels of the first and
            the second depthwise conv (dwconv) layers.
        out_channels (int): Number of output channels of the whole
            'learning to downsample' module.
        conv_cfg (dict | None): Config of conv layers. Default: None
        norm_cfg (dict | None): Config of norm layers. Default:
            dict(type='BN')
        act_cfg (dict): Config of activation layers. Default:
            dict(type='ReLU')
        dw_act_cfg (dict):Activation config of depthwise ConvModule. If it is
            'default', it will be the same as `act_cfg`. Default: None.
    """

    def __init__(self,
                 in_channels,
                 dw_channels,
                 out_channels,
                 conv_cfg=None,
                 norm_cfg=dict(type='BN'),
                 act_cfg=dict(type='ReLU'),
                 dw_act_cfg=None):
        super(LearningToDownsample, self).__init__()
        self.conv_cfg = conv_cfg
        self.norm_cfg = norm_cfg
        self.act_cfg = act_cfg
        self.dw_act_cfg = dw_act_cfg
        dw_channels1 = dw_channels[0]
        dw_channels2 = dw_channels[1]

        self.conv = ConvModule(
            in_channels,
            dw_channels1,
            3,
            stride=2,
            padding=1,
            conv_cfg=self.conv_cfg,
            norm_cfg=self.norm_cfg,
            act_cfg=self.act_cfg)

        self.dsconv1 = DepthwiseSeparableConvModule(
            dw_channels1,
            dw_channels2,
            kernel_size=3,
            stride=2,
            padding=1,
            norm_cfg=self.norm_cfg,
            dw_act_cfg=self.dw_act_cfg)

        self.dsconv2 = DepthwiseSeparableConvModule(
            dw_channels2,
            out_channels,
            kernel_size=3,
            stride=2,
            padding=1,
            norm_cfg=self.norm_cfg,
            dw_act_cfg=self.dw_act_cfg)

    def forward(self, x):
        x = self.conv(x)
        x = self.dsconv1(x)
        x = self.dsconv2(x)
        return x


class GlobalFeatureExtractor(nn.Module):
    """Global feature extractor module.

    Args:
        in_channels (int): Number of input channels of the GFE module.
            Default: 64
        block_channels (tuple[int]): Tuple of ints. Each int specifies the
            number of output channels of each Inverted Residual module.
            Default: (64, 96, 128)
        out_channels(int): Number of output channels of the GFE module.
            Default: 128
        expand_ratio (int): Adjusts number of channels of the hidden layer
            in InvertedResidual by this amount.
            Default: 6
        num_blocks (tuple[int]): Tuple of ints. Each int specifies the
            number of times each Inverted Residual module is repeated.
            The repeated Inverted Residual modules are called a 'group'.
            Default: (3, 3, 3)
        strides (tuple[int]): Tuple of ints. Each int specifies
            the downsampling factor of each 'group'.
            Default: (2, 2, 1)
        pool_scales (tuple[int]): Tuple of ints. Each int specifies
            the parameter required in 'global average pooling' within PPM.
            Default: (1, 2, 3, 6)
        conv_cfg (dict | None): Config of conv layers. Default: None
        norm_cfg (dict | None): Config of norm layers. Default:
            dict(type='BN')
        act_cfg (dict): Config of activation layers. Default:
            dict(type='ReLU')
        align_corners (bool): align_corners argument of F.interpolate.
            Default: False
    """

    def __init__(self,
                 in_channels=64,
                 block_channels=(64, 96, 128),
                 out_channels=128,
                 expand_ratio=6,
                 num_blocks=(3, 3, 3),
                 strides=(2, 2, 1),
                 pool_scales=(1, 2, 3, 6),
                 conv_cfg=None,
                 norm_cfg=dict(type='BN'),
                 act_cfg=dict(type='ReLU'),
                 align_corners=False):
        super(GlobalFeatureExtractor, self).__init__()
        self.conv_cfg = conv_cfg
        self.norm_cfg = norm_cfg
        self.act_cfg = act_cfg
        assert len(block_channels) == len(num_blocks) == 3
        self.bottleneck1 = self._make_layer(in_channels, block_channels[0],
                                            num_blocks[0], strides[0],
                                            expand_ratio)
        self.bottleneck2 = self._make_layer(block_channels[0],
                                            block_channels[1], num_blocks[1],
                                            strides[1], expand_ratio)
        self.bottleneck3 = self._make_layer(block_channels[1],
                                            block_channels[2], num_blocks[2],
                                            strides[2], expand_ratio)
        self.ppm = PPM(
            pool_scales,
            block_channels[2],
            block_channels[2] // 4,
            conv_cfg=self.conv_cfg,
            norm_cfg=self.norm_cfg,
            act_cfg=self.act_cfg,
            align_corners=align_corners)

        self.out = ConvModule(
            block_channels[2] * 2,
            out_channels,
            3,
            padding=1,
            conv_cfg=self.conv_cfg,
            norm_cfg=self.norm_cfg,
            act_cfg=self.act_cfg)

    def _make_layer(self,
                    in_channels,
                    out_channels,
                    blocks,
                    stride=1,
                    expand_ratio=6):
        layers = [
            InvertedResidual(
                in_channels,
                out_channels,
                stride,
                expand_ratio,
                norm_cfg=self.norm_cfg,
                act_cfg=self.act_cfg)
        ]
        for i in range(1, blocks):
            layers.append(
                InvertedResidual(
                    out_channels,
                    out_channels,
                    1,
                    expand_ratio,
                    norm_cfg=self.norm_cfg,
                    act_cfg=self.act_cfg))
        return nn.Sequential(*layers)

    def forward(self, x):
        x = self.bottleneck1(x)
        x = self.bottleneck2(x)
        x = self.bottleneck3(x)
        x = torch.cat([x, *self.ppm(x)], dim=1)
        x = self.out(x)
        return x


class FeatureFusionModule(nn.Module):
    """Feature fusion module.

    Args:
        higher_in_channels (int): Number of input channels of the
            higher-resolution branch.
        lower_in_channels (int): Number of input channels of the
            lower-resolution branch.
        out_channels (int): Number of output channels.
        conv_cfg (dict | None): Config of conv layers. Default: None
        norm_cfg (dict | None): Config of norm layers. Default:
            dict(type='BN')
        act_cfg (dict): Config of activation layers. Default:
            dict(type='ReLU')
        align_corners (bool): align_corners argument of F.interpolate.
            Default: False
    """

    def __init__(self,
                 higher_in_channels,
                 lower_in_channels,
                 out_channels,
                 conv_cfg=None,
                 norm_cfg=dict(type='BN'),
                 conv_act_cfg=None,
                 dwconv_act_cfg=dict(type='ReLU'),
                 align_corners=False):
        super(FeatureFusionModule, self).__init__()
        self.conv_cfg = conv_cfg
        self.norm_cfg = norm_cfg
        self.conv_act_cfg = conv_act_cfg
        self.dwconv_act_cfg = dwconv_act_cfg
        self.align_corners = align_corners
        self.dwconv = ConvModule(
            lower_in_channels,
            out_channels,
            3,
            padding=1,
            groups=out_channels,
            conv_cfg=self.conv_cfg,
            norm_cfg=self.norm_cfg,
            act_cfg=self.dwconv_act_cfg)
        self.conv_lower_res = ConvModule(
            out_channels,
            out_channels,
            1,
            conv_cfg=self.conv_cfg,
            norm_cfg=self.norm_cfg,
            act_cfg=self.conv_act_cfg)

        self.conv_higher_res = ConvModule(
            higher_in_channels,
            out_channels,
            1,
            conv_cfg=self.conv_cfg,
            norm_cfg=self.norm_cfg,
            act_cfg=self.conv_act_cfg)

        self.relu = nn.ReLU(True)

    def forward(self, higher_res_feature, lower_res_feature):
        lower_res_feature = resize(
            lower_res_feature,
            size=higher_res_feature.size()[2:],
            mode='bilinear',
            align_corners=self.align_corners)
        lower_res_feature = self.dwconv(lower_res_feature)
        lower_res_feature = self.conv_lower_res(lower_res_feature)

        higher_res_feature = self.conv_higher_res(higher_res_feature)
        out = higher_res_feature + lower_res_feature
        return self.relu(out)


@BACKBONES.register_module()
class FastSCNN(BaseModule):
    """Fast-SCNN Backbone.

    Args:
        in_channels (int): Number of input image channels. Default: 3.
        downsample_dw_channels (tuple[int]): Number of output channels after
            the first conv layer & the second conv layer in
            Learning-To-Downsample (LTD) module.
            Default: (32, 48).
        global_in_channels (int): Number of input channels of
            Global Feature Extractor(GFE).
            Equal to number of output channels of LTD.
            Default: 64.
        global_block_channels (tuple[int]): Tuple of integers that describe
            the output channels for each of the MobileNet-v2 bottleneck
            residual blocks in GFE.
            Default: (64, 96, 128).
        global_block_strides (tuple[int]): Tuple of integers
            that describe the strides (downsampling factors) for each of the
            MobileNet-v2 bottleneck residual blocks in GFE.
            Default: (2, 2, 1).
        global_out_channels (int): Number of output channels of GFE.
            Default: 128.
        higher_in_channels (int): Number of input channels of the higher
            resolution branch in FFM.
            Equal to global_in_channels.
            Default: 64.
        lower_in_channels (int): Number of input channels of  the lower
            resolution branch in FFM.
            Equal to global_out_channels.
            Default: 128.
        fusion_out_channels (int): Number of output channels of FFM.
            Default: 128.
        out_indices (tuple): Tuple of indices of list
            [higher_res_features, lower_res_features, fusion_output].
            Often set to (0,1,2) to enable aux. heads.
            Default: (0, 1, 2).
        conv_cfg (dict | None): Config of conv layers. Default: None
        norm_cfg (dict | None): Config of norm layers. Default:
            dict(type='BN')
        act_cfg (dict): Config of activation layers. Default:
            dict(type='ReLU')
        align_corners (bool): align_corners argument of F.interpolate.
            Default: False
<<<<<<< HEAD
        dw_act_cfg (dict): Activation config of depthwise ConvModule. If it is
            'default', it will be the same as `act_cfg`. Default: None.
=======
        init_cfg (dict or list[dict], optional): Initialization config dict.
            Default: None
>>>>>>> 09972249
    """

    def __init__(self,
                 in_channels=3,
                 downsample_dw_channels=(32, 48),
                 global_in_channels=64,
                 global_block_channels=(64, 96, 128),
                 global_block_strides=(2, 2, 1),
                 global_out_channels=128,
                 higher_in_channels=64,
                 lower_in_channels=128,
                 fusion_out_channels=128,
                 out_indices=(0, 1, 2),
                 conv_cfg=None,
                 norm_cfg=dict(type='BN'),
                 act_cfg=dict(type='ReLU'),
<<<<<<< HEAD
                 dw_act_cfg=None,
                 align_corners=False):
=======
                 align_corners=False,
                 init_cfg=None):

        super(FastSCNN, self).__init__(init_cfg)

        if init_cfg is None:
            self.init_cfg = [
                dict(type='Kaiming', layer='Conv2d'),
                dict(
                    type='Constant', val=1, layer=['_BatchNorm', 'GroupNorm'])
            ]
>>>>>>> 09972249

        if global_in_channels != higher_in_channels:
            raise AssertionError('Global Input Channels must be the same \
                                 with Higher Input Channels!')
        elif global_out_channels != lower_in_channels:
            raise AssertionError('Global Output Channels must be the same \
                                with Lower Input Channels!')

        self.in_channels = in_channels
        self.downsample_dw_channels1 = downsample_dw_channels[0]
        self.downsample_dw_channels2 = downsample_dw_channels[1]
        self.global_in_channels = global_in_channels
        self.global_block_channels = global_block_channels
        self.global_block_strides = global_block_strides
        self.global_out_channels = global_out_channels
        self.higher_in_channels = higher_in_channels
        self.lower_in_channels = lower_in_channels
        self.fusion_out_channels = fusion_out_channels
        self.out_indices = out_indices
        self.conv_cfg = conv_cfg
        self.norm_cfg = norm_cfg
        self.act_cfg = act_cfg
        self.align_corners = align_corners
        self.learning_to_downsample = LearningToDownsample(
            in_channels,
            downsample_dw_channels,
            global_in_channels,
            conv_cfg=self.conv_cfg,
            norm_cfg=self.norm_cfg,
            act_cfg=self.act_cfg,
            dw_act_cfg=dw_act_cfg)
        self.global_feature_extractor = GlobalFeatureExtractor(
            global_in_channels,
            global_block_channels,
            global_out_channels,
            strides=self.global_block_strides,
            conv_cfg=self.conv_cfg,
            norm_cfg=self.norm_cfg,
            act_cfg=self.act_cfg,
            align_corners=self.align_corners)
        self.feature_fusion = FeatureFusionModule(
            higher_in_channels,
            lower_in_channels,
            fusion_out_channels,
            conv_cfg=self.conv_cfg,
            norm_cfg=self.norm_cfg,
            dwconv_act_cfg=self.act_cfg,
            align_corners=self.align_corners)

    def forward(self, x):
        higher_res_features = self.learning_to_downsample(x)
        lower_res_features = self.global_feature_extractor(higher_res_features)
        fusion_output = self.feature_fusion(higher_res_features,
                                            lower_res_features)

        outs = [higher_res_features, lower_res_features, fusion_output]
        outs = [outs[i] for i in self.out_indices]
        return tuple(outs)<|MERGE_RESOLUTION|>--- conflicted
+++ resolved
@@ -309,13 +309,10 @@
             dict(type='ReLU')
         align_corners (bool): align_corners argument of F.interpolate.
             Default: False
-<<<<<<< HEAD
         dw_act_cfg (dict): Activation config of depthwise ConvModule. If it is
             'default', it will be the same as `act_cfg`. Default: None.
-=======
         init_cfg (dict or list[dict], optional): Initialization config dict.
             Default: None
->>>>>>> 09972249
     """
 
     def __init__(self,
@@ -332,11 +329,8 @@
                  conv_cfg=None,
                  norm_cfg=dict(type='BN'),
                  act_cfg=dict(type='ReLU'),
-<<<<<<< HEAD
+                 align_corners=False,
                  dw_act_cfg=None,
-                 align_corners=False):
-=======
-                 align_corners=False,
                  init_cfg=None):
 
         super(FastSCNN, self).__init__(init_cfg)
@@ -347,7 +341,6 @@
                 dict(
                     type='Constant', val=1, layer=['_BatchNorm', 'GroupNorm'])
             ]
->>>>>>> 09972249
 
         if global_in_channels != higher_in_channels:
             raise AssertionError('Global Input Channels must be the same \
