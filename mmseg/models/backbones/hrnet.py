# Copyright (c) OpenMMLab. All rights reserved.
import warnings

import torch.nn as nn
from mmcv.cnn import build_conv_layer, build_norm_layer
<<<<<<< HEAD
from mmcv.runner import BaseModule, ModuleList, Sequential
from mmcv.utils.parrots_wrapper import _BatchNorm

from mmseg.ops import Upsample, resize
from ..builder import BACKBONES
=======
from mmengine.model import BaseModule, ModuleList, Sequential
from mmengine.utils.dl_utils.parrots_wrapper import _BatchNorm

from mmseg.registry import MODELS
from ..utils import Upsample, resize
>>>>>>> 7ac0888d
from .resnet import BasicBlock, Bottleneck


class HRModule(BaseModule):
    """High-Resolution Module for HRNet.

    In this module, every branch has 4 BasicBlocks/Bottlenecks. Fusion/Exchange
    is in this module.
    """

    def __init__(self,
                 num_branches,
                 blocks,
                 num_blocks,
                 in_channels,
                 num_channels,
                 multiscale_output=True,
                 with_cp=False,
                 conv_cfg=None,
                 norm_cfg=dict(type='BN', requires_grad=True),
                 block_init_cfg=None,
                 init_cfg=None):
<<<<<<< HEAD
        super(HRModule, self).__init__(init_cfg)
=======
        super().__init__(init_cfg)
>>>>>>> 7ac0888d
        self.block_init_cfg = block_init_cfg
        self._check_branches(num_branches, num_blocks, in_channels,
                             num_channels)

        self.in_channels = in_channels
        self.num_branches = num_branches

        self.multiscale_output = multiscale_output
        self.norm_cfg = norm_cfg
        self.conv_cfg = conv_cfg
        self.with_cp = with_cp
        self.branches = self._make_branches(num_branches, blocks, num_blocks,
                                            num_channels)
        self.fuse_layers = self._make_fuse_layers()
        self.relu = nn.ReLU(inplace=False)

    def _check_branches(self, num_branches, num_blocks, in_channels,
                        num_channels):
        """Check branches configuration."""
        if num_branches != len(num_blocks):
            error_msg = f'NUM_BRANCHES({num_branches}) <> NUM_BLOCKS(' \
                        f'{len(num_blocks)})'
            raise ValueError(error_msg)

        if num_branches != len(num_channels):
            error_msg = f'NUM_BRANCHES({num_branches}) <> NUM_CHANNELS(' \
                        f'{len(num_channels)})'
            raise ValueError(error_msg)

        if num_branches != len(in_channels):
            error_msg = f'NUM_BRANCHES({num_branches}) <> NUM_INCHANNELS(' \
                        f'{len(in_channels)})'
            raise ValueError(error_msg)

    def _make_one_branch(self,
                         branch_index,
                         block,
                         num_blocks,
                         num_channels,
                         stride=1):
        """Build one branch."""
        downsample = None
        if stride != 1 or \
                self.in_channels[branch_index] != \
                num_channels[branch_index] * block.expansion:
            downsample = nn.Sequential(
                build_conv_layer(
                    self.conv_cfg,
                    self.in_channels[branch_index],
                    num_channels[branch_index] * block.expansion,
                    kernel_size=1,
                    stride=stride,
                    bias=False),
                build_norm_layer(self.norm_cfg, num_channels[branch_index] *
                                 block.expansion)[1])

        layers = []
        layers.append(
            block(
                self.in_channels[branch_index],
                num_channels[branch_index],
                stride,
                downsample=downsample,
                with_cp=self.with_cp,
                norm_cfg=self.norm_cfg,
                conv_cfg=self.conv_cfg,
                init_cfg=self.block_init_cfg))
        self.in_channels[branch_index] = \
            num_channels[branch_index] * block.expansion
        for i in range(1, num_blocks[branch_index]):
            layers.append(
                block(
                    self.in_channels[branch_index],
                    num_channels[branch_index],
                    with_cp=self.with_cp,
                    norm_cfg=self.norm_cfg,
                    conv_cfg=self.conv_cfg,
                    init_cfg=self.block_init_cfg))

        return Sequential(*layers)

    def _make_branches(self, num_branches, block, num_blocks, num_channels):
        """Build multiple branch."""
        branches = []

        for i in range(num_branches):
            branches.append(
                self._make_one_branch(i, block, num_blocks, num_channels))

        return ModuleList(branches)

    def _make_fuse_layers(self):
        """Build fuse layer."""
        if self.num_branches == 1:
            return None

        num_branches = self.num_branches
        in_channels = self.in_channels
        fuse_layers = []
        num_out_branches = num_branches if self.multiscale_output else 1
        for i in range(num_out_branches):
            fuse_layer = []
            for j in range(num_branches):
                if j > i:
                    fuse_layer.append(
                        nn.Sequential(
                            build_conv_layer(
                                self.conv_cfg,
                                in_channels[j],
                                in_channels[i],
                                kernel_size=1,
                                stride=1,
                                padding=0,
                                bias=False),
                            build_norm_layer(self.norm_cfg, in_channels[i])[1],
                            # we set align_corners=False for HRNet
                            Upsample(
                                scale_factor=2**(j - i),
                                mode='bilinear',
                                align_corners=False)))
                elif j == i:
                    fuse_layer.append(None)
                else:
                    conv_downsamples = []
                    for k in range(i - j):
                        if k == i - j - 1:
                            conv_downsamples.append(
                                nn.Sequential(
                                    build_conv_layer(
                                        self.conv_cfg,
                                        in_channels[j],
                                        in_channels[i],
                                        kernel_size=3,
                                        stride=2,
                                        padding=1,
                                        bias=False),
                                    build_norm_layer(self.norm_cfg,
                                                     in_channels[i])[1]))
                        else:
                            conv_downsamples.append(
                                nn.Sequential(
                                    build_conv_layer(
                                        self.conv_cfg,
                                        in_channels[j],
                                        in_channels[j],
                                        kernel_size=3,
                                        stride=2,
                                        padding=1,
                                        bias=False),
                                    build_norm_layer(self.norm_cfg,
                                                     in_channels[j])[1],
                                    nn.ReLU(inplace=False)))
                    fuse_layer.append(nn.Sequential(*conv_downsamples))
            fuse_layers.append(nn.ModuleList(fuse_layer))

        return nn.ModuleList(fuse_layers)

    def forward(self, x):
        """Forward function."""
        if self.num_branches == 1:
            return [self.branches[0](x[0])]

        for i in range(self.num_branches):
            x[i] = self.branches[i](x[i])

        x_fuse = []
        for i in range(len(self.fuse_layers)):
            y = 0
            for j in range(self.num_branches):
                if i == j:
                    y += x[j]
                elif j > i:
                    y = y + resize(
                        self.fuse_layers[i][j](x[j]),
                        size=x[i].shape[2:],
                        mode='bilinear',
                        align_corners=False)
                else:
                    y += self.fuse_layers[i][j](x[j])
            x_fuse.append(self.relu(y))
        return x_fuse


<<<<<<< HEAD
@BACKBONES.register_module()
=======
@MODELS.register_module()
>>>>>>> 7ac0888d
class HRNet(BaseModule):
    """HRNet backbone.

    This backbone is the implementation of `High-Resolution Representations
    for Labeling Pixels and Regions <https://arxiv.org/abs/1904.04514>`_.

    Args:
        extra (dict): Detailed configuration for each stage of HRNet.
            There must be 4 stages, the configuration for each stage must have
            5 keys:

                - num_modules (int): The number of HRModule in this stage.
                - num_branches (int): The number of branches in the HRModule.
                - block (str): The type of convolution block.
                - num_blocks (tuple): The number of blocks in each branch.
                    The length must be equal to num_branches.
                - num_channels (tuple): The number of channels in each branch.
                    The length must be equal to num_branches.
        in_channels (int): Number of input image channels. Normally 3.
        conv_cfg (dict): Dictionary to construct and config conv layer.
            Default: None.
        norm_cfg (dict): Dictionary to construct and config norm layer.
            Use `BN` by default.
        norm_eval (bool): Whether to set norm layers to eval mode, namely,
            freeze running stats (mean and var). Note: Effect on Batch Norm
            and its variants only. Default: False.
        with_cp (bool): Use checkpoint or not. Using checkpoint will save some
            memory while slowing down the training speed. Default: False.
        frozen_stages (int): Stages to be frozen (stop grad and set eval mode).
            -1 means not freezing any parameters. Default: -1.
        zero_init_residual (bool): Whether to use zero init for last norm layer
            in resblocks to let them behave as identity. Default: False.
        multiscale_output (bool): Whether to output multi-level features
            produced by multiple branches. If False, only the first level
            feature will be output. Default: True.
        pretrained (str, optional): Model pretrained path. Default: None.
        init_cfg (dict or list[dict], optional): Initialization config dict.
            Default: None.

    Example:
        >>> from mmseg.models import HRNet
        >>> import torch
        >>> extra = dict(
        >>>     stage1=dict(
        >>>         num_modules=1,
        >>>         num_branches=1,
        >>>         block='BOTTLENECK',
        >>>         num_blocks=(4, ),
        >>>         num_channels=(64, )),
        >>>     stage2=dict(
        >>>         num_modules=1,
        >>>         num_branches=2,
        >>>         block='BASIC',
        >>>         num_blocks=(4, 4),
        >>>         num_channels=(32, 64)),
        >>>     stage3=dict(
        >>>         num_modules=4,
        >>>         num_branches=3,
        >>>         block='BASIC',
        >>>         num_blocks=(4, 4, 4),
        >>>         num_channels=(32, 64, 128)),
        >>>     stage4=dict(
        >>>         num_modules=3,
        >>>         num_branches=4,
        >>>         block='BASIC',
        >>>         num_blocks=(4, 4, 4, 4),
        >>>         num_channels=(32, 64, 128, 256)))
        >>> self = HRNet(extra, in_channels=1)
        >>> self.eval()
        >>> inputs = torch.rand(1, 1, 32, 32)
        >>> level_outputs = self.forward(inputs)
        >>> for level_out in level_outputs:
        ...     print(tuple(level_out.shape))
        (1, 32, 8, 8)
        (1, 64, 4, 4)
        (1, 128, 2, 2)
        (1, 256, 1, 1)
    """

    blocks_dict = {'BASIC': BasicBlock, 'BOTTLENECK': Bottleneck}

    def __init__(self,
                 extra,
                 in_channels=3,
                 conv_cfg=None,
                 norm_cfg=dict(type='BN', requires_grad=True),
                 norm_eval=False,
                 with_cp=False,
                 frozen_stages=-1,
                 zero_init_residual=False,
                 multiscale_output=True,
                 pretrained=None,
                 init_cfg=None):
<<<<<<< HEAD
        super(HRNet, self).__init__(init_cfg)
=======
        super().__init__(init_cfg)
>>>>>>> 7ac0888d

        self.pretrained = pretrained
        self.zero_init_residual = zero_init_residual
        assert not (init_cfg and pretrained), \
            'init_cfg and pretrained cannot be setting at the same time'
        if isinstance(pretrained, str):
            warnings.warn('DeprecationWarning: pretrained is deprecated, '
                          'please use "init_cfg" instead')
            self.init_cfg = dict(type='Pretrained', checkpoint=pretrained)
        elif pretrained is None:
            if init_cfg is None:
                self.init_cfg = [
                    dict(type='Kaiming', layer='Conv2d'),
                    dict(
                        type='Constant',
                        val=1,
                        layer=['_BatchNorm', 'GroupNorm'])
                ]
        else:
            raise TypeError('pretrained must be a str or None')

        # Assert configurations of 4 stages are in extra
        assert 'stage1' in extra and 'stage2' in extra \
               and 'stage3' in extra and 'stage4' in extra
        # Assert whether the length of `num_blocks` and `num_channels` are
        # equal to `num_branches`
        for i in range(4):
            cfg = extra[f'stage{i + 1}']
            assert len(cfg['num_blocks']) == cfg['num_branches'] and \
                   len(cfg['num_channels']) == cfg['num_branches']

        self.extra = extra
        self.conv_cfg = conv_cfg
        self.norm_cfg = norm_cfg
        self.norm_eval = norm_eval
        self.with_cp = with_cp
        self.frozen_stages = frozen_stages

        # stem net
        self.norm1_name, norm1 = build_norm_layer(self.norm_cfg, 64, postfix=1)
        self.norm2_name, norm2 = build_norm_layer(self.norm_cfg, 64, postfix=2)

        self.conv1 = build_conv_layer(
            self.conv_cfg,
            in_channels,
            64,
            kernel_size=3,
            stride=2,
            padding=1,
            bias=False)

        self.add_module(self.norm1_name, norm1)
        self.conv2 = build_conv_layer(
            self.conv_cfg,
            64,
            64,
            kernel_size=3,
            stride=2,
            padding=1,
            bias=False)

        self.add_module(self.norm2_name, norm2)
        self.relu = nn.ReLU(inplace=True)

        # stage 1
        self.stage1_cfg = self.extra['stage1']
        num_channels = self.stage1_cfg['num_channels'][0]
        block_type = self.stage1_cfg['block']
        num_blocks = self.stage1_cfg['num_blocks'][0]

        block = self.blocks_dict[block_type]
        stage1_out_channels = num_channels * block.expansion
        self.layer1 = self._make_layer(block, 64, num_channels, num_blocks)

        # stage 2
        self.stage2_cfg = self.extra['stage2']
        num_channels = self.stage2_cfg['num_channels']
        block_type = self.stage2_cfg['block']

        block = self.blocks_dict[block_type]
        num_channels = [channel * block.expansion for channel in num_channels]
        self.transition1 = self._make_transition_layer([stage1_out_channels],
                                                       num_channels)
        self.stage2, pre_stage_channels = self._make_stage(
            self.stage2_cfg, num_channels)

        # stage 3
        self.stage3_cfg = self.extra['stage3']
        num_channels = self.stage3_cfg['num_channels']
        block_type = self.stage3_cfg['block']

        block = self.blocks_dict[block_type]
        num_channels = [channel * block.expansion for channel in num_channels]
        self.transition2 = self._make_transition_layer(pre_stage_channels,
                                                       num_channels)
        self.stage3, pre_stage_channels = self._make_stage(
            self.stage3_cfg, num_channels)

        # stage 4
        self.stage4_cfg = self.extra['stage4']
        num_channels = self.stage4_cfg['num_channels']
        block_type = self.stage4_cfg['block']

        block = self.blocks_dict[block_type]
        num_channels = [channel * block.expansion for channel in num_channels]
        self.transition3 = self._make_transition_layer(pre_stage_channels,
                                                       num_channels)
        self.stage4, pre_stage_channels = self._make_stage(
            self.stage4_cfg, num_channels, multiscale_output=multiscale_output)

        self._freeze_stages()

    @property
    def norm1(self):
        """nn.Module: the normalization layer named "norm1" """
        return getattr(self, self.norm1_name)

    @property
    def norm2(self):
        """nn.Module: the normalization layer named "norm2" """
        return getattr(self, self.norm2_name)

    def _make_transition_layer(self, num_channels_pre_layer,
                               num_channels_cur_layer):
        """Make transition layer."""
        num_branches_cur = len(num_channels_cur_layer)
        num_branches_pre = len(num_channels_pre_layer)

        transition_layers = []
        for i in range(num_branches_cur):
            if i < num_branches_pre:
                if num_channels_cur_layer[i] != num_channels_pre_layer[i]:
                    transition_layers.append(
                        nn.Sequential(
                            build_conv_layer(
                                self.conv_cfg,
                                num_channels_pre_layer[i],
                                num_channels_cur_layer[i],
                                kernel_size=3,
                                stride=1,
                                padding=1,
                                bias=False),
                            build_norm_layer(self.norm_cfg,
                                             num_channels_cur_layer[i])[1],
                            nn.ReLU(inplace=True)))
                else:
                    transition_layers.append(None)
            else:
                conv_downsamples = []
                for j in range(i + 1 - num_branches_pre):
                    in_channels = num_channels_pre_layer[-1]
                    out_channels = num_channels_cur_layer[i] \
                        if j == i - num_branches_pre else in_channels
                    conv_downsamples.append(
                        nn.Sequential(
                            build_conv_layer(
                                self.conv_cfg,
                                in_channels,
                                out_channels,
                                kernel_size=3,
                                stride=2,
                                padding=1,
                                bias=False),
                            build_norm_layer(self.norm_cfg, out_channels)[1],
                            nn.ReLU(inplace=True)))
                transition_layers.append(nn.Sequential(*conv_downsamples))

        return nn.ModuleList(transition_layers)

    def _make_layer(self, block, inplanes, planes, blocks, stride=1):
        """Make each layer."""
        downsample = None
        if stride != 1 or inplanes != planes * block.expansion:
            downsample = nn.Sequential(
                build_conv_layer(
                    self.conv_cfg,
                    inplanes,
                    planes * block.expansion,
                    kernel_size=1,
                    stride=stride,
                    bias=False),
                build_norm_layer(self.norm_cfg, planes * block.expansion)[1])

        layers = []
        block_init_cfg = None
        if self.pretrained is None and not hasattr(
                self, 'init_cfg') and self.zero_init_residual:
            if block is BasicBlock:
                block_init_cfg = dict(
                    type='Constant', val=0, override=dict(name='norm2'))
            elif block is Bottleneck:
                block_init_cfg = dict(
                    type='Constant', val=0, override=dict(name='norm3'))

        layers.append(
            block(
                inplanes,
                planes,
                stride,
                downsample=downsample,
                with_cp=self.with_cp,
                norm_cfg=self.norm_cfg,
                conv_cfg=self.conv_cfg,
                init_cfg=block_init_cfg))
        inplanes = planes * block.expansion
        for i in range(1, blocks):
            layers.append(
                block(
                    inplanes,
                    planes,
                    with_cp=self.with_cp,
                    norm_cfg=self.norm_cfg,
                    conv_cfg=self.conv_cfg,
                    init_cfg=block_init_cfg))

        return Sequential(*layers)

    def _make_stage(self, layer_config, in_channels, multiscale_output=True):
        """Make each stage."""
        num_modules = layer_config['num_modules']
        num_branches = layer_config['num_branches']
        num_blocks = layer_config['num_blocks']
        num_channels = layer_config['num_channels']
        block = self.blocks_dict[layer_config['block']]

        hr_modules = []
        block_init_cfg = None
        if self.pretrained is None and not hasattr(
                self, 'init_cfg') and self.zero_init_residual:
            if block is BasicBlock:
                block_init_cfg = dict(
                    type='Constant', val=0, override=dict(name='norm2'))
            elif block is Bottleneck:
                block_init_cfg = dict(
                    type='Constant', val=0, override=dict(name='norm3'))

        for i in range(num_modules):
            # multi_scale_output is only used for the last module
            if not multiscale_output and i == num_modules - 1:
                reset_multiscale_output = False
            else:
                reset_multiscale_output = True

            hr_modules.append(
                HRModule(
                    num_branches,
                    block,
                    num_blocks,
                    in_channels,
                    num_channels,
                    reset_multiscale_output,
                    with_cp=self.with_cp,
                    norm_cfg=self.norm_cfg,
                    conv_cfg=self.conv_cfg,
                    block_init_cfg=block_init_cfg))

        return Sequential(*hr_modules), in_channels

    def _freeze_stages(self):
        """Freeze stages param and norm stats."""
        if self.frozen_stages >= 0:

            self.norm1.eval()
            self.norm2.eval()
            for m in [self.conv1, self.norm1, self.conv2, self.norm2]:
                for param in m.parameters():
                    param.requires_grad = False

        for i in range(1, self.frozen_stages + 1):
            if i == 1:
                m = getattr(self, f'layer{i}')
                t = getattr(self, f'transition{i}')
            elif i == 4:
                m = getattr(self, f'stage{i}')
            else:
                m = getattr(self, f'stage{i}')
                t = getattr(self, f'transition{i}')
            m.eval()
            for param in m.parameters():
                param.requires_grad = False
            t.eval()
            for param in t.parameters():
                param.requires_grad = False

    def forward(self, x):
        """Forward function."""

        x = self.conv1(x)
        x = self.norm1(x)
        x = self.relu(x)
        x = self.conv2(x)
        x = self.norm2(x)
        x = self.relu(x)
        x = self.layer1(x)

        x_list = []
        for i in range(self.stage2_cfg['num_branches']):
            if self.transition1[i] is not None:
                x_list.append(self.transition1[i](x))
            else:
                x_list.append(x)
        y_list = self.stage2(x_list)

        x_list = []
        for i in range(self.stage3_cfg['num_branches']):
            if self.transition2[i] is not None:
                x_list.append(self.transition2[i](y_list[-1]))
            else:
                x_list.append(y_list[i])
        y_list = self.stage3(x_list)

        x_list = []
        for i in range(self.stage4_cfg['num_branches']):
            if self.transition3[i] is not None:
                x_list.append(self.transition3[i](y_list[-1]))
            else:
                x_list.append(y_list[i])
        y_list = self.stage4(x_list)

        return y_list

    def train(self, mode=True):
        """Convert the model into training mode will keeping the normalization
        layer freezed."""
<<<<<<< HEAD
        super(HRNet, self).train(mode)
=======
        super().train(mode)
>>>>>>> 7ac0888d
        self._freeze_stages()
        if mode and self.norm_eval:
            for m in self.modules():
                # trick: eval have effect on BatchNorm only
                if isinstance(m, _BatchNorm):
                    m.eval()<|MERGE_RESOLUTION|>--- conflicted
+++ resolved
@@ -3,19 +3,11 @@
 
 import torch.nn as nn
 from mmcv.cnn import build_conv_layer, build_norm_layer
-<<<<<<< HEAD
-from mmcv.runner import BaseModule, ModuleList, Sequential
-from mmcv.utils.parrots_wrapper import _BatchNorm
-
-from mmseg.ops import Upsample, resize
-from ..builder import BACKBONES
-=======
 from mmengine.model import BaseModule, ModuleList, Sequential
 from mmengine.utils.dl_utils.parrots_wrapper import _BatchNorm
 
 from mmseg.registry import MODELS
 from ..utils import Upsample, resize
->>>>>>> 7ac0888d
 from .resnet import BasicBlock, Bottleneck
 
 
@@ -38,11 +30,7 @@
                  norm_cfg=dict(type='BN', requires_grad=True),
                  block_init_cfg=None,
                  init_cfg=None):
-<<<<<<< HEAD
-        super(HRModule, self).__init__(init_cfg)
-=======
         super().__init__(init_cfg)
->>>>>>> 7ac0888d
         self.block_init_cfg = block_init_cfg
         self._check_branches(num_branches, num_blocks, in_channels,
                              num_channels)
@@ -226,11 +214,7 @@
         return x_fuse
 
 
-<<<<<<< HEAD
-@BACKBONES.register_module()
-=======
 @MODELS.register_module()
->>>>>>> 7ac0888d
 class HRNet(BaseModule):
     """HRNet backbone.
 
@@ -324,11 +308,7 @@
                  multiscale_output=True,
                  pretrained=None,
                  init_cfg=None):
-<<<<<<< HEAD
-        super(HRNet, self).__init__(init_cfg)
-=======
         super().__init__(init_cfg)
->>>>>>> 7ac0888d
 
         self.pretrained = pretrained
         self.zero_init_residual = zero_init_residual
@@ -653,11 +633,7 @@
     def train(self, mode=True):
         """Convert the model into training mode will keeping the normalization
         layer freezed."""
-<<<<<<< HEAD
-        super(HRNet, self).train(mode)
-=======
         super().train(mode)
->>>>>>> 7ac0888d
         self._freeze_stages()
         if mode and self.norm_eval:
             for m in self.modules():
