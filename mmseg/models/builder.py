# Copyright (c) OpenMMLab. All rights reserved.
import warnings

<<<<<<< HEAD
from mmcv.cnn import MODELS as MMCV_MODELS
from mmcv.cnn.bricks.registry import ATTENTION as MMCV_ATTENTION
from mmcv.utils import Registry

MODELS = Registry('models', parent=MMCV_MODELS)
ATTENTION = Registry('attention', parent=MMCV_ATTENTION)

=======
from mmseg.registry import MODELS

>>>>>>> 7ac0888d
BACKBONES = MODELS
NECKS = MODELS
HEADS = MODELS
LOSSES = MODELS
SEGMENTORS = MODELS


def build_backbone(cfg):
    """Build backbone."""
<<<<<<< HEAD
=======
    warnings.warn('``build_backbone`` would be deprecated soon, please use '
                  '``mmseg.registry.MODELS.build()`` ')
>>>>>>> 7ac0888d
    return BACKBONES.build(cfg)


def build_neck(cfg):
    """Build neck."""
<<<<<<< HEAD
=======
    warnings.warn('``build_neck`` would be deprecated soon, please use '
                  '``mmseg.registry.MODELS.build()`` ')
>>>>>>> 7ac0888d
    return NECKS.build(cfg)


def build_head(cfg):
    """Build head."""
<<<<<<< HEAD
=======
    warnings.warn('``build_head`` would be deprecated soon, please use '
                  '``mmseg.registry.MODELS.build()`` ')
>>>>>>> 7ac0888d
    return HEADS.build(cfg)


def build_loss(cfg):
    """Build loss."""
<<<<<<< HEAD
=======
    warnings.warn('``build_loss`` would be deprecated soon, please use '
                  '``mmseg.registry.MODELS.build()`` ')
>>>>>>> 7ac0888d
    return LOSSES.build(cfg)


def build_segmentor(cfg, train_cfg=None, test_cfg=None):
    """Build segmentor."""
    if train_cfg is not None or test_cfg is not None:
        warnings.warn(
            'train_cfg and test_cfg is deprecated, '
            'please specify them in model', UserWarning)
    assert cfg.get('train_cfg') is None or train_cfg is None, \
        'train_cfg specified in both outer field and model field '
    assert cfg.get('test_cfg') is None or test_cfg is None, \
        'test_cfg specified in both outer field and model field '
    return SEGMENTORS.build(
        cfg, default_args=dict(train_cfg=train_cfg, test_cfg=test_cfg))<|MERGE_RESOLUTION|>--- conflicted
+++ resolved
@@ -1,18 +1,8 @@
 # Copyright (c) OpenMMLab. All rights reserved.
 import warnings
 
-<<<<<<< HEAD
-from mmcv.cnn import MODELS as MMCV_MODELS
-from mmcv.cnn.bricks.registry import ATTENTION as MMCV_ATTENTION
-from mmcv.utils import Registry
-
-MODELS = Registry('models', parent=MMCV_MODELS)
-ATTENTION = Registry('attention', parent=MMCV_ATTENTION)
-
-=======
 from mmseg.registry import MODELS
 
->>>>>>> 7ac0888d
 BACKBONES = MODELS
 NECKS = MODELS
 HEADS = MODELS
@@ -22,41 +12,29 @@
 
 def build_backbone(cfg):
     """Build backbone."""
-<<<<<<< HEAD
-=======
     warnings.warn('``build_backbone`` would be deprecated soon, please use '
                   '``mmseg.registry.MODELS.build()`` ')
->>>>>>> 7ac0888d
     return BACKBONES.build(cfg)
 
 
 def build_neck(cfg):
     """Build neck."""
-<<<<<<< HEAD
-=======
     warnings.warn('``build_neck`` would be deprecated soon, please use '
                   '``mmseg.registry.MODELS.build()`` ')
->>>>>>> 7ac0888d
     return NECKS.build(cfg)
 
 
 def build_head(cfg):
     """Build head."""
-<<<<<<< HEAD
-=======
     warnings.warn('``build_head`` would be deprecated soon, please use '
                   '``mmseg.registry.MODELS.build()`` ')
->>>>>>> 7ac0888d
     return HEADS.build(cfg)
 
 
 def build_loss(cfg):
     """Build loss."""
-<<<<<<< HEAD
-=======
     warnings.warn('``build_loss`` would be deprecated soon, please use '
                   '``mmseg.registry.MODELS.build()`` ')
->>>>>>> 7ac0888d
     return LOSSES.build(cfg)
 
 
