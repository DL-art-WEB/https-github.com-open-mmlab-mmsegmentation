--- conflicted
+++ resolved
@@ -14,29 +14,9 @@
 from .utils import reduce_loss, weight_reduce_loss, weighted_loss
 
 __all__ = [
-<<<<<<< HEAD
-    'accuracy',
-    'Accuracy',
-    'cross_entropy',
-    'binary_cross_entropy',
-    'mask_cross_entropy',
-    'CrossEntropyLoss',
-    'reduce_loss',
-    'weight_reduce_loss',
-    'weighted_loss',
-    'LovaszLoss',
-    'DiceLoss',
-    'FocalLoss',
-    'TverskyLoss',
-    'OhemCrossEntropy',
-    'BoundaryLoss',
-    'HuasdorffDisstanceLoss',
-    'InverseFormLoss',
-=======
     'accuracy', 'Accuracy', 'cross_entropy', 'binary_cross_entropy',
     'mask_cross_entropy', 'CrossEntropyLoss', 'reduce_loss',
     'weight_reduce_loss', 'weighted_loss', 'LovaszLoss', 'DiceLoss',
     'FocalLoss', 'TverskyLoss', 'OhemCrossEntropy', 'BoundaryLoss',
-    'HuasdorffDisstanceLoss', 'SiLogLoss'
->>>>>>> cf8fc7bd
+    'HuasdorffDisstanceLoss', 'SiLogLoss','InverseFormLoss',
 ]