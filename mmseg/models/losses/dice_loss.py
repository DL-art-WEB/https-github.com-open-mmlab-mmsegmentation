--- conflicted
+++ resolved
@@ -66,18 +66,11 @@
         ignore_index (int, optional): The label index to be ignored.
             Defaults to 255.
     """
-<<<<<<< HEAD
-    num_classes = pred.shape[1]
-    pred = pred[:, torch.arange(num_classes) != ignore_index, :, :]
-    target = target[:, torch.arange(num_classes) != ignore_index, :, :]
-    assert pred.shape[1] != 0  # if the ignored index is the only class
-=======
     if ignore_index is not None:
         num_classes = pred.shape[1]
         pred = pred[:, torch.arange(num_classes) != ignore_index, :, :]
         target = target[:, torch.arange(num_classes) != ignore_index, :, :]
         assert pred.shape[1] != 0  # if the ignored index is the only class
->>>>>>> 48ccb019
     input = pred.flatten(1)
     target = target.flatten(1).float()
     a = torch.sum(input * target, 1)
