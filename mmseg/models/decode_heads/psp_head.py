--- conflicted
+++ resolved
@@ -71,14 +71,10 @@
             Module. Default: (1, 2, 3, 6).
     """
 
-    def __init__(self,
-                 pool_scales=(1, 2, 3, 6),
-                 kernel_update=False,
-                 **kwargs):
+    def __init__(self, pool_scales=(1, 2, 3, 6), **kwargs):
         super(PSPHead, self).__init__(**kwargs)
         assert isinstance(pool_scales, (list, tuple))
         self.pool_scales = pool_scales
-        self.kernel_update = kernel_update
         self.psp_modules = PPM(
             self.pool_scales,
             self.in_channels,
@@ -96,14 +92,9 @@
             norm_cfg=self.norm_cfg,
             act_cfg=self.act_cfg)
 
-<<<<<<< HEAD
-    def forward_normal(self, inputs):
-        """Forward function."""
-=======
     def forward_feature(self, inputs):
         """Feature map before `self.cls_seg` and learnable semantic kernels can
         be both output for kernel updation."""
->>>>>>> 725f10e1
         x = self._transform_inputs(inputs)
         psp_outs = [x]
         psp_outs.extend(self.psp_modules(x))
@@ -115,29 +106,4 @@
         """Forward function."""
         output = self.forward_feature(inputs)
         output = self.cls_seg(output)
-        return output
-
-    def forward_feature(self, inputs):
-        """Forward function."""
-        x = self._transform_inputs(inputs)
-        psp_outs = [x]
-        psp_outs.extend(self.psp_modules(x))
-        psp_outs = torch.cat(psp_outs, dim=1)
-        feats = self.bottleneck(psp_outs)
-        output = self.cls_seg(feats)
-
-        seg_kernels = self.conv_seg.weight.clone()
-        seg_kernels = seg_kernels[None].expand(
-            feats.size(0), *seg_kernels.size())
-        return output, feats, seg_kernels
-
-    def forward(self, inputs):
-        """Calls either :func:`forward_feature` or :func:`forward_normal`
-        depending on whether ``kernel_update`` is ``True``.
-
-        Note this setting will change the expected inputs.
-        """
-        if self.kernel_update:
-            return self.forward_feature(inputs)
-        else:
-            return self.forward_normal(inputs)+        return output