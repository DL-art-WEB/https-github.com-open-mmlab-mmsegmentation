# Copyright (c) OpenMMLab. All rights reserved.
from functools import partial
from typing import Dict, List, Tuple

import torch
import torch.nn as nn
from mmcv.cnn import ConvModule, build_norm_layer
from mmcv.cnn.bricks.transformer import BaseTransformerLayer
from mmcv.ops import point_sample
from mmengine.model.weight_init import (caffe2_xavier_init, normal_init,
                                        trunc_normal_)
from mmengine.runner.checkpoint import CheckpointLoader, load_state_dict
from mmengine.structures import InstanceData
from torch import Tensor
from torch.nn import functional as F

from mmseg.models.backbones.vit import TransformerEncoderLayer
from mmseg.registry import MODELS
from mmseg.utils import (ConfigType, MatchMasks, SampleList, reduce_mean,
                         seg_data_to_instance_data)
from ..utils import (MLP, LayerNorm, PatchEmbed, cross_attn_layer,
                     get_uncertain_point_coords_with_randomness, resize)
from .decode_head import BaseDecodeHead


class MLPMaskDecoder(nn.Module):
    """Module for decoding query and visual features with MLP layers to
    generate the attention biases and the mask proposals."""

    def __init__(
        self,
        *,
        in_channels: int,
        total_heads: int = 1,
        total_layers: int = 1,
        embed_channels: int = 256,
        mlp_channels: int = 256,
        mlp_num_layers: int = 3,
        rescale_attn_bias: bool = False,
    ):
        super().__init__()
        self.total_heads = total_heads
        self.total_layers = total_layers

        dense_affine_func = partial(nn.Conv2d, kernel_size=1)
        # Query Branch
        self.query_mlp = MLP(in_channels, mlp_channels, embed_channels,
                             mlp_num_layers)
        # Pixel Branch
        self.pix_mlp = MLP(
            in_channels,
            mlp_channels,
            embed_channels,
            mlp_num_layers,
            affine_func=dense_affine_func,
        )
        # Attention Bias Branch
        self.attn_mlp = MLP(
            in_channels,
            mlp_channels,
            embed_channels * self.total_heads * self.total_layers,
            mlp_num_layers,
            affine_func=dense_affine_func,
        )
        if rescale_attn_bias:
            self.bias_scaling = nn.Linear(1, 1)
        else:
            self.bias_scaling = nn.Identity()

    def forward(self, query: torch.Tensor,
                x: torch.Tensor) -> Tuple[torch.Tensor, List[torch.Tensor]]:
        """Forward function.
        Args:
            query (Tensor): Query Tokens [B,N,C].
            x (Tensor): Visual features [B,C,H,W]

        Return:
            mask_preds (Tensor): Mask proposals.
            attn_bias (List[Tensor]): List of attention bias.
        """
        query = self.query_mlp(query)
        pix = self.pix_mlp(x)
        b, c, h, w = pix.shape
        # preidict mask
        mask_preds = torch.einsum('bqc,bchw->bqhw', query, pix)
        # generate attn bias
        attn = self.attn_mlp(x)
        attn = attn.reshape(b, self.total_layers, self.total_heads, c, h, w)
        attn_bias = torch.einsum('bqc,blnchw->blnqhw', query, attn)
        attn_bias = self.bias_scaling(attn_bias[..., None]).squeeze(-1)
        attn_bias = attn_bias.chunk(self.total_layers, dim=1)
        attn_bias = [attn.squeeze(1) for attn in attn_bias]
        return mask_preds, attn_bias


class SideAdapterNetwork(nn.Module):
    """Side Adapter Network for predicting mask proposals and attention bias.

    Args:
        in_channels (int): Number of input channels. Default: 3.
        clip_channels (int): Number of channels of visual features.
            Default: 768.
        embed_dims (int): embedding dimension. Default: 240.
        patch_size (int): The patch size. Default: 16.
        patch_bias (bool): Whether use bias in patch embedding.
            Default: True.
        num_queries (int): Number of queries for mask proposals.
            Default: 100.
        fusion_index (List[int]): The layer number of the encode
            transformer to fuse with the CLIP feature.
            Default: [0, 1, 2, 3].
        cfg_encoder (ConfigType): Configs for the encode layers.
        cfg_decoder (ConfigType): Configs for the decode layers.
        norm_cfg (dict): Config dict for normalization layer.
            Default: dict(type='LN').
    """

    def __init__(
            self,
            in_channels: int = 3,
            clip_channels: int = 768,
            embed_dims: int = 240,
            patch_size: int = 16,
            patch_bias: bool = True,
            num_queries: int = 100,
            fusion_index: list = [0, 1, 2, 3],
            cfg_encoder: ConfigType = ...,
            cfg_decoder: ConfigType = ...,
            norm_cfg: dict = dict(type='LN'),
    ):
        super().__init__()

        self.patch_embed = PatchEmbed(
            in_channels=in_channels,
            embed_dims=embed_dims,
            conv_type='Conv2d',
            kernel_size=patch_size,
            stride=patch_size,
            padding=0,
            input_size=(640, 640),
            bias=patch_bias,
            norm_cfg=None,
            init_cfg=None,
        )
        ori_h, ori_w = self.patch_embed.init_out_size
        num_patches = ori_h * ori_w
        self.pos_embed = nn.Parameter(
            torch.randn(1, num_patches, embed_dims) * .02)
        self.query_pos_embed = nn.Parameter(
            torch.zeros(1, num_queries, embed_dims))
        self.query_embed = nn.Parameter(
            torch.zeros(1, num_queries, embed_dims))
        encode_layers = []
        for i in range(cfg_encoder.num_encode_layer):
            encode_layers.append(
                TransformerEncoderLayer(
                    embed_dims=embed_dims,
                    num_heads=cfg_encoder.num_heads,
                    feedforward_channels=cfg_encoder.mlp_ratio * embed_dims,
                    norm_cfg=norm_cfg))
        self.encode_layers = nn.ModuleList(encode_layers)
        conv_clips = []
        for i in range(len(fusion_index)):
            conv_clips.append(
                nn.Sequential(
                    LayerNorm(clip_channels),
                    ConvModule(
                        clip_channels,
                        embed_dims,
                        kernel_size=1,
                        norm_cfg=None,
                        act_cfg=None)))
        self.conv_clips = nn.ModuleList(conv_clips)
        self.fusion_index = fusion_index
        self.mask_decoder = MLPMaskDecoder(
            in_channels=embed_dims,
            total_heads=cfg_decoder.num_heads,
            total_layers=cfg_decoder.num_layers,
            embed_channels=cfg_decoder.embed_channels,
            mlp_channels=cfg_decoder.mlp_channels,
            mlp_num_layers=cfg_decoder.num_mlp,
            rescale_attn_bias=cfg_decoder.rescale)

    def init_weights(self):
        trunc_normal_(self.pos_embed, std=0.02)
        nn.init.normal_(self.query_embed, std=0.02)
        nn.init.normal_(self.query_pos_embed, std=0.02)
        for i in range(len(self.conv_clips)):
            caffe2_xavier_init(self.conv_clips[i][1].conv)

    def fuse_clip(self, fused_index: int, x: torch.Tensor,
                  clip_feature: torch.Tensor, hwshape: Tuple[int,
                                                             int], L: int):
        """Fuse CLIP feature and visual tokens."""
        fused_clip = (resize(
            self.conv_clips[fused_index](clip_feature.contiguous()),
            size=hwshape,
            mode='bilinear',
            align_corners=False)).permute(0, 2, 3, 1).reshape(x[:, -L:,
                                                                ...].shape)
        x = torch.cat([x[:, :-L, ...], x[:, -L:, ...] + fused_clip], dim=1)
        return x

    def encode_feature(self, image: torch.Tensor,
                       clip_features: List[torch.Tensor],
                       deep_supervision_idxs: List[int]) -> List[List]:
        """Encode images by a lightweight vision transformer."""
        assert len(self.fusion_index) == len(clip_features)
        x, hwshape = self.patch_embed(image)
        ori_h, ori_w = self.patch_embed.init_out_size
        pos_embed = self.pos_embed
        if self.pos_embed.shape[1] != x.shape[1]:
            # resize the position embedding
            pos_embed = (
                resize(
                    self.pos_embed.reshape(1, ori_h, ori_w,
                                           -1).permute(0, 3, 1, 2),
                    size=hwshape,
                    mode='bicubic',
                    align_corners=False,
                ).flatten(2).permute(0, 2, 1))
        pos_embed = torch.cat([
            self.query_pos_embed.expand(pos_embed.shape[0], -1, -1), pos_embed
        ],
                              dim=1)
        x = torch.cat([self.query_embed.expand(x.shape[0], -1, -1), x], dim=1)
        x = x + pos_embed
        L = hwshape[0] * hwshape[1]
        fused_index = 0
        if self.fusion_index[fused_index] == 0:
            x = self.fuse_clip(fused_index, x, clip_features[0][0], hwshape, L)
            fused_index += 1
        outs = []
        for index, block in enumerate(self.encode_layers, start=1):
            x = block(x)
            if index < len(self.fusion_index
                           ) and index == self.fusion_index[fused_index]:
                x = self.fuse_clip(fused_index, x,
                                   clip_features[fused_index][0], hwshape, L)
                fused_index += 1
            x_query = x[:, :-L, ...]
            x_feat = x[:, -L:, ...].permute(0, 2, 1)\
                .reshape(x.shape[0], x.shape[-1], hwshape[0], hwshape[1])

            if index in deep_supervision_idxs or index == len(
                    self.encode_layers):
                outs.append({'query': x_query, 'x': x_feat})

            if index < len(self.encode_layers):
                x = x + pos_embed
        return outs

    def decode_feature(self, features):
        mask_embeds = []
        attn_biases = []
        for feature in features:
            mask_embed, attn_bias = self.mask_decoder(**feature)
            mask_embeds.append(mask_embed)
            attn_biases.append(attn_bias)
        return mask_embeds, attn_biases

    def forward(
        self, image: torch.Tensor, clip_features: List[torch.Tensor],
        deep_supervision_idxs: List[int]
    ) -> Tuple[List[torch.Tensor], List[List[torch.Tensor]]]:
        """Forward function."""
        features = self.encode_feature(image, clip_features,
                                       deep_supervision_idxs)
        mask_embeds, attn_biases = self.decode_feature(features)
        return mask_embeds, attn_biases


class RecWithAttnbias(nn.Module):
    """Mask recognition module by applying the attention biases to rest deeper
    CLIP layers.

    Args:
        sos_token_format (str): The format of sos token. It should be
            chosen from  ["cls_token", "learnable_token", "pos_embedding"].
            Default: 'cls_token'.
        sos_token_num (int): Number of sos token. It should be equal to
            the number of quries. Default: 100.
        num_layers (int): Number of rest CLIP layers for mask recognition.
            Default: 3.
        cross_attn (bool): Whether use cross attention to update sos token.
            Default: False.
        embed_dims (int): The feature dimension of CLIP layers.
            Default: 768.
        num_heads (int): Parallel attention heads of CLIP layers.
            Default: 768.
        mlp_ratio (int): Ratio of mlp hidden dim to embedding dim.
            Default: 4.
        qkv_bias (int): Whether to use bias in multihead-attention.
            Default: True.
        out_dims (int): Number of channels of the output mask proposals.
            It should be equal to the out_dims of text_encoder.
            Default: 512.
        final_norm (True): Whether use norm layer for sos token.
        act_cfg (dict): The activation config for FFNs.
            Default: dict(type='GELU').
        norm_cfg (dict): Config dict for normalization layer.
            Default: dict(type='LN').
        frozen_exclude (List): List of parameters that are not to be frozen.
    """

<<<<<<< HEAD
    def __init__(self,
                 sos_token_format: str = 'cls_token',
                 sos_token_num: int = 100,
                 num_layers: int = 3,
                 cross_attn: bool = False,
                 embed_dims: int = 768,
                 num_heads: int = 12,
                 mlp_ratio: int = 4,
                 num_fcs: int = 2,
                 qkv_bias: bool = True,
                 out_dims: int = 512,
                 final_norm: bool = True,
                 act_cfg: dict = dict(type='GELU'),
                 norm_cfg: dict = dict(type='LN'),
                 frozen_exclude: List = []):
=======
    def __init__(
            self,
            sos_token_format: str = 'cls_token',
            sos_token_num: int = 100,
            frozen: List = [],
            num_layers: int = 3,
            cross_attn: bool = False,
            embed_dims: int = 768,
            num_heads: int = 12,
            mlp_ratio: int = 4,
            qkv_bias: bool = True,
            out_dims: int = 512,
            final_norm: bool = True,
            act_cfg: dict = dict(type='GELU'),
            norm_cfg: dict = dict(type='LN'),
    ):
>>>>>>> 5b1ae9c2
        super().__init__()

        assert sos_token_format in [
            'cls_token', 'learnable_token', 'pos_embedding'
        ]
        self.sos_token_format = sos_token_format
        self.sos_token_num = sos_token_num
        self.frozen_exclude = frozen_exclude
        self.cross_attn = cross_attn
        self.num_layers = num_layers
        self.num_heads = num_heads
        if sos_token_format in ['learnable_token', 'pos_embedding']:
            self.sos_token = nn.Parameter(
                torch.randn(sos_token_num, 1, self.proj.shape[0]))
            self.frozen.append('sos_token')

        layers = []
        for i in range(num_layers):
            layers.append(
                BaseTransformerLayer(
                    attn_cfgs=dict(
                        type='MultiheadAttention',
                        embed_dims=embed_dims,
                        num_heads=num_heads,
                        batch_first=False,
                        bias=qkv_bias),
                    ffn_cfgs=dict(
                        type='FFN',
                        embed_dims=embed_dims,
                        feedforward_channels=mlp_ratio * embed_dims,
                        act_cfg=act_cfg),
                    operation_order=('norm', 'self_attn', 'norm', 'ffn')))
        self.layers = nn.ModuleList(layers)

        self.ln_post = build_norm_layer(norm_cfg, embed_dims)[1]
        self.proj = nn.Linear(embed_dims, out_dims, bias=False)

        self.final_norm = final_norm
        self._freeze()

    def init_weights(self, rec_state_dict):
        if hasattr(self, 'sos_token'):
            normal_init(self.sos_token, std=0.02)
        if rec_state_dict is not None:
            load_state_dict(self, rec_state_dict, strict=False, logger=None)
        else:
            super().init_weights()

    def _freeze(self):
        if 'all' in self.frozen_exclude:
            return
        for name, param in self.named_parameters():
            if not any([exclude in name for exclude in self.frozen_exclude]):
                param.requires_grad = False

    def init_para(self):
        if hasattr(self, 'sos_token'):
            nn.init.normal_(self.sos_token, std=0.02)

    def _build_attn_biases(self, attn_biases, target_shape):
        formatted_attn_biases = []
        for attn_bias in attn_biases:
            # convert it to proper format: N*num_head,L,L
            # attn_bias: [N, num_head/1, num_sos,H,W]
            n, num_head, num_sos, h, w = attn_bias.shape
            # reshape and downsample
            attn_bias = F.adaptive_max_pool2d(
                attn_bias.reshape(n, num_head * num_sos, h, w),
                output_size=target_shape)
            attn_bias = attn_bias.reshape(n, num_head, num_sos, *target_shape)

            true_num_head = self.num_heads
            assert (num_head == 1 or num_head
                    == true_num_head), f'num_head={num_head} is not supported.'
            if num_head == 1:
                attn_bias = attn_bias.repeat(1, true_num_head, 1, 1, 1)
            attn_bias = attn_bias.reshape(n * true_num_head, num_sos, -1)
            L = attn_bias.shape[-1]
            if self.cross_attn:
                # [n*num_head, num_sos, L]
                formatted_attn_biases.append(attn_bias)
            else:
                # [n*num_head, num_sos+1+L, num_sos+1+L]
                new_attn_bias = attn_bias.new_zeros(num_sos + 1 + L,
                                                    num_sos + 1 + L)
                new_attn_bias[:, :num_sos] = -100
                new_attn_bias[torch.arange(num_sos), torch.arange(num_sos)] = 0
                new_attn_bias[:num_sos, num_sos] = -100
                new_attn_bias = (
                    new_attn_bias[None, ...].expand(n * true_num_head, -1,
                                                    -1).clone())
                new_attn_bias[..., :num_sos, -L:] = attn_bias
                formatted_attn_biases.append(new_attn_bias)

        if len(formatted_attn_biases) == 1:
            formatted_attn_biases = [
                formatted_attn_biases[0] for _ in range(self.num_layers)
            ]
        return formatted_attn_biases

    def forward(self, bias, feature):
        """Forward function."""
        cls_token = feature[1].unsqueeze(0)
        img_feature = feature[0]
        b, c, h, w = img_feature.shape
        # construct clip shadow features
        x = torch.cat(
            [cls_token,
             img_feature.reshape(b, c, -1).permute(2, 0, 1)])

        # construct sos token
        if self.sos_token_format == 'cls_token':
            sos_token = cls_token.repeat(self.sos_token_num, 1, 1)
        elif self.sos_token_format == 'learnable_token':
            sos_token = self.sos_token.expand(-1, b, -1)
        elif self.sos_token_format == 'pos_embedding':
            sos_token = self.sos_token.expand(-1, b, -1) + cls_token

        # construct attn bias
        attn_biases = self._build_attn_biases(bias, target_shape=(h, w))
        if self.cross_attn:
            for i, block in enumerate(self.layers):
                if self.cross_attn:
                    sos_token = cross_attn_layer(
                        block,
                        sos_token,
                        x[1:, ],
                        attn_biases[i],
                    )
                    if i < len(self.layers) - 1:
                        x = block(x)
        else:
            x = torch.cat([sos_token, x], dim=0)
            for i, block in enumerate(self.layers):
                x = block(x, attn_masks=[attn_biases[i]])
            sos_token = x[:self.sos_token_num]

        sos_token = sos_token.permute(1, 0, 2)  # LND -> NLD
        sos_token = self.ln_post(sos_token)
        sos_token = self.proj(sos_token)
        if self.final_norm:
            sos_token = F.normalize(sos_token, dim=-1)
        return sos_token


@MODELS.register_module()
class SideAdapterCLIPHead(BaseDecodeHead):
    """Side Adapter Network (SAN) for open-vocabulary semantic segmentation
    with pre-trained vision-language model.

    This decode head is the implementation of `Side Adapter Network
    for Open-Vocabulary Semantic Segmentation`
    <https://arxiv.org/abs/2302.12242>.
    Modified from https://github.com/MendelXu/SAN.git.

    Args:
        num_classes (int): the number of classes.
        san_cfg (ConfigType): Configs for SideAdapterNetwork module
        maskgen_cfg (ConfigType): Configs for RecWithAttnbias module
    """

    def __init__(self, num_classes: int, san_cfg: ConfigType,
                 maskgen_cfg: ConfigType, deep_supervision_idxs: List[int],
                 train_cfg: ConfigType, **kwargs):
        super().__init__(
            in_channels=san_cfg.in_channels,
            channels=san_cfg.embed_dims,
            num_classes=num_classes,
            **kwargs)
        assert san_cfg.num_queries == maskgen_cfg.sos_token_num, \
            'num_queries in san_cfg should be equal to sos_token_num ' \
            'in maskgen_cfg'

        self.side_adapter_network = SideAdapterNetwork(**san_cfg)
        self.rec_with_attnbias = RecWithAttnbias(**maskgen_cfg)
        self.deep_supervision_idxs = deep_supervision_idxs
        self.train_cfg = train_cfg
        if train_cfg:
            self.match_masks = MatchMasks(
                num_points=train_cfg.num_points,
                num_queries=san_cfg.num_queries,
                num_classes=num_classes,
                assigner=train_cfg.assigner,
                sampler=train_cfg.sampler)

    def init_weights(self):

        rec_state_dict = None
        if isinstance(self.init_cfg, dict) and \
                self.init_cfg.get('type') == 'Pretrained_Part':
            checkpoint = CheckpointLoader.load_checkpoint(
                self.init_cfg['checkpoint'], logger=None, map_location='cpu')

            rec_state_dict = checkpoint.copy()
            para_prefix = self.init_cfg.get('partname')
            assert para_prefix.split('.')[1] == 'rec_with_attnbias', \
                'part-pretrain only support for Module RecWithAttnbias'
            prefix_len = len(para_prefix) + 1
            for k, v in checkpoint.items():
                rec_state_dict.pop(k)
                if self.init_cfg.get('partname') in k:
                    rec_state_dict[k[prefix_len:]] = v

        self.side_adapter_network.init_weights()
        self.rec_with_attnbias.init_weights(rec_state_dict)

    def forward(self, inputs: Tuple[Tensor],
                deep_supervision_idxs) -> Tuple[List]:
        """Forward function.

        Args:
            inputs (Tuple[Tensor]): A triplet including images,
            list of multi-level visual features from image encoder and
            class embeddings from text_encoder.

        Returns:
            mask_props (List[Tensor]): Mask proposals predicted by SAN.
            mask_logits (List[Tensor]): Class logits of mask proposals.
        """
        imgs, clip_feature, class_embeds = inputs
        # predict mask proposals and attention bias
        mask_props, attn_biases = self.side_adapter_network(
            imgs, clip_feature, deep_supervision_idxs)

        # mask recognition with attention bias
        mask_embeds = [
            self.rec_with_attnbias(att_bias, clip_feature[-1])
            for att_bias in attn_biases
        ]
        # Obtain class prediction of masks by comparing the similarity
        # between the image token and the text embedding of class names.
        mask_logits = [
            torch.einsum('bqc,nc->bqn', mask_embed, class_embeds)
            for mask_embed in mask_embeds
        ]
        return mask_props, mask_logits

    def predict(self, inputs: Tuple[Tensor], batch_img_metas: List[dict],
                test_cfg: ConfigType) -> Tensor:
        """Forward function for prediction.

        Args:
            inputs (Tuple[Tensor]): Images, visual features from image encoder
            and class embedding from text encoder.
            batch_img_metas (dict): List Image info where each dict may also
                contain: 'img_shape', 'scale_factor', 'flip', 'img_path',
                'ori_shape', and 'pad_shape'.
                For details on the values of these keys see
                `mmseg/datasets/pipelines/formatting.py:PackSegInputs`.
            test_cfg (dict): The testing config.

        Returns:
            Tensor: Outputs segmentation logits map.
        """
        mask_props, mask_logits = self.forward(inputs, [])

        return self.predict_by_feat([mask_props[-1], mask_logits[-1]],
                                    batch_img_metas)

    def predict_by_feat(self, seg_logits: List[Tensor],
                        batch_img_metas: List[dict]) -> Tensor:
        """1. Transform a batch of mask proposals to the input shape.
           2. Generate segmentation map with mask proposals and class logits.
        """
        mask_pred = seg_logits[0]
        cls_score = seg_logits[1]
        if 'pad_shape' in batch_img_metas[0]:
            size = batch_img_metas[0]['pad_shape']
        else:
            size = batch_img_metas[0]['img_shape']
        # upsample mask
        mask_pred = F.interpolate(
            mask_pred, size=size, mode='bilinear', align_corners=False)

        mask_cls = F.softmax(cls_score, dim=-1)[..., :-1]
        mask_pred = mask_pred.sigmoid()
        seg_logits = torch.einsum('bqc,bqhw->bchw', mask_cls, mask_pred)
        return seg_logits

    def loss(self, x: Tuple[Tensor], batch_data_samples: SampleList,
             train_cfg: ConfigType) -> dict:
        """Perform forward propagation and loss calculation of the decoder head
        on the features of the upstream network.

        Args:
            x (tuple[Tensor]): Multi-level features from the upstream
                network, each is a 4D-tensor.
            batch_data_samples (List[:obj:`SegDataSample`]): The Data
                Samples. It usually includes information such as
                `gt_sem_seg`.
            train_cfg (ConfigType): Training config.

        Returns:
            dict[str, Tensor]: a dictionary of loss components.
        """
        # batch SegDataSample to InstanceDataSample
        batch_gt_instances, batch_img_metas = seg_data_to_instance_data(
            self.ignore_index, batch_data_samples)

        # forward
        all_mask_props, all_mask_logits = self.forward(
            x, self.deep_supervision_idxs)

        # loss
        losses = self.loss_by_feat(all_mask_logits, all_mask_props,
                                   batch_gt_instances, batch_img_metas)

        return losses

    def loss_by_feat(self, all_cls_scores: Tensor, all_mask_preds: Tensor,
                     batch_gt_instances: List[InstanceData],
                     batch_img_metas: List[dict]) -> Dict[str, Tensor]:
        """Loss function.

        Args:
            all_cls_scores (Tensor): Classification scores for all decoder
                layers with shape (num_decoder, batch_size, num_queries,
                cls_out_channels). Note `cls_out_channels` should includes
                background.
            all_mask_preds (Tensor): Mask scores for all decoder layers with
                shape (num_decoder, batch_size, num_queries, h, w).
            batch_gt_instances (list[obj:`InstanceData`]): each contains
                ``labels`` and ``masks``.
            batch_img_metas (list[dict]): List of image meta information.

        Returns:
            dict[str, Tensor]: A dictionary of loss components.
        """
        num_dec_layers = len(all_cls_scores)
        batch_gt_instances_list = [
            batch_gt_instances for _ in range(num_dec_layers)
        ]
        img_metas_list = [batch_img_metas for _ in range(num_dec_layers)]

        losses = []
        for i in range(num_dec_layers):
            cls_scores = all_cls_scores[i]
            mask_preds = all_mask_preds[i]
            (labels, label_weights, mask_targets, mask_weights,
             avg_factor) = self.match_masks.get_targets(
                 cls_scores, mask_preds, batch_gt_instances_list[i],
                 img_metas_list[i])
            cls_scores = cls_scores.flatten(0, 1)
            labels = labels.flatten(0, 1)
            label_weights = label_weights.flatten(0, 1)

            num_total_masks = reduce_mean(cls_scores.new_tensor([avg_factor]))
            num_total_masks = max(num_total_masks, 1)

            # extract positive ones
            # shape (batch_size, num_queries, h, w) -> (num_total_gts, h, w)
            mask_preds = mask_preds[mask_weights > 0]

            if mask_targets.shape[0] != 0:
                with torch.no_grad():
                    points_coords = get_uncertain_point_coords_with_randomness(
                        mask_preds.unsqueeze(1), None,
                        self.train_cfg.num_points,
                        self.train_cfg.oversample_ratio,
                        self.train_cfg.importance_sample_ratio)
                    # shape (num_total_gts, h, w)
                    # -> (num_total_gts, num_points)
                    mask_point_targets = point_sample(
                        mask_targets.unsqueeze(1).float(),
                        points_coords).squeeze(1)
                # shape (num_queries, h, w) -> (num_queries, num_points)
                mask_point_preds = point_sample(
                    mask_preds.unsqueeze(1), points_coords).squeeze(1)

            if not isinstance(self.loss_decode, nn.ModuleList):
                losses_decode = [self.loss_decode]
            else:
                losses_decode = self.loss_decode
            loss = dict()
            for loss_decode in losses_decode:
                if 'loss_cls' in loss_decode.loss_name:
                    if loss_decode.loss_name == 'loss_cls_ce':
                        loss[loss_decode.loss_name] = loss_decode(
                            cls_scores, labels, weight=label_weights)
                    else:
                        assert False, "Only support 'CrossEntropyLoss' in" \
                                      ' classification loss'

                elif 'loss_mask' in loss_decode.loss_name:
                    if mask_targets.shape[0] == 0:
                        loss[loss_decode.loss_name] = mask_preds.sum()
                    elif loss_decode.loss_name == 'loss_mask_ce':
                        loss[loss_decode.loss_name] = loss_decode(
                            mask_point_preds.reshape(-1),
                            mask_point_targets.reshape(-1),
                            avg_factor=num_total_masks *
                            self.train_cfg.num_points)
                    elif loss_decode.loss_name == 'loss_mask_dice':
                        loss[loss_decode.loss_name] = loss_decode(
                            mask_point_preds,
                            mask_point_targets,
                            avg_factor=num_total_masks)
                    else:
                        assert False, "Only support 'CrossEntropyLoss' and" \
                                      " 'DiceLoss' in mask loss"
                else:
                    assert False, "Only support for 'loss_cls' and 'loss_mask'"

            losses.append(loss)

        loss_dict = dict()
        # loss from the last decoder layer
        loss_dict.update(losses[-1])
        # loss from other decoder layers
        for i, loss in enumerate(losses[:-1]):
            for k, v in loss.items():
                loss_dict[f'd{self.deep_supervision_idxs[i]}.{k}'] = v
        return loss_dict<|MERGE_RESOLUTION|>--- conflicted
+++ resolved
@@ -303,7 +303,6 @@
         frozen_exclude (List): List of parameters that are not to be frozen.
     """
 
-<<<<<<< HEAD
     def __init__(self,
                  sos_token_format: str = 'cls_token',
                  sos_token_num: int = 100,
@@ -319,24 +318,6 @@
                  act_cfg: dict = dict(type='GELU'),
                  norm_cfg: dict = dict(type='LN'),
                  frozen_exclude: List = []):
-=======
-    def __init__(
-            self,
-            sos_token_format: str = 'cls_token',
-            sos_token_num: int = 100,
-            frozen: List = [],
-            num_layers: int = 3,
-            cross_attn: bool = False,
-            embed_dims: int = 768,
-            num_heads: int = 12,
-            mlp_ratio: int = 4,
-            qkv_bias: bool = True,
-            out_dims: int = 512,
-            final_norm: bool = True,
-            act_cfg: dict = dict(type='GELU'),
-            norm_cfg: dict = dict(type='LN'),
-    ):
->>>>>>> 5b1ae9c2
         super().__init__()
 
         assert sos_token_format in [
