from .ann_head import ANNHead
from .aspp_head import ASPPHead
from .cc_head import CCHead
from .da_head import DAHead
from .dnl_head import DNLHead
from .enc_head import EncHead
from .fcn_head import FCNHead
from .fpn_head import FPNHead
from .gc_head import GCHead
from .nl_head import NLHead
from .ocr_head import OCRHead
from .psa_head import PSAHead
from .psp_head import PSPHead
from .sep_aspp_head import DepthwiseSeparableASPPHead
from .sep_fcn_head import DepthwiseSeparableFCNHead
from .uper_head import UPerHead

__all__ = [
    'FCNHead', 'PSPHead', 'ASPPHead', 'PSAHead', 'NLHead', 'GCHead', 'CCHead',
    'UPerHead', 'DepthwiseSeparableASPPHead', 'ANNHead', 'DAHead', 'OCRHead',
<<<<<<< HEAD
    'EncHead', 'DNLHead'
=======
    'EncHead', 'DepthwiseSeparableFCNHead', 'FPNHead'
>>>>>>> 3c6dd9e6
]<|MERGE_RESOLUTION|>--- conflicted
+++ resolved
@@ -18,9 +18,5 @@
 __all__ = [
     'FCNHead', 'PSPHead', 'ASPPHead', 'PSAHead', 'NLHead', 'GCHead', 'CCHead',
     'UPerHead', 'DepthwiseSeparableASPPHead', 'ANNHead', 'DAHead', 'OCRHead',
-<<<<<<< HEAD
-    'EncHead', 'DNLHead'
-=======
-    'EncHead', 'DepthwiseSeparableFCNHead', 'FPNHead'
->>>>>>> 3c6dd9e6
+    'EncHead', 'DepthwiseSeparableFCNHead', 'FPNHead', 'DNLHead'
 ]