--- conflicted
+++ resolved
@@ -41,9 +41,5 @@
     'SETRMLAHead', 'DPTHead', 'SETRMLAHead', 'SegmenterMaskTransformerHead',
     'SegformerHead', 'ISAHead', 'STDCHead', 'IterativeDecodeHead',
     'KernelUpdateHead', 'KernelUpdator', 'MaskFormerHead', 'Mask2FormerHead',
-<<<<<<< HEAD
-    'LightHamHead'
-=======
-    'PIDHead'
->>>>>>> dd47cef8
+    'LightHamHead', 'PIDHead'
 ]