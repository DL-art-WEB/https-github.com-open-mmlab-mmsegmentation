--- conflicted
+++ resolved
@@ -23,25 +23,14 @@
 from .setr_mla_head import SETRMLAHead
 from .setr_up_head import SETRUPHead
 from .uper_head import UPerHead
-<<<<<<< HEAD
-from .segmenter_head import LinearTransformerHead, MaskTransformerHead
-from .dpt_head import DPTHead
-from .sf_head import SFHead
-=======
 from .segmenter_head import LinearTransformerHead
 from .segmenter_head import MaskTransformerHead
-
->>>>>>> 28b57335
+from .sf_head import SFHead
 __all__ = [
     'FCNHead', 'PSPHead', 'ASPPHead', 'PSAHead', 'NLHead', 'GCHead', 'CCHead',
     'UPerHead', 'DepthwiseSeparableASPPHead', 'ANNHead', 'DAHead', 'OCRHead',
     'EncHead', 'DepthwiseSeparableFCNHead', 'FPNHead', 'EMAHead', 'DNLHead',
-<<<<<<< HEAD
-    'PointHead', 'APCHead', 'DMHead', 'LRASPPHead', 'SETRUPHead', 'SETRMLAHead',
-    'LinearTransformerHead','MaskTransformerHead','DPTHead','SFHead'
-=======
     'PointHead', 'APCHead', 'DMHead', 'LRASPPHead', 'SETRUPHead',
     'SETRMLAHead', 'SegformerHead','LinearTransformerHead',
     'MaskTransformerHead'
->>>>>>> 28b57335
 ]