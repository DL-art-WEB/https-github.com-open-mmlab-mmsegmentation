--- conflicted
+++ resolved
@@ -1,4 +1,3 @@
-# Copyright (c) OpenMMLab. All rights reserved.
 from .ann_head import ANNHead
 from .apc_head import APCHead
 from .aspp_head import ASPPHead
@@ -17,21 +16,16 @@
 from .point_head import PointHead
 from .psa_head import PSAHead
 from .psp_head import PSPHead
-from .segformer_head import SegformerHead
 from .sep_aspp_head import DepthwiseSeparableASPPHead
 from .sep_fcn_head import DepthwiseSeparableFCNHead
 from .setr_mla_head import SETRMLAHead
 from .setr_up_head import SETRUPHead
 from .uper_head import UPerHead
-from .psp_crf_head import PSPCRFHead
+from .pspcrf_head import PSPCrfHead
+
 __all__ = [
     'FCNHead', 'PSPHead', 'ASPPHead', 'PSAHead', 'NLHead', 'GCHead', 'CCHead',
     'UPerHead', 'DepthwiseSeparableASPPHead', 'ANNHead', 'DAHead', 'OCRHead',
     'EncHead', 'DepthwiseSeparableFCNHead', 'FPNHead', 'EMAHead', 'DNLHead',
-    'PointHead', 'APCHead', 'DMHead', 'LRASPPHead', 'SETRUPHead',
-<<<<<<< HEAD
-    'SETRMLAHead', 'SegformerHead', 'PSPCRFHead'
-=======
-    'SETRMLAHead', 'SegformerHead','PSPCRFHead'
->>>>>>> b43daef3
+    'PointHead', 'APCHead', 'DMHead', 'LRASPPHead', 'SETRUPHead', 'SETRMLAHead', 'PSPCrfHead'
 ]