--- conflicted
+++ resolved
@@ -17,9 +17,5 @@
 __all__ = [
     'FCNHead', 'PSPHead', 'ASPPHead', 'PSAHead', 'NLHead', 'GCHead', 'CCHead',
     'UPerHead', 'DepthwiseSeparableASPPHead', 'ANNHead', 'DAHead', 'OCRHead',
-<<<<<<< HEAD
-    'FPNHead', 'PointHead'
-=======
-    'EncHead'
->>>>>>> 9dd56f3b
+    'EncHead', 'FPNHead', 'PointHead'
 ]