--- conflicted
+++ resolved
@@ -7,10 +7,7 @@
 from .psp_head import PSPHead
 from .uper_head import UPerHead
 
-<<<<<<< HEAD
 __all__ = [
-    'FCNHead', 'PSPHead', 'ASPPHead', 'PSAHead', 'NLHead', 'GCHead', 'CCHead'
-]
-=======
-__all__ = ['FCNHead', 'PSPHead', 'ASPPHead', 'UPerHead']
->>>>>>> 5084e565
+    'FCNHead', 'PSPHead', 'ASPPHead', 'PSAHead', 'NLHead', 'GCHead', 'CCHead',
+    'UPerHead'
+]