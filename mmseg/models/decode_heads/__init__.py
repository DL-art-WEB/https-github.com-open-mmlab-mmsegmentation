--- conflicted
+++ resolved
@@ -15,11 +15,8 @@
 from .isa_head import ISAHead
 from .knet_head import IterativeDecodeHead, KernelUpdateHead, KernelUpdator
 from .lraspp_head import LRASPPHead
-<<<<<<< HEAD
-=======
 from .mask2former_head import Mask2FormerHead
 from .maskformer_head import MaskFormerHead
->>>>>>> 7ac0888d
 from .nl_head import NLHead
 from .ocr_head import OCRHead
 from .point_head import PointHead
@@ -41,9 +38,5 @@
     'PointHead', 'APCHead', 'DMHead', 'LRASPPHead', 'SETRUPHead',
     'SETRMLAHead', 'DPTHead', 'SETRMLAHead', 'SegmenterMaskTransformerHead',
     'SegformerHead', 'ISAHead', 'STDCHead', 'IterativeDecodeHead',
-<<<<<<< HEAD
-    'KernelUpdateHead', 'KernelUpdator'
-=======
     'KernelUpdateHead', 'KernelUpdator', 'MaskFormerHead', 'Mask2FormerHead'
->>>>>>> 7ac0888d
 ]