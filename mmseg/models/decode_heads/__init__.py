--- conflicted
+++ resolved
@@ -6,8 +6,6 @@
 from .psa_head import PSAHead
 from .psp_head import PSPHead
 
-<<<<<<< HEAD
-__all__ = ['FCNHead', 'PSPHead', 'ASPPHead', 'PSAHead', 'NLHead', 'GCHead']
-=======
-__all__ = ['FCNHead', 'PSPHead', 'ASPPHead', 'CCHead']
->>>>>>> ee908403
+__all__ = [
+    'FCNHead', 'PSPHead', 'ASPPHead', 'PSAHead', 'NLHead', 'GCHead', 'CCHead'
+]