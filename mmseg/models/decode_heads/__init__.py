--- conflicted
+++ resolved
@@ -30,9 +30,5 @@
     'UPerHead', 'DepthwiseSeparableASPPHead', 'ANNHead', 'DAHead', 'OCRHead',
     'EncHead', 'DepthwiseSeparableFCNHead', 'FPNHead', 'EMAHead', 'DNLHead',
     'PointHead', 'APCHead', 'DMHead', 'LRASPPHead', 'SETRUPHead',
-<<<<<<< HEAD
-    'SETRMLAHead', 'DPTHead'
-=======
-    'SETRMLAHead', 'SegformerHead'
->>>>>>> f72727c5
+    'SETRMLAHead', 'DPTHead', 'SETRMLAHead', 'SegformerHead'
 ]