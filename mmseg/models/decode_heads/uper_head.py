--- conflicted
+++ resolved
@@ -21,13 +21,9 @@
             Module applied on the last feature. Default: (1, 2, 3, 6).
     """
 
-    def __init__(self,
-                 pool_scales=(1, 2, 3, 6),
-                 kernel_update=False,
-                 **kwargs):
+    def __init__(self, pool_scales=(1, 2, 3, 6), **kwargs):
         super(UPerHead, self).__init__(
             input_transform='multiple_select', **kwargs)
-        self.kernel_update = kernel_update
         # PSP Module
         self.psp_modules = PPM(
             pool_scales,
@@ -88,14 +84,9 @@
 
         return output
 
-<<<<<<< HEAD
-    def forward_normal(self, inputs):
-        """Forward function."""
-=======
     def forward_feature(self, inputs):
         """Feature map before `self.cls_seg` and learnable semantic kernels can
         be both output for kernel updation."""
->>>>>>> 725f10e1
 
         inputs = self._transform_inputs(inputs)
 
@@ -139,61 +130,4 @@
         """Forward function."""
         output = self.forward_feature(inputs)
         output = self.cls_seg(output)
-        return output
-
-    def forward_feature(self, inputs):
-        """Forward function."""
-
-        inputs = self._transform_inputs(inputs)
-
-        # build laterals
-        laterals = [
-            lateral_conv(inputs[i])
-            for i, lateral_conv in enumerate(self.lateral_convs)
-        ]
-
-        laterals.append(self.psp_forward(inputs))
-
-        # build top-down path
-        used_backbone_levels = len(laterals)
-        for i in range(used_backbone_levels - 1, 0, -1):
-            prev_shape = laterals[i - 1].shape[2:]
-            laterals[i - 1] += resize(
-                laterals[i],
-                size=prev_shape,
-                mode='bilinear',
-                align_corners=self.align_corners)
-
-        # build outputs
-        fpn_outs = [
-            self.fpn_convs[i](laterals[i])
-            for i in range(used_backbone_levels - 1)
-        ]
-        # append psp feature
-        fpn_outs.append(laterals[-1])
-
-        for i in range(used_backbone_levels - 1, 0, -1):
-            fpn_outs[i] = resize(
-                fpn_outs[i],
-                size=fpn_outs[0].shape[2:],
-                mode='bilinear',
-                align_corners=self.align_corners)
-        fpn_outs = torch.cat(fpn_outs, dim=1)
-        feats = self.fpn_bottleneck(fpn_outs)
-        output = self.cls_seg(feats)
-
-        seg_kernels = self.conv_seg.weight.clone()
-        seg_kernels = seg_kernels[None].expand(
-            feats.size(0), *seg_kernels.size())
-        return output, feats, seg_kernels
-
-    def forward(self, inputs):
-        """Calls either :func:`forward_feature` or :func:`forward_normal`
-        depending on whether ``kernel_update`` is ``True``.
-
-        Note this setting will change the expected inputs.
-        """
-        if self.kernel_update:
-            return self.forward_feature(inputs)
-        else:
-            return self.forward_normal(inputs)+        return output