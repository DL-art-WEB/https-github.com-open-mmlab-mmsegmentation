--- conflicted
+++ resolved
@@ -18,8 +18,8 @@
         self.num_convs = num_convs
         self.concat_input = concat_input
         super(FCNHead, self).__init__(**kwargs)
-        self.convs = nn.ModuleList()
-        self.convs.append(
+        convs = []
+        convs.append(
             ConvModule(
                 self.in_channels,
                 self.channels,
@@ -29,7 +29,7 @@
                 norm_cfg=self.norm_cfg,
                 act_cfg=self.act_cfg))
         for i in range(num_convs - 1):
-            self.convs.append(
+            convs.append(
                 ConvModule(
                     self.channels,
                     self.channels,
@@ -38,6 +38,7 @@
                     conv_cfg=self.conv_cfg,
                     norm_cfg=self.norm_cfg,
                     act_cfg=self.act_cfg))
+        self.convs = nn.Sequential(*convs)
         if self.concat_input:
             self.conv_cat = ConvModule(
                 self.in_channels + self.channels,
@@ -49,15 +50,8 @@
                 act_cfg=self.act_cfg)
 
     def forward(self, inputs):
-<<<<<<< HEAD
-        x = inputs[self.in_index]
-        output = x
-        for conv in self.convs:
-            output = conv(output)
-=======
         x = self._transform_inputs(inputs)
         output = self.convs(x)
->>>>>>> 7704a2ab
         if self.concat_input:
             output = self.conv_cat(torch.cat([x, output], dim=1))
         output = self.cls_seg(output)
