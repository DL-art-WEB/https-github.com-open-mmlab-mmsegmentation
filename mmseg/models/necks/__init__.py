--- conflicted
+++ resolved
@@ -1,15 +1,8 @@
 # Copyright (c) OpenMMLab. All rights reserved.
 from .fpn import FPN
-<<<<<<< HEAD
+from .ic_neck import ICNeck
 from .jpu import JPU
 from .mla_neck import MLANeck
 from .multilevel_neck import MultiLevelNeck
 
-__all__ = ['FPN', 'MultiLevelNeck', 'MLANeck', 'JPU']
-=======
-from .ic_neck import ICNeck
-from .mla_neck import MLANeck
-from .multilevel_neck import MultiLevelNeck
-
-__all__ = ['FPN', 'MultiLevelNeck', 'MLANeck', 'ICNeck']
->>>>>>> d966f98f
+__all__ = ['FPN', 'MultiLevelNeck', 'MLANeck', 'ICNeck', 'JPU']