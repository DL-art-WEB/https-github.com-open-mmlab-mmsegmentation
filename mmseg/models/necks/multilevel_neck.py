# Copyright (c) OpenMMLab. All rights reserved.
import torch.nn as nn
from mmcv.cnn import ConvModule, xavier_init

from mmseg.ops import resize
from ..builder import NECKS


@NECKS.register_module()
class MultiLevelNeck(nn.Module):
    """MultiLevelNeck.

    A neck structure connect vit backbone and decoder_heads.
    modified in a way like ReAssembleBlock mentioned in the paper
        `Vision Transformers for Dense Prediction`
        https://arxiv.org/abs/2103.13413

    Args:
        in_channels (List[int]): Number of input channels per scale.
        out_channels (int | List[int]): Number of output channels per scale.
        scales (List[float]): Scale factors for each input feature map.
            Default: [0.5, 1, 2, 4]
        resize_mode(string): 'conv' and interpolate mode('bilinear')
        norm_cfg (dict): Config dict for normalization layer. Default: None.
        act_cfg (dict): Config dict for activation layer in ConvModule.
            Default: None.
    """

    def __init__(self,
                 in_channels,
                 out_channels,
                 scales=[0.5, 1, 2, 4],
                 resize_mode='bilinear',
                 norm_cfg=None,
                 act_cfg=None):
        super(MultiLevelNeck, self).__init__()
        assert isinstance(in_channels, list)
        self.in_channels = in_channels
        self.out_channels = out_channels
        self.scales = scales
        self.num_outs = len(scales)
        self.resize_mode = resize_mode
        if not isinstance(out_channels, list):
            out_channels=[out_channels]*num_outs

        self.lateral_convs = nn.ModuleList()
        self.convs = nn.ModuleList()
        for i, in_channel in enumerate(self.in_channels):
            self.lateral_convs.append(
                ConvModule(
                    in_channel,
                    out_channels[i],
                    kernel_size=1,
                    norm_cfg=norm_cfg,
                    act_cfg=act_cfg))
        # to be noticed: the module below is absent for dpt
        for i in range(self.num_outs):
            self.convs.append(
                ConvModule(
                    out_channels[i],
                    out_channels[i],
                    kernel_size=3,
                    padding=1,
                    stride=1,
                    norm_cfg=norm_cfg,
                    act_cfg=act_cfg))

        # downsample use odd kernal size's ConvModule
        # upsample use even kernal size's nn.ConvTranspose2d
        # to be simple scale=1 means downsample using 1*1 conv
        self.resize_convs = nn.ModuleList()
        if resize_mode == 'conv':           
            for i, scale in enumerate(self.scales):
                if scale>1:
                    self.resize_convs.append(
                        nn.ConvTranspose2d(
                            out_channels[i],
                            out_channels[i],
                            kernel_size=scale,
                            stride=scale,
                            padding=0))
                else:
                    scale=int(1/scale)
                    self.resize_convs.append(
                        ConvModule(
                            out_channels[i],
                            out_channels[i],
                            kernel_size=2*scale-1,
                            stride=scale,
                            padding=scale-1))

    # default init_weights for conv(msra) and norm in ConvModule
    def init_weights(self):
        for m in self.modules():
            if isinstance(m, nn.Conv2d):
                xavier_init(m, distribution='uniform')

    def resize(self, x, scale_index, mode):
        if self.resize_mode == 'conv':
            x_resize=self.resize_convs[scale_index](x)
        else:
            x_resize=F.interpolate(
                x, scale_factor=self.scale[scale_index], mode=mode)
        return x_resize

    def forward(self, inputs):
        assert len(inputs) == len(self.in_channels)
        inputs = [
            lateral_conv(inputs[i])
            for i, lateral_conv in enumerate(self.lateral_convs)
        ]
        # for len(inputs) not equal to self.num_outs
        if len(inputs) == 1:
            inputs = [inputs[0] for _ in range(self.num_outs)]

        outs = []
<<<<<<< HEAD
        for i in range(self.num_outs):            
            x_resize = self.resize(
                inputs[i], i, mode=self.resize_mode)
=======
        for i in range(self.num_outs):
            x_resize = resize(
                inputs[i], scale_factor=self.scales[i], mode='bilinear')
>>>>>>> 28b57335
            outs.append(self.convs[i](x_resize))
        return tuple(outs)<|MERGE_RESOLUTION|>--- conflicted
+++ resolved
@@ -114,14 +114,8 @@
             inputs = [inputs[0] for _ in range(self.num_outs)]
 
         outs = []
-<<<<<<< HEAD
         for i in range(self.num_outs):            
-            x_resize = self.resize(
+            x_resize = resize(
                 inputs[i], i, mode=self.resize_mode)
-=======
-        for i in range(self.num_outs):
-            x_resize = resize(
-                inputs[i], scale_factor=self.scales[i], mode='bilinear')
->>>>>>> 28b57335
             outs.append(self.convs[i](x_resize))
         return tuple(outs)