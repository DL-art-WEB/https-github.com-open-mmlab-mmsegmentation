# Copyright (c) OpenMMLab. All rights reserved.
from abc import ABCMeta, abstractmethod
from typing import List, Tuple

from mmengine.model import BaseModel
from mmengine.structures import PixelData
from torch import Tensor

from mmseg.structures import SegDataSample
from mmseg.utils import (ForwardResults, OptConfigType, OptMultiConfig,
                         OptSampleList, SampleList)
from ..utils import resize


class BaseSegmentor(BaseModel, metaclass=ABCMeta):
    """Base class for segmentors.

    Args:
        data_preprocessor (dict, optional): Model preprocessing config
            for processing the input data. it usually includes
            ``to_rgb``, ``pad_size_divisor``, ``pad_val``,
            ``mean`` and ``std``. Default to None.
       init_cfg (dict, optional): the config to control the
           initialization. Default to None.
    """

    def __init__(self,
                 data_preprocessor: OptConfigType = None,
                 init_cfg: OptMultiConfig = None):
        super().__init__(
            data_preprocessor=data_preprocessor, init_cfg=init_cfg)

    @property
    def with_neck(self) -> bool:
        """bool: whether the segmentor has neck"""
        return hasattr(self, 'neck') and self.neck is not None

    @property
    def with_auxiliary_head(self) -> bool:
        """bool: whether the segmentor has auxiliary head"""
        return hasattr(self,
                       'auxiliary_head') and self.auxiliary_head is not None

    @property
    def with_decode_head(self) -> bool:
        """bool: whether the segmentor has decode head"""
        return hasattr(self, 'decode_head') and self.decode_head is not None

    @abstractmethod
    def extract_feat(self, inputs: Tensor) -> bool:
        """Placeholder for extract features from images."""
        pass

    @abstractmethod
    def encode_decode(self, inputs: Tensor, batch_data_samples: SampleList):
        """Placeholder for encode images with backbone and decode into a
        semantic segmentation map of the same size as input."""
        pass

    def forward(self,
                inputs: Tensor,
                data_samples: OptSampleList = None,
                mode: str = 'tensor') -> ForwardResults:
        """The unified entry for a forward process in both training and test.

        The method should accept three modes: "tensor", "predict" and "loss":

        - "tensor": Forward the whole network and return tensor or tuple of
        tensor without any post-processing, same as a common nn.Module.
        - "predict": Forward and return the predictions, which are fully
        processed to a list of :obj:`SegDataSample`.
        - "loss": Forward and return a dict of losses according to the given
        inputs and data samples.

        Note that this method doesn't handle neither back propagation nor
        optimizer updating, which are done in the :meth:`train_step`.

        Args:
            inputs (torch.Tensor): The input tensor with shape (N, C, ...) in
                general.
            data_samples (list[:obj:`SegDataSample`]): The seg data samples.
                It usually includes information such as `metainfo` and
                `gt_sem_seg`. Default to None.
            mode (str): Return what kind of value. Defaults to 'tensor'.

        Returns:
            The return type depends on ``mode``.

            - If ``mode="tensor"``, return a tensor or a tuple of tensor.
            - If ``mode="predict"``, return a list of :obj:`DetDataSample`.
            - If ``mode="loss"``, return a dict of tensor.
        """
        if mode == 'loss':
            return self.loss(inputs, data_samples)
        elif mode == 'predict':
            return self.predict(inputs, data_samples)
        elif mode == 'tensor':
            return self._forward(inputs, data_samples)
        else:
            raise RuntimeError(f'Invalid mode "{mode}". '
                               'Only supports loss, predict and tensor mode')

    @abstractmethod
    def loss(self, inputs: Tensor, data_samples: SampleList) -> dict:
        """Calculate losses from a batch of inputs and data samples."""
        pass

    @abstractmethod
    def predict(self,
                inputs: Tensor,
                data_samples: OptSampleList = None) -> SampleList:
        """Predict results from a batch of inputs and data samples with post-
        processing."""
        pass

    @abstractmethod
    def _forward(self,
                 inputs: Tensor,
                 data_samples: OptSampleList = None) -> Tuple[List[Tensor]]:
        """Network forward process.

        Usually includes backbone, neck and head forward without any post-
        processing.
        """
        pass

    def postprocess_result(self,
                           seg_logits: Tensor,
                           data_samples: OptSampleList = None) -> list:
        """ Convert results list to `SegDataSample`.
        Args:
            seg_logits (Tensor): The segmentation results, seg_logits from
                model of each input image.
            data_samples (list[:obj:`SegDataSample`]): The seg data samples.
                It usually includes information such as `metainfo` and
                `gt_sem_seg`. Default to None.
        Returns:
            list[:obj:`SegDataSample`]: Segmentation results of the
            input images. Each SegDataSample usually contain:

            - ``pred_sem_seg``(PixelData): Prediction of semantic segmentation.
            - ``seg_logits``(PixelData): Predicted logits of semantic
                segmentation before normalization.
        """
        batch_size, C, H, W = seg_logits.shape

        if data_samples is None:
            data_samples = [SegDataSample() for _ in range(batch_size)]
            only_prediction = True
        else:
            only_prediction = False

        for i in range(batch_size):
            if not only_prediction:
                img_meta = data_samples[i].metainfo
                # remove padding area
                if 'img_padding_size' not in img_meta:
                    padding_size = img_meta.get('padding_size', [0] * 4)
                else:
                    padding_size = img_meta['img_padding_size']
                padding_left, padding_right, padding_top, padding_bottom =\
                    padding_size
                # i_seg_logits shape is 1, C, H, W after remove padding
                i_seg_logits = seg_logits[i:i + 1, :,
                                          padding_top:H - padding_bottom,
                                          padding_left:W - padding_right]

<<<<<<< HEAD
                flip = img_meta.get('flip', None)
                if flip:
                    flip_direction = img_meta.get('flip_direction', None)
                    assert flip_direction in ['horizontal', 'vertical']
                    if flip_direction == 'horizontal':
                        i_seg_logits = i_seg_logits.flip(dims=(3, ))
                    else:
                        i_seg_logits = i_seg_logits.flip(dims=(2, ))

=======
>>>>>>> 8539e226
                # resize as original shape
                i_seg_logits = resize(
                    i_seg_logits,
                    size=img_meta['ori_shape'],
                    mode='bilinear',
                    align_corners=self.align_corners,
                    warning=False).squeeze(0)
            else:
                i_seg_logits = seg_logits[i]

            if C > 1:
                i_seg_pred = i_seg_logits.argmax(dim=0, keepdim=True)
            else:
                i_seg_pred = (i_seg_logits >
                              self.decode_head.threshold).to(i_seg_logits)
            data_samples[i].set_data({
                'seg_logits':
                PixelData(**{'data': i_seg_logits}),
                'pred_sem_seg':
                PixelData(**{'data': i_seg_pred})
            })

        return data_samples<|MERGE_RESOLUTION|>--- conflicted
+++ resolved
@@ -165,7 +165,6 @@
                                           padding_top:H - padding_bottom,
                                           padding_left:W - padding_right]
 
-<<<<<<< HEAD
                 flip = img_meta.get('flip', None)
                 if flip:
                     flip_direction = img_meta.get('flip_direction', None)
@@ -175,8 +174,6 @@
                     else:
                         i_seg_logits = i_seg_logits.flip(dims=(2, ))
 
-=======
->>>>>>> 8539e226
                 # resize as original shape
                 i_seg_logits = resize(
                     i_seg_logits,
