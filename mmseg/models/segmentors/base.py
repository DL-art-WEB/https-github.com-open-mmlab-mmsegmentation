--- conflicted
+++ resolved
@@ -248,13 +248,8 @@
         assert palette.shape[0] == len(self.CLASSES)
         assert palette.shape[1] == 3
         assert len(palette.shape) == 2
-<<<<<<< HEAD
-        color_seg = np.zeros((result.shape[0], result.shape[1], 3),
-                             dtype=np.uint8)
-=======
         assert 0 < opacity <= 1.0
-        color_seg = np.zeros((seg.shape[0], seg.shape[1], 3), dtype=np.uint8)
->>>>>>> 340132dc
+        color_seg = np.zeros((result.shape[0], result.shape[1], 3), dtype=np.uint8)
         for label, color in enumerate(palette):
             color_seg[result == label, :] = color
         # convert to BGR
