--- conflicted
+++ resolved
@@ -8,9 +8,5 @@
 
 __all__ = [
     'BaseSegmentor', 'EncoderDecoder', 'CascadeEncoderDecoder', 'SegTTAModel',
-<<<<<<< HEAD
-    'MultimodalEncoderDecoder'
-=======
-    'DepthEstimator'
->>>>>>> 2b3d3d06
+    'MultimodalEncoderDecoder', 'DepthEstimator'
 ]