# Copyright (c) OpenMMLab. All rights reserved.
import math
from typing import Sequence

import torch.nn as nn
import torch.nn.functional as F
from mmcv.cnn import build_conv_layer, build_norm_layer
from mmcv.runner.base_module import BaseModule
from mmcv.utils import to_2tuple


class AdaptivePadding(nn.Module):
    """Applies padding to input (if needed) so that input can get fully covered
    by filter you specified. It support two modes "same" and "corner". The
    "same" mode is same with "SAME" padding mode in TensorFlow, pad zero around
    input. The "corner"  mode would pad zero to bottom right.

    Args:
        kernel_size (int | tuple): Size of the kernel:
        stride (int | tuple): Stride of the filter. Default: 1:
        dilation (int | tuple): Spacing between kernel elements.
            Default: 1.
        padding (str): Support "same" and "corner", "corner" mode
            would pad zero to bottom right, and "same" mode would
            pad zero around input. Default: "corner".
    Example:
        >>> kernel_size = 16
        >>> stride = 16
        >>> dilation = 1
        >>> input = torch.rand(1, 1, 15, 17)
        >>> adap_pad = AdaptivePadding(
        >>>     kernel_size=kernel_size,
        >>>     stride=stride,
        >>>     dilation=dilation,
        >>>     padding="corner")
        >>> out = adap_pad(input)
        >>> assert (out.shape[2], out.shape[3]) == (16, 32)
        >>> input = torch.rand(1, 1, 16, 17)
        >>> out = adap_pad(input)
        >>> assert (out.shape[2], out.shape[3]) == (16, 32)
    """

    def __init__(self, kernel_size=1, stride=1, dilation=1, padding='corner'):

        super(AdaptivePadding, self).__init__()

        assert padding in ('same', 'corner')

        kernel_size = to_2tuple(kernel_size)
        stride = to_2tuple(stride)
        dilation = to_2tuple(dilation)

        self.padding = padding
        self.kernel_size = kernel_size
        self.stride = stride
        self.dilation = dilation

    def get_pad_shape(self, input_shape):
        input_h, input_w = input_shape
        kernel_h, kernel_w = self.kernel_size
        stride_h, stride_w = self.stride
        output_h = math.ceil(input_h / stride_h)
        output_w = math.ceil(input_w / stride_w)
        pad_h = max((output_h - 1) * stride_h +
                    (kernel_h - 1) * self.dilation[0] + 1 - input_h, 0)
        pad_w = max((output_w - 1) * stride_w +
                    (kernel_w - 1) * self.dilation[1] + 1 - input_w, 0)
        return pad_h, pad_w

    def forward(self, x):
        pad_h, pad_w = self.get_pad_shape(x.size()[-2:])
        if pad_h > 0 or pad_w > 0:
            if self.padding == 'corner':
                x = F.pad(x, [0, pad_w, 0, pad_h])
            elif self.padding == 'same':
                x = F.pad(x, [
                    pad_w // 2, pad_w - pad_w // 2, pad_h // 2,
                    pad_h - pad_h // 2
                ])
        return x


class PatchEmbed(BaseModule):
    """Image to Patch Embedding.

    We use a conv layer to implement PatchEmbed.

    Args:
        in_channels (int): The num of input channels. Default: 3
        embed_dims (int): The dimensions of embedding. Default: 768
        conv_type (str): The config dict for embedding
            conv layer type selection. Default: "Conv2d".
        kernel_size (int): The kernel_size of embedding conv. Default: 16.
        stride (int, optional): The slide stride of embedding conv.
            Default: None (Would be set as `kernel_size`).
        padding (int | tuple | string ): The padding length of
            embedding conv. When it is a string, it means the mode
            of adaptive padding, support "same" and "corner" now.
            Default: "corner".
        dilation (int): The dilation rate of embedding conv. Default: 1.
        bias (bool): Bias of embed conv. Default: True.
        norm_cfg (dict, optional): Config dict for normalization layer.
            Default: None.
        input_size (int | tuple | None): The size of input, which will be
            used to calculate the out size. Only work when `dynamic_size`
            is False. Default: None.
        init_cfg (`mmcv.ConfigDict`, optional): The Config for initialization.
            Default: None.
    """

    def __init__(self,
                 in_channels=3,
                 embed_dims=768,
                 conv_type='Conv2d',
                 kernel_size=16,
                 stride=None,
                 padding='corner',
                 dilation=1,
                 bias=True,
                 norm_cfg=None,
<<<<<<< HEAD
                 input_size=None,
                 init_cfg=None):
        super(PatchEmbed, self).__init__(init_cfg=init_cfg)
=======
                 init_cfg=None,
                 concat=False):
        super(PatchEmbed, self).__init__()
>>>>>>> b10540e0

        self.embed_dims = embed_dims
        if stride is None:
            stride = kernel_size

        kernel_size = to_2tuple(kernel_size)
        stride = to_2tuple(stride)
        dilation = to_2tuple(dilation)

        if isinstance(padding, str):
            self.adap_padding = AdaptivePadding(
                kernel_size=kernel_size,
                stride=stride,
                dilation=dilation,
                padding=padding)
            # disable the padding of conv
            padding = 0
        else:
            self.adap_padding = None
        padding = to_2tuple(padding)

<<<<<<< HEAD
=======
        # Use conv layer to embed
        conv_type = conv_type or 'Conv2d'
        self.embed_dims = embed_dims
        self.concat = concat
>>>>>>> b10540e0
        self.projection = build_conv_layer(
            dict(type=conv_type),
            in_channels=in_channels,
            out_channels=1 if self.concat else embed_dims,
            kernel_size=kernel_size,
            stride=stride,
            padding=padding,
            dilation=dilation,
            bias=bias)

        if norm_cfg is not None:
            self.norm = build_norm_layer(norm_cfg, embed_dims)[1]
        else:
            self.norm = None

        if input_size:
            input_size = to_2tuple(input_size)
            # `init_out_size` would be used outside to
            # calculate the num_patches
            # when `use_abs_pos_embed` outside
            self.init_input_size = input_size
            if self.adap_padding:
                pad_h, pad_w = self.adap_padding.get_pad_shape(input_size)
                input_h, input_w = input_size
                input_h = input_h + pad_h
                input_w = input_w + pad_w
                input_size = (input_h, input_w)

            # https://pytorch.org/docs/stable/generated/torch.nn.Conv2d.html
            h_out = (input_size[0] + 2 * padding[0] - dilation[0] *
                     (kernel_size[0] - 1) - 1) // stride[0] + 1
            w_out = (input_size[1] + 2 * padding[1] - dilation[1] *
                     (kernel_size[1] - 1) - 1) // stride[1] + 1
            self.init_out_size = (h_out, w_out)
        else:
            self.init_input_size = None
            self.init_out_size = None

    def forward(self, x):
        """
        Args:
            x (Tensor): Has shape (B, C, H, W). In most case, C is 3.

        Returns:
            tuple: Contains merged results and its spatial shape.

                - x (Tensor): Has shape (B, out_h * out_w, embed_dims)
                - out_size (tuple[int]): Spatial shape of x, arrange as
                    (out_h, out_w).
        """

        if self.adap_padding:
            x = self.adap_padding(x)

        x = self.projection(x)
<<<<<<< HEAD
        out_size = (x.shape[2], x.shape[3])
=======
        if self.concat:
            x = x.repeat(1, self.embed_dims, 1, 1)

        self.DH, self.DW = x.shape[2], x.shape[3]
>>>>>>> b10540e0
        x = x.flatten(2).transpose(1, 2)
        if self.norm is not None:
            x = self.norm(x)
        return x, out_size


class PatchMerging(BaseModule):
    """Merge patch feature map.

    This layer groups feature map by kernel_size, and applies norm and linear
    layers to the grouped feature map. Our implementation uses `nn.Unfold` to
    merge patch, which is about 25% faster than original implementation.
    Instead, we need to modify pretrained models for compatibility.

    Args:
        in_channels (int): The num of input channels.
        out_channels (int): The num of output channels.
        kernel_size (int | tuple, optional): the kernel size in the unfold
            layer. Defaults to 2.
        stride (int | tuple, optional): the stride of the sliding blocks in the
            unfold layer. Default: None. (Would be set as `kernel_size`)
        padding (int | tuple | string ): The padding length of
            embedding conv. When it is a string, it means the mode
            of adaptive padding, support "same" and "corner" now.
            Default: "corner".
        dilation (int | tuple, optional): dilation parameter in the unfold
            layer. Default: 1.
        bias (bool, optional): Whether to add bias in linear layer or not.
            Defaults: False.
        norm_cfg (dict, optional): Config dict for normalization layer.
            Default: dict(type='LN').
        init_cfg (dict, optional): The extra config for initialization.
            Default: None.
    """

    def __init__(self,
                 in_channels,
                 out_channels,
                 kernel_size=2,
                 stride=None,
                 padding='corner',
                 dilation=1,
                 bias=False,
                 norm_cfg=dict(type='LN'),
                 init_cfg=None):
        super().__init__(init_cfg=init_cfg)
        self.in_channels = in_channels
        self.out_channels = out_channels
        if stride:
            stride = stride
        else:
            stride = kernel_size

        kernel_size = to_2tuple(kernel_size)
        stride = to_2tuple(stride)
        dilation = to_2tuple(dilation)

        if isinstance(padding, str):
            self.adap_padding = AdaptivePadding(
                kernel_size=kernel_size,
                stride=stride,
                dilation=dilation,
                padding=padding)
            # disable the padding of unfold
            padding = 0
        else:
            self.adap_padding = None

        padding = to_2tuple(padding)
        self.sampler = nn.Unfold(
            kernel_size=kernel_size,
            dilation=dilation,
            padding=padding,
            stride=stride)

        sample_dim = kernel_size[0] * kernel_size[1] * in_channels

        if norm_cfg is not None:
            self.norm = build_norm_layer(norm_cfg, sample_dim)[1]
        else:
            self.norm = None

        self.reduction = nn.Linear(sample_dim, out_channels, bias=bias)

    def forward(self, x, input_size):
        """
        Args:
            x (Tensor): Has shape (B, H*W, C_in).
            input_size (tuple[int]): The spatial shape of x, arrange as (H, W).
                Default: None.

        Returns:
            tuple: Contains merged results and its spatial shape.

                - x (Tensor): Has shape (B, Merged_H * Merged_W, C_out)
                - out_size (tuple[int]): Spatial shape of x, arrange as
                    (Merged_H, Merged_W).
        """
        B, L, C = x.shape
        assert isinstance(input_size, Sequence), f'Expect ' \
                                                 f'input_size is ' \
                                                 f'`Sequence` ' \
                                                 f'but get {input_size}'

        H, W = input_size
        assert L == H * W, 'input feature has wrong size'

        x = x.view(B, H, W, C).permute([0, 3, 1, 2])  # B, C, H, W
        # Use nn.Unfold to merge patch. About 25% faster than original method,
        # but need to modify pretrained model for compatibility

        if self.adap_padding:
            x = self.adap_padding(x)
            H, W = x.shape[-2:]

        x = self.sampler(x)
        # if kernel_size=2 and stride=2, x should has shape (B, 4*C, H/2*W/2)

        out_h = (H + 2 * self.sampler.padding[0] - self.sampler.dilation[0] *
                 (self.sampler.kernel_size[0] - 1) -
                 1) // self.sampler.stride[0] + 1
        out_w = (W + 2 * self.sampler.padding[1] - self.sampler.dilation[1] *
                 (self.sampler.kernel_size[1] - 1) -
                 1) // self.sampler.stride[1] + 1

        output_size = (out_h, out_w)
        x = x.transpose(1, 2)  # B, H/2*W/2, 4*C
        x = self.norm(x) if self.norm else x
        x = self.reduction(x)
        return x, output_size<|MERGE_RESOLUTION|>--- conflicted
+++ resolved
@@ -1,103 +1,103 @@
 # Copyright (c) OpenMMLab. All rights reserved.
-import math
-from typing import Sequence
-
-import torch.nn as nn
 import torch.nn.functional as F
 from mmcv.cnn import build_conv_layer, build_norm_layer
 from mmcv.runner.base_module import BaseModule
-from mmcv.utils import to_2tuple
-
-
-class AdaptivePadding(nn.Module):
-    """Applies padding to input (if needed) so that input can get fully covered
-    by filter you specified. It support two modes "same" and "corner". The
-    "same" mode is same with "SAME" padding mode in TensorFlow, pad zero around
-    input. The "corner"  mode would pad zero to bottom right.
-
-    Args:
-        kernel_size (int | tuple): Size of the kernel:
-        stride (int | tuple): Stride of the filter. Default: 1:
-        dilation (int | tuple): Spacing between kernel elements.
-            Default: 1.
-        padding (str): Support "same" and "corner", "corner" mode
-            would pad zero to bottom right, and "same" mode would
-            pad zero around input. Default: "corner".
-    Example:
-        >>> kernel_size = 16
-        >>> stride = 16
-        >>> dilation = 1
-        >>> input = torch.rand(1, 1, 15, 17)
-        >>> adap_pad = AdaptivePadding(
-        >>>     kernel_size=kernel_size,
-        >>>     stride=stride,
-        >>>     dilation=dilation,
-        >>>     padding="corner")
-        >>> out = adap_pad(input)
-        >>> assert (out.shape[2], out.shape[3]) == (16, 32)
-        >>> input = torch.rand(1, 1, 16, 17)
-        >>> out = adap_pad(input)
-        >>> assert (out.shape[2], out.shape[3]) == (16, 32)
-    """
-
-    def __init__(self, kernel_size=1, stride=1, dilation=1, padding='corner'):
-
-        super(AdaptivePadding, self).__init__()
-
-        assert padding in ('same', 'corner')
-
-        kernel_size = to_2tuple(kernel_size)
-        stride = to_2tuple(stride)
-        dilation = to_2tuple(dilation)
-
-        self.padding = padding
-        self.kernel_size = kernel_size
-        self.stride = stride
-        self.dilation = dilation
-
-    def get_pad_shape(self, input_shape):
-        input_h, input_w = input_shape
-        kernel_h, kernel_w = self.kernel_size
-        stride_h, stride_w = self.stride
-        output_h = math.ceil(input_h / stride_h)
-        output_w = math.ceil(input_w / stride_w)
-        pad_h = max((output_h - 1) * stride_h +
-                    (kernel_h - 1) * self.dilation[0] + 1 - input_h, 0)
-        pad_w = max((output_w - 1) * stride_w +
-                    (kernel_w - 1) * self.dilation[1] + 1 - input_w, 0)
-        return pad_h, pad_w
-
-    def forward(self, x):
-        pad_h, pad_w = self.get_pad_shape(x.size()[-2:])
-        if pad_h > 0 or pad_w > 0:
-            if self.padding == 'corner':
-                x = F.pad(x, [0, pad_w, 0, pad_h])
-            elif self.padding == 'same':
-                x = F.pad(x, [
-                    pad_w // 2, pad_w - pad_w // 2, pad_h // 2,
-                    pad_h - pad_h // 2
-                ])
-        return x
-
-
+from torch.nn.modules.utils import _pair as to_2tuple
+
+
+# Modified from Pytorch-Image-Models
 class PatchEmbed(BaseModule):
-    """Image to Patch Embedding.
+    """Image to Patch Embedding V2.
 
     We use a conv layer to implement PatchEmbed.
-
     Args:
         in_channels (int): The num of input channels. Default: 3
         embed_dims (int): The dimensions of embedding. Default: 768
-        conv_type (str): The config dict for embedding
-            conv layer type selection. Default: "Conv2d".
+        conv_type (dict, optional): The config dict for conv layers type
+            selection. Default: None.
         kernel_size (int): The kernel_size of embedding conv. Default: 16.
-        stride (int, optional): The slide stride of embedding conv.
-            Default: None (Would be set as `kernel_size`).
-        padding (int | tuple | string ): The padding length of
-            embedding conv. When it is a string, it means the mode
-            of adaptive padding, support "same" and "corner" now.
-            Default: "corner".
+        stride (int): The slide stride of embedding conv.
+            Default: None (Default to be equal with kernel_size).
+        padding (int): The padding length of embedding conv. Default: 0.
         dilation (int): The dilation rate of embedding conv. Default: 1.
+        pad_to_patch_size (bool, optional): Whether to pad feature map shape
+            to multiple patch size. Default: True.
+        norm_cfg (dict, optional): Config dict for normalization layer.
+        init_cfg (`mmcv.ConfigDict`, optional): The Config for initialization.
+            Default: None.
+    """
+
+    def __init__(self,
+                 in_channels=3,
+                 embed_dims=768,
+                 conv_type=None,
+                 kernel_size=16,
+                 stride=16,
+                 padding=0,
+                 dilation=1,
+                 pad_to_patch_size=True,
+                 norm_cfg=None,
+                 init_cfg=None):
+        super(PatchEmbed, self).__init__()
+
+        self.embed_dims = embed_dims
+        self.init_cfg = init_cfg
+
+        if stride is None:
+            stride = kernel_size
+
+        self.pad_to_patch_size = pad_to_patch_size
+
+        # The default setting of patch size is equal to kernel size.
+        patch_size = kernel_size
+        if isinstance(patch_size, int):
+            patch_size = to_2tuple(patch_size)
+        elif isinstance(patch_size, tuple):
+            if len(patch_size) == 1:
+                patch_size = to_2tuple(patch_size[0])
+            assert len(patch_size) == 2, \
+                f'The size of patch should have length 1 or 2, ' \
+                f'but got {len(patch_size)}'
+
+        self.patch_size = patch_size
+
+        # Use conv layer to embed
+        conv_type = conv_type or 'Conv2d'
+        self.projection = build_conv_layer(
+            dict(type=conv_type),
+            in_channels=in_channels,
+            out_channels=embed_dims,
+            kernel_size=kernel_size,
+            stride=stride,
+            padding=padding,
+            dilation=dilation)
+
+        if norm_cfg is not None:
+            self.norm = build_norm_layer(norm_cfg, embed_dims)[1]
+        else:
+            self.norm = None
+
+    def forward(self, x):
+        H, W = x.shape[2], x.shape[3]
+
+        # TODO: Process overlapping op
+        if self.pad_to_patch_size:
+            # Modify H, W to multiple of patch size.
+            if H % self.patch_size[0] != 0:
+                x = F.pad(
+                    x, (0, 0, 0, self.patch_size[0] - H % self.patch_size[0]))
+            if W % self.patch_size[1] != 0:
+                x = F.pad(
+                    x, (0, self.patch_size[1] - W % self.patch_size[1], 0, 0))
+
+        x = self.projection(x)
+        self.DH, self.DW = x.shape[2], x.shape[3]
+        x = x.flatten(2).transpose(1, 2)
+
+        if self.norm is not None:
+            x = self.norm(x)
+
+        return x
         bias (bool): Bias of embed conv. Default: True.
         norm_cfg (dict, optional): Config dict for normalization layer.
             Default: None.
@@ -118,15 +118,9 @@
                  dilation=1,
                  bias=True,
                  norm_cfg=None,
-<<<<<<< HEAD
                  input_size=None,
                  init_cfg=None):
         super(PatchEmbed, self).__init__(init_cfg=init_cfg)
-=======
-                 init_cfg=None,
-                 concat=False):
-        super(PatchEmbed, self).__init__()
->>>>>>> b10540e0
 
         self.embed_dims = embed_dims
         if stride is None:
@@ -148,17 +142,10 @@
             self.adap_padding = None
         padding = to_2tuple(padding)
 
-<<<<<<< HEAD
-=======
-        # Use conv layer to embed
-        conv_type = conv_type or 'Conv2d'
-        self.embed_dims = embed_dims
-        self.concat = concat
->>>>>>> b10540e0
         self.projection = build_conv_layer(
             dict(type=conv_type),
             in_channels=in_channels,
-            out_channels=1 if self.concat else embed_dims,
+            out_channels=embed_dims,
             kernel_size=kernel_size,
             stride=stride,
             padding=padding,
@@ -210,14 +197,7 @@
             x = self.adap_padding(x)
 
         x = self.projection(x)
-<<<<<<< HEAD
         out_size = (x.shape[2], x.shape[3])
-=======
-        if self.concat:
-            x = x.repeat(1, self.embed_dims, 1, 1)
-
-        self.DH, self.DW = x.shape[2], x.shape[3]
->>>>>>> b10540e0
         x = x.flatten(2).transpose(1, 2)
         if self.norm is not None:
             x = self.norm(x)
