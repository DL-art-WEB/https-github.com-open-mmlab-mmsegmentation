# Copyright (c) OpenMMLab. All rights reserved.
from .ckpt_convert import swin_convert, vit_convert
from .embed import PatchEmbed
from .inverted_residual import InvertedResidual, InvertedResidualV3
from .make_divisible import make_divisible
from .res_layer import ResLayer
from .se_layer import SELayer
from .self_attention_block import SelfAttentionBlock
from .shape_convert import nchw_to_nlc, nlc_to_nchw
from .up_conv_block import UpConvBlock
<<<<<<< HEAD
from .vit_block import VitBlock
=======
from .transformer_encoder_layer import TransformerEncoderLayer
>>>>>>> 28b57335

__all__ = [
    'ResLayer', 'SelfAttentionBlock', 'make_divisible', 'InvertedResidual',
    'UpConvBlock', 'InvertedResidualV3', 'SELayer', 'vit_convert',
<<<<<<< HEAD
    'swin_convert', 'PatchEmbed', 'VitBlock'
=======
    'swin_convert', 'PatchEmbed', 'nchw_to_nlc', 'nlc_to_nchw',
    'TransformerEncoderLayer'
>>>>>>> 28b57335
]<|MERGE_RESOLUTION|>--- conflicted
+++ resolved
@@ -8,19 +8,11 @@
 from .self_attention_block import SelfAttentionBlock
 from .shape_convert import nchw_to_nlc, nlc_to_nchw
 from .up_conv_block import UpConvBlock
-<<<<<<< HEAD
-from .vit_block import VitBlock
-=======
 from .transformer_encoder_layer import TransformerEncoderLayer
->>>>>>> 28b57335
 
 __all__ = [
     'ResLayer', 'SelfAttentionBlock', 'make_divisible', 'InvertedResidual',
     'UpConvBlock', 'InvertedResidualV3', 'SELayer', 'vit_convert',
-<<<<<<< HEAD
-    'swin_convert', 'PatchEmbed', 'VitBlock'
-=======
     'swin_convert', 'PatchEmbed', 'nchw_to_nlc', 'nlc_to_nchw',
     'TransformerEncoderLayer'
->>>>>>> 28b57335
 ]