--- conflicted
+++ resolved
@@ -13,10 +13,6 @@
 __all__ = [
     'ResLayer', 'SelfAttentionBlock', 'make_divisible', 'InvertedResidual',
     'UpConvBlock', 'InvertedResidualV3', 'SELayer', 'vit_convert',
-<<<<<<< HEAD
-    'mit_convert', 'swin_convert', 'PatchEmbed', 'nchw_to_nlc', 'nlc_to_nchw',
+    'swin_convert', 'PatchEmbed', 'nchw_to_nlc', 'nlc_to_nchw',
     'TransformerEncoderLayer'
-=======
-    'swin_convert', 'PatchEmbed', 'nchw_to_nlc', 'nlc_to_nchw'
->>>>>>> e235c1a8
 ]