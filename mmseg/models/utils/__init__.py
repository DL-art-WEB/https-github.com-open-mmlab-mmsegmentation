from .ckpt_convert import swin_convert, vit_convert
from .embed import PatchEmbed
from .inverted_residual import InvertedResidual, InvertedResidualV3
from .make_divisible import make_divisible
from .res_layer import ResLayer
from .se_layer import SELayer
from .self_attention_block import SelfAttentionBlock
from .up_conv_block import UpConvBlock
from .weights_convert import mit_convert, vit_convert

__all__ = [
    'ResLayer', 'SelfAttentionBlock', 'make_divisible', 'InvertedResidual',
    'UpConvBlock', 'InvertedResidualV3', 'SELayer', 'vit_convert',
<<<<<<< HEAD
    'mit_convert'
=======
    'swin_convert', 'PatchEmbed'
>>>>>>> 420783d0
]<|MERGE_RESOLUTION|>--- conflicted
+++ resolved
@@ -1,4 +1,4 @@
-from .ckpt_convert import swin_convert, vit_convert
+from .ckpt_convert import mit_convert, swin_convert, vit_convert
 from .embed import PatchEmbed
 from .inverted_residual import InvertedResidual, InvertedResidualV3
 from .make_divisible import make_divisible
@@ -6,14 +6,9 @@
 from .se_layer import SELayer
 from .self_attention_block import SelfAttentionBlock
 from .up_conv_block import UpConvBlock
-from .weights_convert import mit_convert, vit_convert
 
 __all__ = [
     'ResLayer', 'SelfAttentionBlock', 'make_divisible', 'InvertedResidual',
     'UpConvBlock', 'InvertedResidualV3', 'SELayer', 'vit_convert',
-<<<<<<< HEAD
-    'mit_convert'
-=======
-    'swin_convert', 'PatchEmbed'
->>>>>>> 420783d0
+    'mit_convert', 'swin_convert', 'PatchEmbed'
 ]