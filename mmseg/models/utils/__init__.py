--- conflicted
+++ resolved
@@ -1,9 +1,5 @@
-<<<<<<< HEAD
 from .channel_shuffle import channel_shuffle
-from .ckpt_convert import mit_convert, swin_convert, vit_convert
-=======
 from .ckpt_convert import swin_convert, vit_convert
->>>>>>> bcafcdd2
 from .embed import PatchEmbed
 from .inverted_residual import InvertedResidual, InvertedResidualV3
 from .make_divisible import make_divisible
@@ -16,10 +12,6 @@
 __all__ = [
     'ResLayer', 'SelfAttentionBlock', 'make_divisible', 'InvertedResidual',
     'UpConvBlock', 'InvertedResidualV3', 'SELayer', 'vit_convert',
-<<<<<<< HEAD
-    'mit_convert', 'swin_convert', 'PatchEmbed', 'nchw_to_nlc', 'nlc_to_nchw',
+    'swin_convert', 'PatchEmbed', 'nchw_to_nlc', 'nlc_to_nchw',
     'channel_shuffle'
-=======
-    'swin_convert', 'PatchEmbed', 'nchw_to_nlc', 'nlc_to_nchw'
->>>>>>> bcafcdd2
 ]