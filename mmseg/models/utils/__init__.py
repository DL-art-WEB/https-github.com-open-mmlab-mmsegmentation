# Copyright (c) OpenMMLab. All rights reserved.
from .embed import PatchEmbed, resize_rel_pos_embed
from .inverted_residual import InvertedResidual, InvertedResidualV3
from .make_divisible import make_divisible
from .res_layer import ResLayer
from .se_layer import SELayer
from .self_attention_block import SelfAttentionBlock
from .shape_convert import (nchw2nlc2nchw, nchw_to_nlc, nlc2nchw2nlc,
                            nlc_to_nchw)
from .up_conv_block import UpConvBlock

__all__ = [
    'ResLayer', 'SelfAttentionBlock', 'make_divisible', 'InvertedResidual',
    'UpConvBlock', 'InvertedResidualV3', 'SELayer', 'PatchEmbed',
<<<<<<< HEAD
    'nchw_to_nlc', 'nlc_to_nchw', 'resize_rel_pos_embed'
=======
    'nchw_to_nlc', 'nlc_to_nchw', 'nchw2nlc2nchw', 'nlc2nchw2nlc'
>>>>>>> 3d0c2eb3
]<|MERGE_RESOLUTION|>--- conflicted
+++ resolved
@@ -1,5 +1,5 @@
 # Copyright (c) OpenMMLab. All rights reserved.
-from .embed import PatchEmbed, resize_rel_pos_embed
+from .embed import PatchEmbed
 from .inverted_residual import InvertedResidual, InvertedResidualV3
 from .make_divisible import make_divisible
 from .res_layer import ResLayer
@@ -12,9 +12,5 @@
 __all__ = [
     'ResLayer', 'SelfAttentionBlock', 'make_divisible', 'InvertedResidual',
     'UpConvBlock', 'InvertedResidualV3', 'SELayer', 'PatchEmbed',
-<<<<<<< HEAD
-    'nchw_to_nlc', 'nlc_to_nchw', 'resize_rel_pos_embed'
-=======
     'nchw_to_nlc', 'nlc_to_nchw', 'nchw2nlc2nchw', 'nlc2nchw2nlc'
->>>>>>> 3d0c2eb3
 ]