--- conflicted
+++ resolved
@@ -10,12 +10,6 @@
 
 __all__ = [
     'ResLayer', 'SelfAttentionBlock', 'make_divisible', 'InvertedResidual',
-<<<<<<< HEAD
-    'UpConvBlock', 'InvertedResidualV3', 'SELayer', 'vit_convert',
-    'mit_convert', 'swin_convert', 'PatchEmbed', 'nchw_to_nlc', 'nlc_to_nchw',
-    'revert_sync_batchnorm'
-=======
     'UpConvBlock', 'InvertedResidualV3', 'SELayer', 'PatchEmbed',
-    'nchw_to_nlc', 'nlc_to_nchw'
->>>>>>> 2825efe3
+    'nchw_to_nlc', 'nlc_to_nchw', 'revert_sync_batchnorm'
 ]