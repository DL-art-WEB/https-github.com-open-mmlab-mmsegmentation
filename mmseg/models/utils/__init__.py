--- conflicted
+++ resolved
@@ -1,3 +1,5 @@
+# Copyright (c) OpenMMLab. All rights reserved.
+from .ckpt_convert import swin_convert, vit_convert
 from .embed import PatchEmbed
 from .inverted_residual import InvertedResidual, InvertedResidualV3
 from .make_divisible import make_divisible
@@ -6,16 +8,9 @@
 from .self_attention_block import SelfAttentionBlock
 from .shape_convert import nchw_to_nlc, nlc_to_nchw
 from .up_conv_block import UpConvBlock
-from .transformer_encoder_layer import TransformerEncoderLayer
-from .cbam import CBAM
+
 __all__ = [
     'ResLayer', 'SelfAttentionBlock', 'make_divisible', 'InvertedResidual',
-<<<<<<< HEAD
-    'UpConvBlock', 'InvertedResidualV3', 'SELayer', 'PatchEmbed',
-    'nchw_to_nlc', 'nlc_to_nchw'
-=======
     'UpConvBlock', 'InvertedResidualV3', 'SELayer', 'vit_convert',
-    'swin_convert', 'PatchEmbed', 'nchw_to_nlc', 'nlc_to_nchw',
-    'TransformerEncoderLayer','CBAM'
->>>>>>> b10540e0
+    'swin_convert', 'PatchEmbed', 'nchw_to_nlc', 'nlc_to_nchw'
 ]