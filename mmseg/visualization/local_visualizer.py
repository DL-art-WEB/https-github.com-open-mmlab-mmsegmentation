--- conflicted
+++ resolved
@@ -148,11 +148,7 @@
         for label, color in zip(labels, colors):
             mask[sem_seg[0] == label, :] = color
 
-<<<<<<< HEAD
         if withLabels and not self.segement_only:
-=======
-        if with_labels:
->>>>>>> c7ac97d5
             font = cv2.FONT_HERSHEY_SIMPLEX
             # (0,1] to change the size of the text relative to the image
             scale = 0.05
