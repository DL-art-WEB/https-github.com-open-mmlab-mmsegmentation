name: merge_stage_test

on:
  push:
    paths-ignore:
      - 'README.md'
      - 'README_zh-CN.md'
      - 'docs/**'
      - 'demo/**'
      - '.dev_scripts/**'
      - '.circleci/**'
      - 'projects/**'
    branches:
      - dev-1.x

concurrency:
  group: ${{ github.workflow }}-${{ github.ref }}
  cancel-in-progress: true

jobs:
  build_cpu_py:
    runs-on: ubuntu-18.04
    strategy:
      matrix:
        python-version: [3.6, 3.8, 3.9]
        torch: [1.8.1]
        include:
          - torch: 1.8.1
            torchvision: 0.9.1
    steps:
      - uses: actions/checkout@v2
      - name: Set up Python ${{ matrix.python-version }}
        uses: actions/setup-python@v2
        with:
          python-version: ${{ matrix.python-version }}
      - name: Upgrade pip
        run: |
          pip install pip --upgrade
          pip install wheel
<<<<<<< HEAD
      - name: Install Pillow
        run: pip install Pillow==6.2.2
        if: ${{matrix.torchvision == '0.4.2'}}
=======
>>>>>>> 6af2b8ea
      - name: Install PyTorch
        run: pip install torch==${{matrix.torch}}+cpu torchvision==${{matrix.torchvision}}+cpu -f https://download.pytorch.org/whl/torch_stable.html
      - name: Install mmseg dependencies
        run: |
          python -V
          pip install -U openmim
          pip install git+https://github.com/open-mmlab/mmengine.git
          mim install 'mmcv>=2.0.0rc3'
          pip install git+https://github.com/open-mmlab/mmclassification.git@dev-1.x
          pip install git+https://github.com/open-mmlab/mmdetection.git@dev-3.x
      - name: Install unittest dependencies
        run: pip install -r requirements/tests.txt -r requirements/optional.txt
      - name: Build and install
        run: rm -rf .eggs && pip install -e .
      - name: Run unittests and generate coverage report
        run: |
          pip install timm
          coverage run --branch --source mmseg -m pytest tests/
          coverage xml
          coverage report -m
  build_cpu_pt:
    runs-on: ubuntu-18.04
    strategy:
      matrix:
        python-version: [3.7]
<<<<<<< HEAD
        torch: [1.6.0, 1.7.1, 1.8.1, 1.9.1, 1.10.1, 1.11.0, 1.12.1, 1.13.0]
=======
        torch: [1.6.0, 1.7.1, 1.8.1, 1.9.1, 1.10.1, 1.11.0, 1.12.0]
        # torch: [1.6.0, 1.7.1, 1.8.1, 1.9.1, 1.10.1, 1.11.0, 1.12.0, 1.13.0]
>>>>>>> 6af2b8ea
        include:
          - torch: 1.6.0
            torchvision: 0.7.0
          - torch: 1.7.1
            torchvision: 0.8.2
          - torch: 1.8.1
            torchvision: 0.9.1
          - torch: 1.9.1
            torchvision: 0.10.1
          - torch: 1.10.1
            torchvision: 0.11.2
          - torch: 1.11.0
            torchvision: 0.12.0
<<<<<<< HEAD
          - torch: 1.12.1
            torchvision: 0.13.0
          - torch: 1.13.0
            torchvision:
=======
          - torch: 1.12.0
            torchvision: 0.13.0
          # - torch: 1.13.0
          #   torchvision: 0.14.0
>>>>>>> 6af2b8ea
    steps:
      - uses: actions/checkout@v2
      - name: Set up Python ${{ matrix.python-version }}
        uses: actions/setup-python@v2
        with:
          python-version: ${{ matrix.python-version }}
      - name: Upgrade pip
        run: |
          pip install pip --upgrade
          pip install wheel
      - name: Install Pillow
        run: pip install Pillow==6.2.2
      - name: Install PyTorch
        run: pip install torch==${{matrix.torch}}+cpu torchvision==${{matrix.torchvision}}+cpu -f https://download.pytorch.org/whl/torch_stable.html
      - name: Install mmseg dependencies
        run: |
          python -V
          pip install -U openmim
          pip install git+https://github.com/open-mmlab/mmengine.git
          mim install 'mmcv>=2.0.0rc3'
          pip install git+https://github.com/open-mmlab/mmclassification.git@dev-1.x
          pip install git+https://github.com/open-mmlab/mmdetection.git@dev-3.x
      - name: Install unittest dependencies
        run: pip install -r requirements/tests.txt -r requirements/optional.txt
      - name: Build and install
        run: rm -rf .eggs && pip install -e .
      - name: Run unittests and generate coverage report
        # timm from v0.6.11 requires torch>=1.7
        if: ${{matrix.torch != '1.6.0'}}
        run: |
          pip install timm
          coverage run --branch --source mmseg -m pytest tests/
          coverage xml
          coverage report -m
      - name: Skip timm unittests and generate coverage report
        if: ${{matrix.torch == '1.6.0'}}
        run: |
          coverage run --branch --source mmseg -m pytest tests/ --ignore tests/test_models/test_backbones/test_timm_backbone.py
          coverage xml
          coverage report -m
      # Only upload coverage report for python3.7 && pytorch1.8.1 with timm
      - name: Upload coverage to Codecov
        if: ${{matrix.torch == '1.8.1' && matrix.python-version == '3.7'}}
        uses: codecov/codecov-action@v2
        with:
          files: ./coverage.xml
          flags: unittests
          env_vars: OS,PYTHON
          name: codecov-umbrella
          fail_ci_if_error: false

  build_cu102:
    runs-on: ubuntu-18.04
    container:
      image: pytorch/pytorch:1.8.1-cuda10.2-cudnn7-devel
    strategy:
      matrix:
        python-version: [3.7]
        include:
          - torch: 1.8.1
            cuda: 10.2
    steps:
      - uses: actions/checkout@v2
      - name: Set up Python ${{ matrix.python-version }}
        uses: actions/setup-python@v2
        with:
          python-version: ${{ matrix.python-version }}
      - name: Upgrade pip
        run: |
          pip install pip --upgrade
          pip install wheel
      - name: Fetch GPG keys
        run: |
          apt-key adv --fetch-keys https://developer.download.nvidia.com/compute/cuda/repos/ubuntu1804/x86_64/3bf863cc.pub
          apt-key adv --fetch-keys https://developer.download.nvidia.com/compute/machine-learning/repos/ubuntu1804/x86_64/7fa2af80.pub
      - name: Install Python-dev
        run: apt-get update && apt-get install -y python${{matrix.python-version}}-dev
<<<<<<< HEAD
        if: ${{matrix.python-version != 3.9}}
=======
>>>>>>> 6af2b8ea
      - name: Install system dependencies
        run: |
          apt-get update && apt-get install -y ffmpeg libsm6 libxext6 git ninja-build libglib2.0-0 libsm6 libxrender-dev libxext6
      - name: Install mmseg dependencies
        run: |
          python -V
          pip install -U openmim
          pip install git+https://github.com/open-mmlab/mmengine.git
          mim install 'mmcv>=2.0.0rc3'
          pip install git+https://github.com/open-mmlab/mmclassification.git@dev-1.x
          pip install git+https://github.com/open-mmlab/mmdetection.git@dev-3.x
      - name: Install unittest dependencies
        run: pip install -r requirements/tests.txt -r requirements/optional.txt
      - name: Build and install
        run: |
          python setup.py check -m -s
          TORCH_CUDA_ARCH_LIST=7.0 pip install -e .
  build_cu116:
    runs-on: ubuntu-18.04
    container:
      image: pytorch/pytorch:1.13.0-cuda11.6-cudnn8-devel
    strategy:
      matrix:
        python-version: [3.7]
        include:
          - torch: 1.13.0
            cuda: 11.6
    steps:
      - uses: actions/checkout@v2
      - name: Set up Python ${{ matrix.python-version }}
        uses: actions/setup-python@v2
        with:
          python-version: ${{ matrix.python-version }}
      - name: Upgrade pip
        run: |
          pip install pip --upgrade
          pip install wheel
      - name: Fetch GPG keys
        run: |
          apt-key adv --fetch-keys https://developer.download.nvidia.com/compute/cuda/repos/ubuntu1804/x86_64/3bf863cc.pub
          apt-key adv --fetch-keys https://developer.download.nvidia.com/compute/machine-learning/repos/ubuntu1804/x86_64/7fa2af80.pub
      - name: Install Python-dev
        run: apt-get update && apt-get install -y python${{matrix.python-version}}-dev
      - name: Install system dependencies
        run: |
          apt-get update && apt-get install -y ffmpeg libsm6 libxext6 git ninja-build libglib2.0-0 libsm6 libxrender-dev libxext6
      - name: Install mmseg dependencies
        run: |
          python -V
          pip install -U openmim
          pip install git+https://github.com/open-mmlab/mmengine.git
          mim install 'mmcv>=2.0.0rc3'
          pip install git+https://github.com/open-mmlab/mmclassification.git@dev-1.x
          pip install git+https://github.com/open-mmlab/mmdetection.git@dev-3.x
      - name: Install unittest dependencies
        run: pip install -r requirements/tests.txt -r requirements/optional.txt
      - name: Build and install
        run: |
          python setup.py check -m -s
          TORCH_CUDA_ARCH_LIST=7.0 pip install -e .
  build_windows:
    runs-on: ${{ matrix.os }}
    strategy:
      matrix:
        os: [windows-2022]
        python: [3.7]
        platform: [cpu, cu111]
    steps:
      - uses: actions/checkout@v2
      - name: Set up Python ${{ matrix.python-version }}
        uses: actions/setup-python@v2
        with:
          python-version: ${{ matrix.python-version }}
      - name: Upgrade pip
        run: |
          python -m pip install pip --upgrade
          pip install wheel
      - name: Install OpenCV
        run: pip install opencv-python>=3
      - name: Install PyTorch
        run: pip install torch==1.8.1+${{matrix.platform}} torchvision==0.9.1+${{matrix.platform}} -f https://download.pytorch.org/whl/lts/1.8/torch_lts.html
      - name: Install mmseg dependencies
        run: |
          python -V
          pip install -U openmim
          pip install git+https://github.com/open-mmlab/mmengine.git
          mim install 'mmcv>=2.0.0rc3'
          pip install git+https://github.com/open-mmlab/mmclassification.git@dev-1.x
          pip install git+https://github.com/open-mmlab/mmdetection.git@dev-3.x
      - name: Install unittest dependencies
        run: pip install -r requirements/tests.txt -r requirements/optional.txt
      - name: Build and install
        run: pip install -e .
      - name: Run unittests
        run: |
          pip install timm
          coverage run --branch --source mmseg -m pytest tests/ --ignore tests\test_models\test_forward.py tests\test_models\test_backbones\test_beit.py
      - name: Generate coverage report
        run: |
          coverage xml
          coverage report -m<|MERGE_RESOLUTION|>--- conflicted
+++ resolved
@@ -37,12 +37,6 @@
         run: |
           pip install pip --upgrade
           pip install wheel
-<<<<<<< HEAD
-      - name: Install Pillow
-        run: pip install Pillow==6.2.2
-        if: ${{matrix.torchvision == '0.4.2'}}
-=======
->>>>>>> 6af2b8ea
       - name: Install PyTorch
         run: pip install torch==${{matrix.torch}}+cpu torchvision==${{matrix.torchvision}}+cpu -f https://download.pytorch.org/whl/torch_stable.html
       - name: Install mmseg dependencies
@@ -68,12 +62,8 @@
     strategy:
       matrix:
         python-version: [3.7]
-<<<<<<< HEAD
-        torch: [1.6.0, 1.7.1, 1.8.1, 1.9.1, 1.10.1, 1.11.0, 1.12.1, 1.13.0]
-=======
         torch: [1.6.0, 1.7.1, 1.8.1, 1.9.1, 1.10.1, 1.11.0, 1.12.0]
         # torch: [1.6.0, 1.7.1, 1.8.1, 1.9.1, 1.10.1, 1.11.0, 1.12.0, 1.13.0]
->>>>>>> 6af2b8ea
         include:
           - torch: 1.6.0
             torchvision: 0.7.0
@@ -87,17 +77,10 @@
             torchvision: 0.11.2
           - torch: 1.11.0
             torchvision: 0.12.0
-<<<<<<< HEAD
-          - torch: 1.12.1
-            torchvision: 0.13.0
-          - torch: 1.13.0
-            torchvision:
-=======
           - torch: 1.12.0
             torchvision: 0.13.0
           # - torch: 1.13.0
           #   torchvision: 0.14.0
->>>>>>> 6af2b8ea
     steps:
       - uses: actions/checkout@v2
       - name: Set up Python ${{ matrix.python-version }}
@@ -175,10 +158,6 @@
           apt-key adv --fetch-keys https://developer.download.nvidia.com/compute/machine-learning/repos/ubuntu1804/x86_64/7fa2af80.pub
       - name: Install Python-dev
         run: apt-get update && apt-get install -y python${{matrix.python-version}}-dev
-<<<<<<< HEAD
-        if: ${{matrix.python-version != 3.9}}
-=======
->>>>>>> 6af2b8ea
       - name: Install system dependencies
         run: |
           apt-get update && apt-get install -y ffmpeg libsm6 libxext6 git ninja-build libglib2.0-0 libsm6 libxrender-dev libxext6
