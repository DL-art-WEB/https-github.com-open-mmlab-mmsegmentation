--- conflicted
+++ resolved
@@ -69,30 +69,6 @@
         python-version: [ 3.6, 3.7 ]
         torch: [ 1.5.0, 1.6.0, 1.7.0, 1.8.0 ]
         include:
-<<<<<<< HEAD
-          - torch: 1.3.0+cpu
-            torchvision: 0.4.1+cpu
-            torch_version: 1.3.0
-          - torch: 1.5.0+cpu
-            torchvision: 0.6.0+cpu
-            torch_version: 1.5.0
-          - torch: 1.5.0+cu101
-            torchvision: 0.6.0+cu101
-            torch_version: 1.5.0
-            cuda_version: 101
-          - torch: 1.6.0+cu101
-            torchvision: 0.7.0+cu101
-            torch_version: 1.6.0
-            cuda_version: 101
-          - torch: 1.7.0+cu101
-            torchvision: 0.8.1+cu101
-            torch_version: 1.7.0
-            cuda_version: 101
-          - torch: 1.8.0+cu101
-            torchvision: 0.9.0+cu101
-            torch_version: 1.8.0
-            cuda_version: 101
-=======
           - torch: 1.5.0
             torchvision: 0.6.0
           - torch: 1.6.0
@@ -101,7 +77,6 @@
             torchvision: 0.8.1
           - torch: 1.8.0
             torchvision: 0.9.0
->>>>>>> 608f8429
     steps:
       - uses: actions/checkout@v2
       - name: Set up Python ${{ matrix.python-version }}
@@ -126,26 +101,10 @@
         if: ${{matrix.torchvision < 0.5}}
         run: pip install Pillow==6.2.2
       - name: Install PyTorch
-<<<<<<< HEAD
-        run: pip install torch==${{matrix.torch}} torchvision==${{matrix.torchvision}} -f https://download.pytorch.org/whl/torch_stable.html
-      - name: Install MMCV_CPU
-        if: ${{matrix.torch == '1.3.0+cpu' || matrix.torch == '1.5.0+cpu'}}
-        run: |
-          pip install --use-deprecated=legacy-resolver mmcv-full -f https://download.openmmlab.com/mmcv/dist/cpu/torch${{matrix.torch_version}}/index.html
-          python -c 'import mmcv; print(mmcv.__version__)'
-      - name: Install MMCV_GPU
-        if: ${{matrix.torch == '1.5.0+cu101' || matrix.torch == '1.6.0+cu101' || matrix.torch == '1.7.0+cu101' || matrix.torch == '1.8.0+cu101'}}
-        run: |
-          pip install --use-deprecated=legacy-resolver mmcv-full -f https://download.openmmlab.com/mmcv/dist/cu${{matrix.cuda_version}}/torch${{matrix.torch_version}}/index.html
-          python -c 'import mmcv; print(mmcv.__version__)'
-      - name: Install mmseg dependencies
-        run: |
-=======
         run: pip install torch==${{matrix.torch}}+cu101 torchvision==${{matrix.torchvision}}+cu101 -f https://download.pytorch.org/whl/torch_stable.html
       - name: Install mmseg dependencies
         run: |
           pip install mmcv-full -f https://download.openmmlab.com/mmcv/dist/cu101/torch${{matrix.torch}}/index.html
->>>>>>> 608f8429
           pip install -r requirements.txt
       - name: Build and install
         run: rm -rf .eggs && pip install -e .
