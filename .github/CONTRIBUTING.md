--- conflicted
+++ resolved
@@ -13,18 +13,9 @@
 3. commit your changes
 4. create a PR
 
-<<<<<<< HEAD
-:::{note}
-
-- If you plan to add some new features that involve large changes, it is encouraged to open an issue for discussion first.
-- If you are the author of some papers and would like to include your method to mmsegmentation,
-  please contact Kai Chen (chenkaidev\[at\]gmail\[dot\]com). We will much appreciate your contribution.
-  :::
-=======
 ```{note}
 If you plan to add some new features that involve large changes, it is encouraged to open an issue for discussion first.
 ```
->>>>>>> 7ac0888d
 
 ## Code style
 
@@ -33,18 +24,6 @@
 We adopt [PEP8](https://www.python.org/dev/peps/pep-0008/) as the preferred code style.
 
 We use the following tools for linting and formatting:
-<<<<<<< HEAD
-
-- [flake8](http://flake8.pycqa.org/en/latest/): linter
-- [yapf](https://github.com/google/yapf): formatter
-- [isort](https://github.com/timothycrosley/isort): sort imports
-
-Style configurations of yapf and isort can be found in [setup.cfg](../setup.cfg) and [.isort.cfg](../.isort.cfg).
-
-We use [pre-commit hook](https://pre-commit.com/) that checks and formats for `flake8`, `yapf`, `isort`, `trailing whitespaces`,
-fixes `end-of-files`, sorts `requirments.txt` automatically on every commit.
-The config for a pre-commit hook is stored in [.pre-commit-config](../.pre-commit-config.yaml).
-=======
 
 - [flake8](https://github.com/PyCQA/flake8): A wrapper around some linter tools.
 - [isort](https://github.com/timothycrosley/isort): A Python utility to sort imports.
@@ -58,7 +37,6 @@
 We use [pre-commit hook](https://pre-commit.com/) that checks and formats for `flake8`, `yapf`, `isort`, `trailing whitespaces`, `markdown files`,
 fixes `end-of-files`, `double-quoted-strings`, `python-encoding-pragma`, `mixed-line-ending`, sorts `requirments.txt` automatically on every commit.
 The config for a pre-commit hook is stored in [.pre-commit-config](./.pre-commit-config.yaml).
->>>>>>> 7ac0888d
 
 After you clone the repository, you will need to install initialize pre-commit hook.
 
